/*! \file   janus_videoroom.c
 * \author Lorenzo Miniero <lorenzo@meetecho.com>
 * \copyright GNU General Public License v3
 * \brief  Janus VideoRoom plugin
 * \details  This is a plugin implementing a videoconferencing SFU
 * (Selective Forwarding Unit) for Janus, that is an audio/video router.
 * This means that the plugin implements a virtual conferencing room peers
 * can join and leave at any time. This room is based on a Publish/Subscribe
 * pattern. Each peer can publish his/her own live audio/video feeds: this
 * feed becomes an available stream in the room the other participants can
 * attach to. This means that this plugin allows the realization of several
 * different scenarios, ranging from a simple webinar (one speaker, several
 * listeners) to a fully meshed video conference (each peer sending and
 * receiving to and from all the others).
 * 
 * For what concerns the subscriber side, there are two different ways to
 * attach to a publisher's feed: a generic 'listener', which can attach to
 * a single feed, and a more complex 'Multiplexed listener', which instead can
 * attach to more feeds using the same PeerConnection. The generic 'listener'
 * is the default, which means that if you want to watch more feeds at the
 * same time, you'll need to create multiple 'listeners' to attach at any
 * of them. The 'Multiplexed listener', instead, is a more complex alternative
 * that exploits the so called RTCWEB 'Plan B', which multiplexes more
 * streams on a single PeerConnection and in the SDP: while more efficient in terms of
 * resources, though, this approach is experimental, and currently only
 * available on Google Chrome, so use it wisely.
 * \note As of now, work on Plan B is still going on, and as such its support in Janus
 * is flaky to say the least. Don't try to attach as a Multiplexed listener or bad
 * things will probably happen!
 * 
 * Considering that this plugin allows for several different WebRTC PeerConnections
 * to be on at the same time for the same peer (specifically, each peer
 * potentially has 1 PeerConnection on for publishing and N on for subscriptions
 * from other peers), each peer may need to attach several times to the same
 * plugin for every stream: this means that each peer needs to have at least one
 * handle active for managing its relation with the plugin (joining a room,
 * leaving a room, muting/unmuting, publishing, receiving events), and needs
 * to open a new one each time he/she wants to subscribe to a feed from
 * another participant (or a single one in case a 'Multiplexed listener is used).
 * The handle used for a subscription, however, would be logically a "slave"
 * to the master one used for managing the room: this means that it cannot
 * be used, for instance, to unmute in the room, as its only purpose would
 * be to provide a context in which creating the sendonly PeerConnection
 * for the subscription to the active participant.
 * 
 * Rooms to make available are listed in the plugin configuration file.
 * A pre-filled configuration file is provided in \c conf/janus.plugin.videoroom.cfg
 * and includes a demo room for testing. The same plugin is also used
 * dynamically (that is, with rooms created on the fly via API) in the
 * Screen Sharing demo as well.
 * 
 * To add more rooms or modify the existing one, you can use the following
 * syntax:
 * 
 * \verbatim
[<unique room ID>]
description = This is my awesome room
is_private = yes|no (private rooms don't appear when you do a 'list' request)
secret = <optional password needed for manipulating (e.g. destroying) the room>
pin = <optional password needed for joining the room>
perc = yes|no (whether this room will be for PERC participants, meaning
             payloads will be encrypted and so will recordings, default=no)
require_pvtid = yes|no (whether subscriptions are required to provide a valid
             a valid private_id to associate with a publisher, default=no)
publishers = <max number of concurrent senders> (e.g., 6 for a video
             conference or 1 for a webinar, default=3)
bitrate = <max video bitrate for senders> (e.g., 128000)
fir_freq = <send a FIR to publishers every fir_freq seconds> (0=disable)
audiocodec = opus|g722|pcmu|pcma|isac32|isac16 (audio codec to force on publishers, default=opus
			can be a comma separated list in order of preference, e.g., opus,pcmu)
videocodec = vp8|vp9|h264 (video codec to force on publishers, default=vp8
			can be a comma separated list in order of preference, e.g., vp9,vp8,h264)
video_svc = yes|no (whether SVC support must be enabled; works only for VP9, default=no)
audiolevel_ext = yes|no (whether the ssrc-audio-level RTP extension must be
	negotiated/used or not for new publishers, default=yes)
audiolevel_event = yes|no (whether to emit event to other users or not)
audio_active_packets = 100 (number of packets with audio level, default=100, 2 seconds)
audio_level_average = 25 (average value of audio level, 127=muted, 0='too loud', default=25)
videoorient_ext = yes|no (whether the video-orientation RTP extension must be
	negotiated/used or not for new publishers, default=yes)
playoutdelay_ext = yes|no (whether the playout-delay RTP extension must be
	negotiated/used or not for new publishers, default=yes)
record = true|false (whether this room should be recorded, default=false)
rec_dir = <folder where recordings should be stored, when enabled>
notify_joining = true|false (optional, whether to notify all participants when a new
            participant joins the room. The Videoroom plugin by design only notifies
            new feeds (publishers), and enabling this may result extra notification
            traffic. This flag is particularly useful when enabled with \c require_pvtid
            for admin to manage listening only participants. default=false)
\endverbatim
 *
 * Note that recording will work with all codecs except iSAC.
 *
 * \section sfuapi Video Room API
 * 
 * The Video Room API supports several requests, some of which are
 * synchronous and some asynchronous. There are some situations, though,
 * (invalid JSON, invalid request) which will always result in a
 * synchronous error response even for asynchronous requests. 
 * 
 * \c create , \c destroy , \c edit , \c exists, \c list, \c allowed, \c kick and
 * and \c listparticipants are synchronous requests, which means you'll
 * get a response directly within the context of the transaction.
 * \c create allows you to create a new video room dynamically, as an
 * alternative to using the configuration file; \c edit allows you to
 * dynamically edit some room properties (e.g., the PIN); \c destroy removes a
 * video room and destroys it, kicking all the users out as part of the
 * process; \c exists allows you to check whether a specific video room
 * exists; finally, \c list lists all the available rooms, while \c
 * listparticipants lists all the participants of a specific room and
 * their details.
 * 
 * The \c join , \c joinandconfigure , \c configure , \c publish ,
 * \c unpublish , \c start , \c pause , \c switch , \c stop , \c add ,
 * \c remove and \c leave requests instead are all asynchronous, which
 * means you'll get a notification about their success or failure in
 * an event. \c join allows you to join a specific video room, specifying
 * whether that specific PeerConnection will be used for publishing or
 * watching; \c configure can be used to modify some of the participation
 * settings (e.g., bitrate cap); \c joinandconfigure combines the previous
 * two requests in a single one (just for publishers); \c publish can be
 * used to start sending media to broadcast to the other participants,
 * while \c unpublish does the opposite; \c start allows you to start
 * receiving media from a publisher you've subscribed to previously by
 * means of a \c join , while \c pause pauses the delivery of the media;
 * the \c switch request can be used to change the source of the media
 * flowing over a specific PeerConnection (e.g., I was watching Alice,
 * I want to watch Bob now) without having to create a new handle for
 * that; \c stop interrupts a viewer instance; finally, \c leave allows
 * you to leave a video room for good.
 * 
 * Notice that, in general, all users can create rooms. If you want to
 * limit this functionality, you can configure an admin \c admin_key in
 * the plugin settings. When configured, only "create" requests that
 * include the correct \c admin_key value in an "admin_key" property
 * will succeed, and will be rejected otherwise.
 * 
 * Actual API docs: TBD.
 * 
 * \ingroup plugins
 * \ref plugins
 */

#include "plugin.h"

#include <jansson.h>

#include "../debug.h"
#include "../apierror.h"
#include "../config.h"
#include "../mutex.h"
#include "../rtp.h"
#include "../rtcp.h"
#include "../record.h"
#include "../sdp-utils.h"
#include "../utils.h"
#include <sys/types.h>
#include <sys/socket.h>


/* Plugin information */
#define JANUS_VIDEOROOM_VERSION			9
#define JANUS_VIDEOROOM_VERSION_STRING	"0.0.9"
#define JANUS_VIDEOROOM_DESCRIPTION		"This is a plugin implementing a videoconferencing SFU (Selective Forwarding Unit) for Janus, that is an audio/video router."
#define JANUS_VIDEOROOM_NAME			"JANUS VideoRoom plugin"
#define JANUS_VIDEOROOM_AUTHOR			"Meetecho s.r.l."
#define JANUS_VIDEOROOM_PACKAGE			"janus.plugin.videoroom"

/* Plugin methods */
janus_plugin *create(void);
int janus_videoroom_init(janus_callbacks *callback, const char *config_path);
void janus_videoroom_destroy(void);
int janus_videoroom_get_api_compatibility(void);
int janus_videoroom_get_version(void);
const char *janus_videoroom_get_version_string(void);
const char *janus_videoroom_get_description(void);
const char *janus_videoroom_get_name(void);
const char *janus_videoroom_get_author(void);
const char *janus_videoroom_get_package(void);
void janus_videoroom_create_session(janus_plugin_session *handle, int *error);
struct janus_plugin_result *janus_videoroom_handle_message(janus_plugin_session *handle, char *transaction, json_t *message, json_t *jsep);
void janus_videoroom_setup_media(janus_plugin_session *handle);
void janus_videoroom_incoming_rtp(janus_plugin_session *handle, int video, char *buf, int len);
void janus_videoroom_incoming_rtcp(janus_plugin_session *handle, int video, char *buf, int len);
void janus_videoroom_incoming_data(janus_plugin_session *handle, char *buf, int len);
void janus_videoroom_slow_link(janus_plugin_session *handle, int uplink, int video);
void janus_videoroom_hangup_media(janus_plugin_session *handle);
void janus_videoroom_destroy_session(janus_plugin_session *handle, int *error);
json_t *janus_videoroom_query_session(janus_plugin_session *handle);

/* Plugin setup */
static janus_plugin janus_videoroom_plugin =
	JANUS_PLUGIN_INIT (
		.init = janus_videoroom_init,
		.destroy = janus_videoroom_destroy,

		.get_api_compatibility = janus_videoroom_get_api_compatibility,
		.get_version = janus_videoroom_get_version,
		.get_version_string = janus_videoroom_get_version_string,
		.get_description = janus_videoroom_get_description,
		.get_name = janus_videoroom_get_name,
		.get_author = janus_videoroom_get_author,
		.get_package = janus_videoroom_get_package,
		
		.create_session = janus_videoroom_create_session,
		.handle_message = janus_videoroom_handle_message,
		.setup_media = janus_videoroom_setup_media,
		.incoming_rtp = janus_videoroom_incoming_rtp,
		.incoming_rtcp = janus_videoroom_incoming_rtcp,
		.incoming_data = janus_videoroom_incoming_data,
		.slow_link = janus_videoroom_slow_link,
		.hangup_media = janus_videoroom_hangup_media,
		.destroy_session = janus_videoroom_destroy_session,
		.query_session = janus_videoroom_query_session,
	);

/* Plugin creator */
janus_plugin *create(void) {
	JANUS_LOG(LOG_VERB, "%s created!\n", JANUS_VIDEOROOM_NAME);
	return &janus_videoroom_plugin;
}

/* Parameter validation */
static struct janus_json_parameter request_parameters[] = {
	{"request", JSON_STRING, JANUS_JSON_PARAM_REQUIRED}
};
static struct janus_json_parameter adminkey_parameters[] = {
	{"admin_key", JSON_STRING, JANUS_JSON_PARAM_REQUIRED}
};
static struct janus_json_parameter create_parameters[] = {
	{"room", JSON_INTEGER, JANUS_JSON_PARAM_POSITIVE},
	{"description", JSON_STRING, 0},
	{"is_private", JANUS_JSON_BOOL, 0},
	{"allowed", JSON_ARRAY, 0},
	{"secret", JSON_STRING, 0},
	{"pin", JSON_STRING, 0},
	{"perc", JANUS_JSON_BOOL, 0},
	{"require_pvtid", JANUS_JSON_BOOL, 0},
	{"bitrate", JSON_INTEGER, JANUS_JSON_PARAM_POSITIVE},
	{"fir_freq", JSON_INTEGER, JANUS_JSON_PARAM_POSITIVE},
	{"publishers", JSON_INTEGER, JANUS_JSON_PARAM_POSITIVE},
	{"audiocodec", JSON_STRING, 0},
	{"videocodec", JSON_STRING, 0},
	{"video_svc", JANUS_JSON_BOOL, 0},
	{"audiolevel_ext", JANUS_JSON_BOOL, 0},
	{"audiolevel_event", JANUS_JSON_BOOL, 0},
	{"audio_active_packets", JSON_INTEGER, JANUS_JSON_PARAM_POSITIVE},
	{"audio_level_average", JSON_INTEGER, JANUS_JSON_PARAM_POSITIVE},
	{"videoorient_ext", JANUS_JSON_BOOL, 0},
	{"playoutdelay_ext", JANUS_JSON_BOOL, 0},
	{"record", JANUS_JSON_BOOL, 0},
	{"rec_dir", JSON_STRING, 0},
	{"permanent", JANUS_JSON_BOOL, 0},
	{"notify_joining", JANUS_JSON_BOOL, 0},
};
static struct janus_json_parameter edit_parameters[] = {
	{"room", JSON_INTEGER, JANUS_JSON_PARAM_REQUIRED | JANUS_JSON_PARAM_POSITIVE},
	{"secret", JSON_STRING, 0},
	{"new_description", JSON_STRING, 0},
	{"new_is_private", JANUS_JSON_BOOL, 0},
	{"new_secret", JSON_STRING, 0},
	{"new_pin", JSON_STRING, 0},
	{"new_require_pvtid", JANUS_JSON_BOOL, 0},
	{"new_bitrate", JSON_INTEGER, JANUS_JSON_PARAM_POSITIVE},
	{"new_fir_freq", JSON_INTEGER, JANUS_JSON_PARAM_POSITIVE},
	{"new_publishers", JSON_INTEGER, JANUS_JSON_PARAM_POSITIVE},
	{"permanent", JANUS_JSON_BOOL, 0}
};
static struct janus_json_parameter room_parameters[] = {
	{"room", JSON_INTEGER, JANUS_JSON_PARAM_REQUIRED | JANUS_JSON_PARAM_POSITIVE}
};
static struct janus_json_parameter destroy_parameters[] = {
	{"room", JSON_INTEGER, JANUS_JSON_PARAM_REQUIRED | JANUS_JSON_PARAM_POSITIVE},
	{"permanent", JANUS_JSON_BOOL, 0}
};
static struct janus_json_parameter allowed_parameters[] = {
	{"room", JSON_INTEGER, JANUS_JSON_PARAM_REQUIRED | JANUS_JSON_PARAM_POSITIVE},
	{"secret", JSON_STRING, 0},
	{"action", JSON_STRING, JANUS_JSON_PARAM_REQUIRED},
	{"allowed", JSON_ARRAY, 0}
};
static struct janus_json_parameter kick_parameters[] = {
	{"room", JSON_INTEGER, JANUS_JSON_PARAM_REQUIRED | JANUS_JSON_PARAM_POSITIVE},
	{"secret", JSON_STRING, 0},
	{"id", JSON_INTEGER, JANUS_JSON_PARAM_REQUIRED | JANUS_JSON_PARAM_POSITIVE}
};
static struct janus_json_parameter join_parameters[] = {
	{"room", JSON_INTEGER, JANUS_JSON_PARAM_REQUIRED | JANUS_JSON_PARAM_POSITIVE},
	{"ptype", JSON_STRING, JANUS_JSON_PARAM_REQUIRED},
	{"audio", JANUS_JSON_BOOL, 0},
	{"video", JANUS_JSON_BOOL, 0},
	{"data", JANUS_JSON_BOOL, 0},
	{"bitrate", JSON_INTEGER, JANUS_JSON_PARAM_POSITIVE},
	{"record", JANUS_JSON_BOOL, 0},
	{"filename", JSON_STRING, 0}
};
static struct janus_json_parameter publish_parameters[] = {
	{"audio", JANUS_JSON_BOOL, 0},
	{"audiocodec", JSON_STRING, 0},
	{"video", JANUS_JSON_BOOL, 0},
	{"videocodec", JSON_STRING, 0},
	{"data", JANUS_JSON_BOOL, 0},
	{"bitrate", JSON_INTEGER, JANUS_JSON_PARAM_POSITIVE},
	{"record", JANUS_JSON_BOOL, 0},
	{"filename", JSON_STRING, 0},
	{"display", JSON_STRING, 0}
};
static struct janus_json_parameter rtp_forward_parameters[] = {
	{"room", JSON_INTEGER, JANUS_JSON_PARAM_REQUIRED | JANUS_JSON_PARAM_POSITIVE},
	{"publisher_id", JSON_INTEGER, JANUS_JSON_PARAM_REQUIRED | JANUS_JSON_PARAM_POSITIVE},
	{"video_port", JSON_INTEGER, JANUS_JSON_PARAM_POSITIVE},
	{"video_ssrc", JSON_INTEGER, JANUS_JSON_PARAM_POSITIVE},
	{"video_pt", JSON_INTEGER, JANUS_JSON_PARAM_POSITIVE},
	{"video_port_2", JSON_INTEGER, JANUS_JSON_PARAM_POSITIVE},
	{"video_ssrc_2", JSON_INTEGER, JANUS_JSON_PARAM_POSITIVE},
	{"video_pt_2", JSON_INTEGER, JANUS_JSON_PARAM_POSITIVE},
	{"video_port_3", JSON_INTEGER, JANUS_JSON_PARAM_POSITIVE},
	{"video_ssrc_3", JSON_INTEGER, JANUS_JSON_PARAM_POSITIVE},
	{"video_pt_3", JSON_INTEGER, JANUS_JSON_PARAM_POSITIVE},
	{"audio_port", JSON_INTEGER, JANUS_JSON_PARAM_POSITIVE},
	{"audio_ssrc", JSON_INTEGER, JANUS_JSON_PARAM_POSITIVE},
	{"audio_pt", JSON_INTEGER, JANUS_JSON_PARAM_POSITIVE},
	{"data_port", JSON_INTEGER, JANUS_JSON_PARAM_POSITIVE},
	{"host", JSON_STRING, JANUS_JSON_PARAM_REQUIRED}
};
static struct janus_json_parameter stop_rtp_forward_parameters[] = {
	{"room", JSON_INTEGER, JANUS_JSON_PARAM_REQUIRED | JANUS_JSON_PARAM_POSITIVE},
	{"publisher_id", JSON_INTEGER, JANUS_JSON_PARAM_REQUIRED | JANUS_JSON_PARAM_POSITIVE},
	{"stream_id", JSON_INTEGER, JANUS_JSON_PARAM_REQUIRED | JANUS_JSON_PARAM_POSITIVE}
};
static struct janus_json_parameter publisher_parameters[] = {
	{"id", JSON_INTEGER, JANUS_JSON_PARAM_POSITIVE},
	{"display", JSON_STRING, 0}
};
static struct janus_json_parameter configure_parameters[] = {
	{"audio", JANUS_JSON_BOOL, 0},
	{"video", JANUS_JSON_BOOL, 0},
	{"data", JANUS_JSON_BOOL, 0},
	/* For VP8 simulcast */
	{"substream", JSON_INTEGER, JANUS_JSON_PARAM_POSITIVE},
	{"temporal", JSON_INTEGER, JANUS_JSON_PARAM_POSITIVE},
	/* For VP9 SVC */
	{"spatial_layer", JSON_INTEGER, JANUS_JSON_PARAM_POSITIVE},
	{"temporal_layer", JSON_INTEGER, JANUS_JSON_PARAM_POSITIVE}
};
static struct janus_json_parameter listener_parameters[] = {
	{"feed", JSON_INTEGER, JANUS_JSON_PARAM_REQUIRED | JANUS_JSON_PARAM_POSITIVE},
	{"private_id", JSON_INTEGER, JANUS_JSON_PARAM_POSITIVE},
	{"audio", JANUS_JSON_BOOL, 0},
	{"video", JANUS_JSON_BOOL, 0},
	{"data", JANUS_JSON_BOOL, 0},
	{"offer_audio", JANUS_JSON_BOOL, 0},
	{"offer_video", JANUS_JSON_BOOL, 0},
	{"offer_data", JANUS_JSON_BOOL, 0}
};

/* Static configuration instance */
static janus_config *config = NULL;
static const char *config_folder = NULL;
static janus_mutex config_mutex = JANUS_MUTEX_INITIALIZER;

/* Useful stuff */
static volatile gint initialized = 0, stopping = 0;
static gboolean notify_events = TRUE;
static janus_callbacks *gateway = NULL;
static GThread *handler_thread;
static GThread *watchdog;
static void *janus_videoroom_handler(void *data);
static void janus_videoroom_relay_rtp_packet(gpointer data, gpointer user_data);
static void janus_videoroom_relay_data_packet(gpointer data, gpointer user_data);
static void janus_videoroom_hangup_media_internal(janus_plugin_session *handle);

typedef enum janus_videoroom_p_type {
	janus_videoroom_p_type_none = 0,
	janus_videoroom_p_type_subscriber,			/* Generic listener/subscriber */
	janus_videoroom_p_type_publisher,			/* Participant/publisher */
} janus_videoroom_p_type;

typedef struct janus_videoroom_message {
	janus_plugin_session *handle;
	char *transaction;
	json_t *message;
	json_t *jsep;
} janus_videoroom_message;
static GAsyncQueue *messages = NULL;
static janus_videoroom_message exit_message;

static void janus_videoroom_message_free(janus_videoroom_message *msg) {
	if(!msg || msg == &exit_message)
		return;

	msg->handle = NULL;

	g_free(msg->transaction);
	msg->transaction = NULL;
	if(msg->message)
		json_decref(msg->message);
	msg->message = NULL;
	if(msg->jsep)
		json_decref(msg->jsep);
	msg->jsep = NULL;

	g_free(msg);
}

/* Payload types we'll offer internally */
#define OPUS_PT		111
#define ISAC32_PT	104
#define ISAC16_PT	103
#define PCMU_PT		0
#define PCMA_PT		8
#define G722_PT		9
#define VP8_PT		96
#define VP9_PT		101
#define H264_PT		107

typedef enum janus_videoroom_audiocodec {
	JANUS_VIDEOROOM_NOAUDIO,	/* Publishers won't do any audio */
	JANUS_VIDEOROOM_OPUS,		/* Publishers will have to/may use OPUS */
	JANUS_VIDEOROOM_PCMU,		/* Publishers will have to/may use PCMU 8K */
	JANUS_VIDEOROOM_PCMA,		/* Publishers will have to/may use PCMA 8K */
	JANUS_VIDEOROOM_G722,		/* Publishers will have to/may use G.722 */
	JANUS_VIDEOROOM_ISAC_32K,	/* Publishers will have to/may use ISAC 32K */
	JANUS_VIDEOROOM_ISAC_16K	/* Publishers will have to/may use ISAC 16K */
} janus_videoroom_audiocodec;
static const char *janus_videoroom_audiocodec_name(janus_videoroom_audiocodec acodec) {
	switch(acodec) {
		case JANUS_VIDEOROOM_NOAUDIO:
			return "none";
		case JANUS_VIDEOROOM_OPUS:
			return "opus";
		case JANUS_VIDEOROOM_PCMU:
			return "pcmu";
		case JANUS_VIDEOROOM_PCMA:
			return "pcma";
		case JANUS_VIDEOROOM_G722:
			return "g722";
		case JANUS_VIDEOROOM_ISAC_32K:
			return "isac32";
		case JANUS_VIDEOROOM_ISAC_16K:
			return "isac16";
		default:
			/* Shouldn't happen */
			return "opus";
	}
}
static janus_videoroom_audiocodec janus_videoroom_audiocodec_from_name(const char *name) {
	if(name == NULL)
		return JANUS_VIDEOROOM_NOAUDIO;
	else if(!strcasecmp(name, "opus"))
		return JANUS_VIDEOROOM_OPUS;
	else if(!strcasecmp(name, "isac32"))
		return JANUS_VIDEOROOM_ISAC_32K;
	else if(!strcasecmp(name, "isac16"))
		return JANUS_VIDEOROOM_ISAC_16K;
	else if(!strcasecmp(name, "pcmu"))
		return JANUS_VIDEOROOM_PCMU;
	else if(!strcasecmp(name, "pcma"))
		return JANUS_VIDEOROOM_PCMA;
	else if(!strcasecmp(name, "g722"))
		return JANUS_VIDEOROOM_G722;
	JANUS_LOG(LOG_WARN, "Unsupported audio codec '%s'\n", name);
	return JANUS_VIDEOROOM_NOAUDIO;
}
static int janus_videoroom_audiocodec_pt(janus_videoroom_audiocodec acodec) {
	switch(acodec) {
		case JANUS_VIDEOROOM_NOAUDIO:
			return -1;
		case JANUS_VIDEOROOM_OPUS:
			return OPUS_PT;
		case JANUS_VIDEOROOM_ISAC_32K:
			return ISAC32_PT;
		case JANUS_VIDEOROOM_ISAC_16K:
			return ISAC16_PT;
		case JANUS_VIDEOROOM_PCMU:
			return PCMU_PT;
		case JANUS_VIDEOROOM_PCMA:
			return PCMA_PT;
		case JANUS_VIDEOROOM_G722:
			return G722_PT;
		default:
			/* Shouldn't happen */
			return OPUS_PT;
	}
}

typedef enum janus_videoroom_videocodec {
	JANUS_VIDEOROOM_NOVIDEO,	/* Publishers won't do any audio */
	JANUS_VIDEOROOM_VP8,		/* Publishers will have to/may use VP8 */
	JANUS_VIDEOROOM_VP9,		/* Publishers will have to/may use VP9 */
	JANUS_VIDEOROOM_H264		/* Publishers will have to/may use H264 */
} janus_videoroom_videocodec;
static const char *janus_videoroom_videocodec_name(janus_videoroom_videocodec vcodec) {
	switch(vcodec) {
		case JANUS_VIDEOROOM_NOVIDEO:
			return "none";
		case JANUS_VIDEOROOM_VP8:
			return "vp8";
		case JANUS_VIDEOROOM_VP9:
			return "vp9";
		case JANUS_VIDEOROOM_H264:
			return "h264";
		default:
			/* Shouldn't happen */
			return "vp8";
	}
}
static janus_videoroom_videocodec janus_videoroom_videocodec_from_name(const char *name) {
	if(name == NULL)
		return JANUS_VIDEOROOM_NOVIDEO;
	else if(!strcasecmp(name, "vp8"))
		return JANUS_VIDEOROOM_VP8;
	else if(!strcasecmp(name, "vp9"))
		return JANUS_VIDEOROOM_VP9;
	else if(!strcasecmp(name, "h264"))
		return JANUS_VIDEOROOM_H264;
	JANUS_LOG(LOG_WARN, "Unsupported video codec '%s'\n", name);
	return JANUS_VIDEOROOM_NOVIDEO;
}
static int janus_videoroom_videocodec_pt(janus_videoroom_videocodec vcodec) {
	switch(vcodec) {
		case JANUS_VIDEOROOM_NOVIDEO:
			return -1;
		case JANUS_VIDEOROOM_VP8:
			return VP8_PT;
		case JANUS_VIDEOROOM_VP9:
			return VP9_PT;
		case JANUS_VIDEOROOM_H264:
			return H264_PT;
		default:
			/* Shouldn't happen */
			return VP8_PT;
	}
}


typedef struct janus_videoroom {
	guint64 room_id;			/* Unique room ID */
	gchar *room_name;			/* Room description */
	gchar *room_secret;			/* Secret needed to manipulate (e.g., destroy) this room */
	gchar *room_pin;			/* Password needed to join this room, if any */
	gboolean is_private;		/* Whether this room is 'private' (as in hidden) or not */
	gboolean require_pvtid;		/* Whether subscriptions in this room require a private_id */
	gboolean perc;				/* Whether this is a PERC room (encrypted payloads Janus can't access) */
	int max_publishers;			/* Maximum number of concurrent publishers */
	uint32_t bitrate;			/* Global bitrate limit */
	uint16_t fir_freq;			/* Regular FIR frequency (0=disabled) */
	janus_videoroom_audiocodec acodec[3];	/* Audio codec(s) to force on publishers */
	janus_videoroom_videocodec vcodec[3];	/* Video codec(s) to force on publishers */
	gboolean do_svc;			/* Whether SVC must be done for video (note: only available for VP9 right now) */
	gboolean audiolevel_ext;	/* Whether the ssrc-audio-level extension must be negotiated or not for new publishers */
	gboolean audiolevel_event;	/* Whether to emit event to other users about audiolevel */
	int audio_active_packets;	/* Amount of packets with audio level for checkup */
	int audio_level_average;	/* Average audio level */
	gboolean videoorient_ext;	/* Whether the video-orientation extension must be negotiated or not for new publishers */
	gboolean playoutdelay_ext;	/* Whether the playout-delay extension must be negotiated or not for new publishers */
	gboolean record;			/* Whether the feeds from publishers in this room should be recorded */
	char *rec_dir;				/* Where to save the recordings of this room, if enabled */
	gint64 destroyed;			/* Value to flag the room for destruction, done lazily */
	GHashTable *participants;	/* Map of potential publishers (we get listeners from them) */
	GHashTable *private_ids;	/* Map of existing private IDs */
	gboolean check_tokens;		/* Whether to check tokens when participants join (see below) */
	GHashTable *allowed;		/* Map of participants (as tokens) allowed to join */
	janus_mutex participants_mutex;/* Mutex to protect room properties */
	gboolean notify_joining;	/* Whether an event is sent to notify all participants if a new participant joins the room */
} janus_videoroom;
static GHashTable *rooms;
static janus_mutex rooms_mutex = JANUS_MUTEX_INITIALIZER;
static GList *old_rooms;
static char *admin_key = NULL;
static void janus_videoroom_free(janus_videoroom *room);

typedef struct janus_videoroom_session {
	janus_plugin_session *handle;
	janus_videoroom_p_type participant_type;
	gpointer participant;
	gboolean started;
	gboolean stopping;
	volatile gint hangingup;
	gint64 destroyed;	/* Time at which this session was marked as destroyed */
} janus_videoroom_session;
static GHashTable *sessions;
static GList *old_sessions;
static janus_mutex sessions_mutex = JANUS_MUTEX_INITIALIZER;

/* A host whose ports gets streamed RTP packets of the corresponding type */
typedef struct janus_videoroom_rtp_forwarder {
	gboolean is_video;
	gboolean is_data;
	uint32_t ssrc;
	int payload_type;
	int substream;
	struct sockaddr_in serv_addr;
} janus_videoroom_rtp_forwarder;

typedef struct janus_videoroom_participant {
	janus_videoroom_session *session;
	janus_videoroom *room;	/* Room */
	guint64 user_id;	/* Unique ID in the room */
	guint32 pvt_id;		/* This is sent to the publisher for mapping purposes, but shouldn't be shared with others */
	gchar *display;		/* Display name (just for fun) */
	gchar *sdp;			/* The SDP this publisher negotiated, if any */
	gboolean audio, video, data;		/* Whether audio, video and/or data is going to be sent by this publisher */
	janus_videoroom_audiocodec acodec;	/* Audio codec this publisher is using */
	janus_videoroom_videocodec vcodec;	/* Video codec this publisher is using */
	guint32 audio_pt;		/* Audio payload type (Opus) */
	guint32 video_pt;		/* Video payload type (depends on room configuration) */
	guint32 audio_ssrc;		/* Audio SSRC of this publisher */
	guint32 video_ssrc;		/* Video SSRC of this publisher */
	uint32_t ssrc[3];		/* Only needed in case VP8 simulcasting is involved */
	int rtpmapid_extmap_id;	/* Only needed in case Firefox's RID-based simulcasting is involved */
	char *rid[3];			/* Only needed in case Firefox's RID-based simulcasting is involved */
	guint8 audio_level_extmap_id;	/* Audio level extmap ID */
	guint8 video_orient_extmap_id;	/* Video orientation extmap ID */
	guint8 playout_delay_extmap_id;	/* Playout delay extmap ID */
	gboolean audio_active;
	gboolean video_active;
	int audio_dBov_level;		/* Value in dBov of the audio level (last value from extension) */
	int audio_active_packets;	/* Participant's number of audio packets to accumulate */
	int audio_dBov_sum;			/* Participant's accumulated dBov value for audio level*/
	gboolean talking;			/* Whether this participant is currently talking (uses audio levels extension) */
	gboolean data_active;
	gboolean firefox;	/* We send Firefox users a different kind of FIR */
	uint32_t bitrate;
	gint64 remb_startup;/* Incremental changes on REMB to reach the target at startup */
	gint64 remb_latest;	/* Time of latest sent REMB (to avoid flooding) */
	gint64 fir_latest;	/* Time of latest sent FIR (to avoid flooding) */
	gint fir_seq;		/* FIR sequence number */
	gboolean recording_active;	/* Whether this publisher has to be recorded or not */
	gchar *recording_base;	/* Base name for the recording (e.g., /path/to/filename, will generate /path/to/filename-audio.mjr and/or /path/to/filename-video.mjr */
	janus_recorder *arc;	/* The Janus recorder instance for this publisher's audio, if enabled */
	janus_recorder *vrc;	/* The Janus recorder instance for this user's video, if enabled */
	janus_recorder *drc;	/* The Janus recorder instance for this publisher's data, if enabled */
	janus_mutex rec_mutex;	/* Mutex to protect the recorders from race conditions */
	GSList *listeners;		/* Subscriptions to this publisher (who's watching this publisher)  */
	GSList *subscriptions;	/* Subscriptions this publisher has created (who this publisher is watching) */
	janus_mutex listeners_mutex;
	GHashTable *rtp_forwarders;
	janus_mutex rtp_forwarders_mutex;
	int udp_sock; /* The udp socket on which to forward rtp packets */
	gboolean kicked;	/* Whether this participant has been kicked */
} janus_videoroom_participant;
static void janus_videoroom_participant_free(janus_videoroom_participant *p);
static void janus_videoroom_rtp_forwarder_free_helper(gpointer data);
static guint32 janus_videoroom_rtp_forwarder_add_helper(janus_videoroom_participant *p,
	const gchar* host, int port, int pt, uint32_t ssrc, int substream, gboolean is_video, gboolean is_data);

typedef struct janus_videoroom_listener {
	janus_videoroom_session *session;
	janus_videoroom *room;	/* Room */
	janus_videoroom_participant *feed;	/* Participant this listener is subscribed to */
	guint32 pvt_id;		/* Private ID of the participant that is subscribing (if available/provided) */
	janus_rtp_switching_context context;	/* Needed in case there are publisher switches on this listener */
	int substream;			/* Which VP8 simulcast substream we should forward, in case the publisher is simulcasting */
	int substream_target;	/* As above, but to handle transitions (e.g., wait for keyframe) */
	int templayer;			/* Which VP8 simulcast temporal layer we should forward, in case the publisher is simulcasting */
	int templayer_target;	/* As above, but to handle transitions (e.g., wait for keyframe) */
	gint64 last_relayed;	/* When we relayed the last packet (used to detect when substreams become unavailable) */
	janus_vp8_simulcast_context simulcast_context;
	gboolean audio, video, data;		/* Whether audio, video and/or data must be sent to this listener */
	/* As above, but can't change dynamically (says whether something was negotiated at all in SDP) */
	gboolean audio_offered, video_offered, data_offered;
	gboolean paused;
	gboolean kicked;	/* Whether this subscription belongs to a participant that has been kicked */
	/* The following are only relevant if we're doing VP9 SVC, and are not to be confused with VP8
	 * simulcast, which has similar info (substream/templayer) but in a completely different context */
	int spatial_layer, target_spatial_layer;
	int temporal_layer, target_temporal_layer;
} janus_videoroom_listener;
static void janus_videoroom_listener_free(janus_videoroom_listener *l);

typedef struct janus_videoroom_rtp_relay_packet {
	janus_rtp_header *data;
	gint length;
	gboolean is_video;
	uint32_t ssrc[3];
	uint32_t timestamp;
	uint16_t seq_number;
	/* The following are only relevant if we're doing VP9 SVC*/
	gboolean svc;
	int spatial_layer;
	int temporal_layer;
	uint8_t pbit, dbit, ubit, bbit, ebit;
} janus_videoroom_rtp_relay_packet;


/* Error codes */
#define JANUS_VIDEOROOM_ERROR_UNKNOWN_ERROR		499
#define JANUS_VIDEOROOM_ERROR_NO_MESSAGE		421
#define JANUS_VIDEOROOM_ERROR_INVALID_JSON		422
#define JANUS_VIDEOROOM_ERROR_INVALID_REQUEST	423
#define JANUS_VIDEOROOM_ERROR_JOIN_FIRST		424
#define JANUS_VIDEOROOM_ERROR_ALREADY_JOINED	425
#define JANUS_VIDEOROOM_ERROR_NO_SUCH_ROOM		426
#define JANUS_VIDEOROOM_ERROR_ROOM_EXISTS		427
#define JANUS_VIDEOROOM_ERROR_NO_SUCH_FEED		428
#define JANUS_VIDEOROOM_ERROR_MISSING_ELEMENT	429
#define JANUS_VIDEOROOM_ERROR_INVALID_ELEMENT	430
#define JANUS_VIDEOROOM_ERROR_INVALID_SDP_TYPE	431
#define JANUS_VIDEOROOM_ERROR_PUBLISHERS_FULL	432
#define JANUS_VIDEOROOM_ERROR_UNAUTHORIZED		433
#define JANUS_VIDEOROOM_ERROR_ALREADY_PUBLISHED	434
#define JANUS_VIDEOROOM_ERROR_NOT_PUBLISHED		435
#define JANUS_VIDEOROOM_ERROR_ID_EXISTS			436
#define JANUS_VIDEOROOM_ERROR_INVALID_SDP		437


static guint32 janus_videoroom_rtp_forwarder_add_helper(janus_videoroom_participant *p,
		const gchar* host, int port, int pt, uint32_t ssrc, int substream, gboolean is_video, gboolean is_data) {
	if(!p || !host) {
		return 0;
	}
	janus_videoroom_rtp_forwarder *forward = g_malloc0(sizeof(janus_videoroom_rtp_forwarder));
	forward->is_video = is_video;
	forward->payload_type = pt;
	forward->ssrc = ssrc;
	forward->substream = substream;
	forward->is_data = is_data;
	forward->serv_addr.sin_family = AF_INET;
	inet_pton(AF_INET, host, &(forward->serv_addr.sin_addr));
	forward->serv_addr.sin_port = htons(port);
	janus_mutex_lock(&p->rtp_forwarders_mutex);
	guint32 stream_id = janus_random_uint32();
	while(g_hash_table_lookup(p->rtp_forwarders, GUINT_TO_POINTER(stream_id)) != NULL) {
		stream_id = janus_random_uint32();
	}
	g_hash_table_insert(p->rtp_forwarders, GUINT_TO_POINTER(stream_id), forward);
	janus_mutex_unlock(&p->rtp_forwarders_mutex);
	JANUS_LOG(LOG_VERB, "Added %s/%d rtp_forward to participant %"SCNu64" host: %s:%d stream_id: %"SCNu32"\n",
		is_data ? "data" : (is_video ? "video" : "audio"), substream, p->user_id, host, port, stream_id);
	return stream_id;
}


/* Convenience function for freeing a session */
static void session_free(gpointer data) {
	if(data) {
		janus_videoroom_session* session = (janus_videoroom_session*)data;
		switch(session->participant_type) {
		case janus_videoroom_p_type_publisher: 
			janus_videoroom_participant_free(session->participant);
			break;   
		case janus_videoroom_p_type_subscriber:
			janus_videoroom_listener_free(session->participant);
			break;
		default:
			break;
		}
		session->handle = NULL;
		g_free(session);
		session = NULL;
	}
}

static void janus_videoroom_rtp_forwarder_free_helper(gpointer data) {
	if(data) {
		janus_videoroom_rtp_forwarder* forward = (janus_videoroom_rtp_forwarder*)data;
		if(forward) {
			g_free(forward);
			forward = NULL;
		}
	}
}

/* Convenience wrapper function for session_free that corresponds to GHRFunc() format for hash table cleanup */
static gboolean session_hash_table_remove(gpointer key, gpointer value, gpointer not_used) {
	if(value) {
		session_free(value);
	}
	return TRUE;
}

/* VideoRoom watchdog/garbage collector (sort of) */
static void *janus_videoroom_watchdog(void *data) {
	JANUS_LOG(LOG_INFO, "VideoRoom watchdog started\n");
	gint64 now = 0, room_now = 0;
	while(g_atomic_int_get(&initialized) && !g_atomic_int_get(&stopping)) {
		janus_mutex_lock(&sessions_mutex);
		/* Iterate on all the participants/listeners and check if we need to remove any of them */
		now = janus_get_monotonic_time();
		if(old_sessions != NULL) {
			GList *sl = old_sessions;
			JANUS_LOG(LOG_HUGE, "Checking %d old VideoRoom sessions...\n", g_list_length(old_sessions));
			while(sl) {
				janus_videoroom_session *session = (janus_videoroom_session *)sl->data;
				/* If we are stopping, their is no point to continue to iterate */
				if(!initialized || stopping) {
					break;
				}
				if(!session) {
					sl = sl->next;
					continue;
				}
				if(now-session->destroyed >= 5*G_USEC_PER_SEC) {
					/* We're lazy and actually get rid of the stuff only after a few seconds */
					JANUS_LOG(LOG_VERB, "Freeing old VideoRoom session\n");
					GList *rm = sl->next;
					old_sessions = g_list_delete_link(old_sessions, sl);
					sl = rm;
					session_free(session);
					continue;
				}
				sl = sl->next;
			}
		}
		janus_mutex_unlock(&sessions_mutex);
		janus_mutex_lock(&rooms_mutex);
		if(old_rooms != NULL) {
			GList *rl = old_rooms;
			room_now = janus_get_monotonic_time();
			while(rl) {
				janus_videoroom* room = (janus_videoroom*)rl->data;
				if(!initialized || stopping){
					break;
				}
				if(!room) {
					rl = rl->next;
					continue;
				}
				if(room_now - room->destroyed >= 5*G_USEC_PER_SEC) {
					GList *rm = rl->next;
					old_rooms = g_list_delete_link(old_rooms, rl);
					rl = rm;
					g_hash_table_remove(rooms, &room->room_id);
					continue;
				}
				rl = rl->next;
			}
		}
		janus_mutex_unlock(&rooms_mutex);
		g_usleep(500000);
	}
	JANUS_LOG(LOG_INFO, "VideoRoom watchdog stopped\n");
	return NULL;
}


/* Plugin implementation */
int janus_videoroom_init(janus_callbacks *callback, const char *config_path) {
	if(g_atomic_int_get(&stopping)) {
		/* Still stopping from before */
		return -1;
	}
	if(callback == NULL || config_path == NULL) {
		/* Invalid arguments */
		return -1;
	}

	/* Read configuration */
	char filename[255];
	g_snprintf(filename, 255, "%s/%s.cfg", config_path, JANUS_VIDEOROOM_PACKAGE);
	JANUS_LOG(LOG_VERB, "Configuration file: %s\n", filename);
	config = janus_config_parse(filename);
	config_folder = config_path;
	if(config != NULL)
		janus_config_print(config);

	rooms = g_hash_table_new_full(g_int64_hash, g_int64_equal,
		(GDestroyNotify)g_free, (GDestroyNotify) janus_videoroom_free);
	sessions = g_hash_table_new(NULL, NULL);

	messages = g_async_queue_new_full((GDestroyNotify) janus_videoroom_message_free);

	/* This is the callback we'll need to invoke to contact the gateway */
	gateway = callback;

	/* Parse configuration to populate the rooms list */
	if(config != NULL) {
		/* Any admin key to limit who can "create"? */
		janus_config_item *key = janus_config_get_item_drilldown(config, "general", "admin_key");
		if(key != NULL && key->value != NULL)
			admin_key = g_strdup(key->value);
		janus_config_item *events = janus_config_get_item_drilldown(config, "general", "events");
		if(events != NULL && events->value != NULL)
			notify_events = janus_is_true(events->value);
		if(!notify_events && callback->events_is_enabled()) {
			JANUS_LOG(LOG_WARN, "Notification of events to handlers disabled for %s\n", JANUS_VIDEOROOM_NAME);
		}
		/* Iterate on all rooms */
		GList *cl = janus_config_get_categories(config);
		while(cl != NULL) {
			janus_config_category *cat = (janus_config_category *)cl->data;
			if(cat->name == NULL || !strcasecmp(cat->name, "general")) {
				cl = cl->next;
				continue;
			}
			JANUS_LOG(LOG_VERB, "Adding video room '%s'\n", cat->name);
			janus_config_item *desc = janus_config_get_item(cat, "description");
			janus_config_item *priv = janus_config_get_item(cat, "is_private");
			janus_config_item *secret = janus_config_get_item(cat, "secret");
			janus_config_item *pin = janus_config_get_item(cat, "pin");
			janus_config_item *perc = janus_config_get_item(cat, "perc");
			janus_config_item *req_pvtid = janus_config_get_item(cat, "require_pvtid");
			janus_config_item *bitrate = janus_config_get_item(cat, "bitrate");
			janus_config_item *maxp = janus_config_get_item(cat, "publishers");
			janus_config_item *firfreq = janus_config_get_item(cat, "fir_freq");
			janus_config_item *audiocodec = janus_config_get_item(cat, "audiocodec");
			janus_config_item *videocodec = janus_config_get_item(cat, "videocodec");
			janus_config_item *svc = janus_config_get_item(cat, "video_svc");
			janus_config_item *audiolevel_ext = janus_config_get_item(cat, "audiolevel_ext");
			janus_config_item *audiolevel_event = janus_config_get_item(cat, "audiolevel_event");
			janus_config_item *audio_active_packets = janus_config_get_item(cat, "audio_active_packets");
			janus_config_item *audio_level_average = janus_config_get_item(cat, "audio_level_average");
			janus_config_item *videoorient_ext = janus_config_get_item(cat, "videoorient_ext");
			janus_config_item *playoutdelay_ext = janus_config_get_item(cat, "playoutdelay_ext");
			janus_config_item *notify_joining = janus_config_get_item(cat, "notify_joining");
			janus_config_item *record = janus_config_get_item(cat, "record");
			janus_config_item *rec_dir = janus_config_get_item(cat, "rec_dir");
			/* Create the video room */
			janus_videoroom *videoroom = g_malloc0(sizeof(janus_videoroom));
			videoroom->room_id = g_ascii_strtoull(cat->name, NULL, 0);
			char *description = NULL;
			if(desc != NULL && desc->value != NULL && strlen(desc->value) > 0)
				description = g_strdup(desc->value);
			else
				description = g_strdup(cat->name);
			videoroom->room_name = description;
			if(secret != NULL && secret->value != NULL) {
				videoroom->room_secret = g_strdup(secret->value);
			}
			if(pin != NULL && pin->value != NULL) {
				videoroom->room_pin = g_strdup(pin->value);
			}
			videoroom->is_private = priv && priv->value && janus_is_true(priv->value);
			videoroom->perc = perc && perc->value && janus_is_true(perc->value);
			videoroom->require_pvtid = req_pvtid && req_pvtid->value && janus_is_true(req_pvtid->value);
			videoroom->max_publishers = 3;	/* FIXME How should we choose a default? */
			if(maxp != NULL && maxp->value != NULL)
				videoroom->max_publishers = atol(maxp->value);
			if(videoroom->max_publishers < 0)
				videoroom->max_publishers = 3;	/* FIXME How should we choose a default? */
			videoroom->bitrate = 0;
			if(bitrate != NULL && bitrate->value != NULL)
				videoroom->bitrate = atol(bitrate->value);
			if(videoroom->bitrate > 0 && videoroom->bitrate < 64000)
				videoroom->bitrate = 64000;	/* Don't go below 64k */
			videoroom->fir_freq = 0;
			if(firfreq != NULL && firfreq->value != NULL)
				videoroom->fir_freq = atol(firfreq->value);
			/* By default, we force Opus as the only audio codec */
			videoroom->acodec[0] = JANUS_VIDEOROOM_OPUS;
			videoroom->acodec[1] = JANUS_VIDEOROOM_NOAUDIO;
			videoroom->acodec[2] = JANUS_VIDEOROOM_NOAUDIO;
			/* Check if we're forcing a different single codec, or allowing more than one */
			if(audiocodec && audiocodec->value) {
				gchar **list = g_strsplit(audiocodec->value, ",", 4);
				gchar *codec = list[0];
				if(codec != NULL) {
					int i=0;
					while(codec != NULL) {
						if(i == 3) {
							JANUS_LOG(LOG_WARN, "Ignoring extra audio codecs: %s\n", codec);
							break;
						}
						if(strlen(codec) > 0)
							videoroom->acodec[i] = janus_videoroom_audiocodec_from_name(codec);
						i++;
						codec = list[i];
					}
				}
				g_clear_pointer(&list, g_strfreev);
			}
			/* By default, we force VP8 as the only video codec */
			videoroom->vcodec[0] = JANUS_VIDEOROOM_VP8;
			videoroom->vcodec[1] = JANUS_VIDEOROOM_NOVIDEO;
			videoroom->vcodec[2] = JANUS_VIDEOROOM_NOVIDEO;
			/* Check if we're forcing a different single codec, or allowing more than one */
			if(videocodec && videocodec->value) {
				gchar **list = g_strsplit(videocodec->value, ",", 4);
				gchar *codec = list[0];
				if(codec != NULL) {
					int i=0;
					while(codec != NULL) {
						if(i == 3) {
							JANUS_LOG(LOG_WARN, "Ignoring extra video codecs: %s\n", codec);
							break;
						}
						if(strlen(codec) > 0)
							videoroom->vcodec[i] = janus_videoroom_videocodec_from_name(codec);
						i++;
						codec = list[i];
					}
				}
				g_clear_pointer(&list, g_strfreev);
			}
			if(svc && svc->value && janus_is_true(svc->value)) {
				if(videoroom->vcodec[0] == JANUS_VIDEOROOM_VP9 &&
						videoroom->vcodec[1] == JANUS_VIDEOROOM_NOVIDEO &&
						videoroom->vcodec[2] == JANUS_VIDEOROOM_NOVIDEO) {
					videoroom->do_svc = TRUE;
				} else {
					JANUS_LOG(LOG_WARN, "SVC is only supported, in an experimental way, for VP9 only rooms: disabling it...\n");
				}
			}
			videoroom->audiolevel_ext = TRUE;
			if(audiolevel_ext != NULL && audiolevel_ext->value != NULL)
				videoroom->audiolevel_ext = janus_is_true(audiolevel_ext->value);
			videoroom->audiolevel_event = FALSE;
			if(audiolevel_event != NULL && audiolevel_event->value != NULL)
				videoroom->audiolevel_event = janus_is_true(audiolevel_event->value);
			if(videoroom->audiolevel_event) {
				videoroom->audio_active_packets = 100;
				if(audio_active_packets != NULL && audio_active_packets->value != NULL){
					if(atoi(audio_active_packets->value) > 0) {
						videoroom->audio_active_packets = atoi(audio_active_packets->value);
					} else {
						JANUS_LOG(LOG_WARN, "Invalid audio_active_packets value, using default: %d\n", videoroom->audio_active_packets);
					}
				}
				videoroom->audio_level_average = 25;
				if(audio_level_average != NULL && audio_level_average->value != NULL) {
					if(atoi(audio_level_average->value) > 0) {
						videoroom->audio_level_average = atoi(audio_level_average->value);
					} else {
						JANUS_LOG(LOG_WARN, "Invalid audio_level_average value provided, using default: %d\n", videoroom->audio_level_average);
					}
				}
			}
			videoroom->videoorient_ext = TRUE;
			if(videoorient_ext != NULL && videoorient_ext->value != NULL)
				videoroom->videoorient_ext = janus_is_true(videoorient_ext->value);
			videoroom->playoutdelay_ext = TRUE;
			if(playoutdelay_ext != NULL && playoutdelay_ext->value != NULL)
				videoroom->playoutdelay_ext = janus_is_true(playoutdelay_ext->value);
			if(record && record->value) {
				videoroom->record = janus_is_true(record->value);
			}
			if(rec_dir && rec_dir->value) {
				videoroom->rec_dir = g_strdup(rec_dir->value);
			}
			/* By default, the videoroom plugin does not notify about participants simply joining the room.
			   It only notifies when the participant actually starts publishing media. */
			videoroom->notify_joining = FALSE;
			if(notify_joining != NULL && notify_joining->value != NULL)
				videoroom->notify_joining = janus_is_true(notify_joining->value);
			videoroom->destroyed = 0;
			janus_mutex_init(&videoroom->participants_mutex);
			videoroom->participants = g_hash_table_new_full(g_int64_hash, g_int64_equal, (GDestroyNotify)g_free, NULL);
			videoroom->private_ids = g_hash_table_new(NULL, NULL);
			videoroom->check_tokens = FALSE;	/* Static rooms can't have an "allowed" list yet, no hooks to the configuration file */
			videoroom->allowed = g_hash_table_new_full(g_str_hash, g_str_equal, (GDestroyNotify)g_free, NULL);
			janus_mutex_lock(&rooms_mutex);
			g_hash_table_insert(rooms, janus_uint64_dup(videoroom->room_id), videoroom);
			janus_mutex_unlock(&rooms_mutex);
			/* Compute a list of the supported codecs for the summary */
			char audio_codecs[100], video_codecs[100];
			memset(audio_codecs, 0, sizeof(audio_codecs));
			g_snprintf(audio_codecs, sizeof(audio_codecs), "%s", janus_videoroom_audiocodec_name(videoroom->acodec[0]));
			if(videoroom->acodec[1] != JANUS_VIDEOROOM_NOAUDIO) {
				g_strlcat(audio_codecs, "|", sizeof(audio_codecs));
				g_strlcat(audio_codecs, janus_videoroom_audiocodec_name(videoroom->acodec[1]), sizeof(audio_codecs));
			}
			if(videoroom->acodec[2] != JANUS_VIDEOROOM_NOAUDIO) {
				g_strlcat(audio_codecs, "|", sizeof(audio_codecs));
				g_strlcat(audio_codecs, janus_videoroom_audiocodec_name(videoroom->acodec[2]), sizeof(audio_codecs));
			}
			memset(video_codecs, 0, sizeof(video_codecs));
			g_snprintf(video_codecs, sizeof(video_codecs), "%s", janus_videoroom_videocodec_name(videoroom->vcodec[0]));
			if(videoroom->vcodec[1] != JANUS_VIDEOROOM_NOVIDEO) {
				g_strlcat(video_codecs, "|", sizeof(video_codecs));
				g_strlcat(video_codecs, janus_videoroom_videocodec_name(videoroom->vcodec[1]), sizeof(video_codecs));
			}
			if(videoroom->vcodec[2] != JANUS_VIDEOROOM_NOVIDEO) {
				g_strlcat(video_codecs, "|", sizeof(video_codecs));
				g_strlcat(video_codecs, janus_videoroom_videocodec_name(videoroom->vcodec[2]), sizeof(video_codecs));
			}
			JANUS_LOG(LOG_VERB, "Created videoroom: %"SCNu64" (%s, %s, %s/%s codecs, secret: %s, pin: %s, pvtid: %s)\n",
				videoroom->room_id, videoroom->room_name,
				videoroom->is_private ? "private" : "public",
				audio_codecs, video_codecs,
				videoroom->room_secret ? videoroom->room_secret : "no secret",
				videoroom->room_pin ? videoroom->room_pin : "no pin",
				videoroom->require_pvtid ? "required" : "optional");
			if(videoroom->record) {
				JANUS_LOG(LOG_VERB, "  -- Room is going to be recorded in %s\n", videoroom->rec_dir ? videoroom->rec_dir : "the current folder");
			}
			if(videoroom->perc) {
				JANUS_LOG(LOG_WARN, "  -- Room is going to be for PERC participants only\n");
			}
			cl = cl->next;
		}
		/* Done: we keep the configuration file open in case we get a "create" or "destroy" with permanent=true */
	}

	/* Show available rooms */
	janus_mutex_lock(&rooms_mutex);
	GHashTableIter iter;
	gpointer value;
	g_hash_table_iter_init(&iter, rooms);
	while (g_hash_table_iter_next(&iter, NULL, &value)) {
		janus_videoroom *vr = value;
		/* Compute a list of the supported codecs for the summary */
		char audio_codecs[100], video_codecs[100];
		memset(audio_codecs, 0, sizeof(audio_codecs));
		g_snprintf(audio_codecs, sizeof(audio_codecs), "%s", janus_videoroom_audiocodec_name(vr->acodec[0]));
		if(vr->acodec[1] != JANUS_VIDEOROOM_NOAUDIO) {
			g_strlcat(audio_codecs, "|", sizeof(audio_codecs));
			g_strlcat(audio_codecs, janus_videoroom_audiocodec_name(vr->acodec[1]), sizeof(audio_codecs));
		}
		if(vr->acodec[2] != JANUS_VIDEOROOM_NOAUDIO) {
			g_strlcat(audio_codecs, "|", sizeof(audio_codecs));
			g_strlcat(audio_codecs, janus_videoroom_audiocodec_name(vr->acodec[2]), sizeof(audio_codecs));
		}
		memset(video_codecs, 0, sizeof(video_codecs));
		g_snprintf(video_codecs, sizeof(video_codecs), "%s", janus_videoroom_videocodec_name(vr->vcodec[0]));
		if(vr->vcodec[1] != JANUS_VIDEOROOM_NOVIDEO) {
			g_strlcat(video_codecs, "|", sizeof(video_codecs));
			g_strlcat(video_codecs, janus_videoroom_videocodec_name(vr->vcodec[1]), sizeof(video_codecs));
		}
		if(vr->vcodec[2] != JANUS_VIDEOROOM_NOVIDEO) {
			g_strlcat(video_codecs, "|", sizeof(video_codecs));
			g_strlcat(video_codecs, janus_videoroom_videocodec_name(vr->vcodec[2]), sizeof(video_codecs));
		}
		JANUS_LOG(LOG_VERB, "  ::: [%"SCNu64"][%s] %"SCNu32", max %d publishers, FIR frequency of %d seconds, %s audio codec(s), %s video codec(s)\n",
			vr->room_id, vr->room_name, vr->bitrate, vr->max_publishers, vr->fir_freq,
			audio_codecs, video_codecs);
	}
	janus_mutex_unlock(&rooms_mutex);

	g_atomic_int_set(&initialized, 1);

	GError *error = NULL;
	/* Start the sessions watchdog */
	watchdog = g_thread_try_new("videoroom watchdog", &janus_videoroom_watchdog, NULL, &error);
	if(error != NULL) {
		g_atomic_int_set(&initialized, 0);
		JANUS_LOG(LOG_ERR, "Got error %d (%s) trying to launch the VideoRoom watchdog thread...\n", error->code, error->message ? error->message : "??");
		janus_config_destroy(config);
		return -1;
	}
	/* Launch the thread that will handle incoming messages */
	handler_thread = g_thread_try_new("videoroom handler", janus_videoroom_handler, NULL, &error);
	if(error != NULL) {
		g_atomic_int_set(&initialized, 0);
		JANUS_LOG(LOG_ERR, "Got error %d (%s) trying to launch the VideoRoom handler thread...\n", error->code, error->message ? error->message : "??");
		janus_config_destroy(config);
		return -1;
	}
	JANUS_LOG(LOG_INFO, "%s initialized!\n", JANUS_VIDEOROOM_NAME);
	return 0;
}

void janus_videoroom_destroy(void) {
	if(!g_atomic_int_get(&initialized))
		return;
	g_atomic_int_set(&stopping, 1);

	g_async_queue_push(messages, &exit_message);
	if(handler_thread != NULL) {
		g_thread_join(handler_thread);
		handler_thread = NULL;
	}
	if(watchdog != NULL) {
		g_thread_join(watchdog);
		watchdog = NULL;
	}

	/* FIXME We should destroy the sessions cleanly */
	janus_mutex_lock(&sessions_mutex);
	g_hash_table_foreach_remove(sessions, (GHRFunc)session_hash_table_remove, NULL);
	g_hash_table_destroy(sessions);
	sessions = NULL;
	janus_mutex_unlock(&sessions_mutex);

	janus_mutex_lock(&rooms_mutex);
	g_hash_table_destroy(rooms);
	rooms = NULL;
	janus_mutex_unlock(&rooms_mutex);
	janus_mutex_destroy(&rooms_mutex);

	g_async_queue_unref(messages);
	messages = NULL;

	janus_config_destroy(config);
	g_free(admin_key);

	g_atomic_int_set(&initialized, 0);
	g_atomic_int_set(&stopping, 0);
	JANUS_LOG(LOG_INFO, "%s destroyed!\n", JANUS_VIDEOROOM_NAME);
}

int janus_videoroom_get_api_compatibility(void) {
	/* Important! This is what your plugin MUST always return: don't lie here or bad things will happen */
	return JANUS_PLUGIN_API_VERSION;
}

int janus_videoroom_get_version(void) {
	return JANUS_VIDEOROOM_VERSION;
}

const char *janus_videoroom_get_version_string(void) {
	return JANUS_VIDEOROOM_VERSION_STRING;
}

const char *janus_videoroom_get_description(void) {
	return JANUS_VIDEOROOM_DESCRIPTION;
}

const char *janus_videoroom_get_name(void) {
	return JANUS_VIDEOROOM_NAME;
}

const char *janus_videoroom_get_author(void) {
	return JANUS_VIDEOROOM_AUTHOR;
}

const char *janus_videoroom_get_package(void) {
	return JANUS_VIDEOROOM_PACKAGE;
}

static janus_videoroom_session *janus_videoroom_lookup_session(janus_plugin_session *handle) {
	janus_videoroom_session *session = NULL;
	if (g_hash_table_contains(sessions, handle)) {
		session = (janus_videoroom_session *)handle->plugin_handle;
	}
	return session;
}

void janus_videoroom_create_session(janus_plugin_session *handle, int *error) {
	if(g_atomic_int_get(&stopping) || !g_atomic_int_get(&initialized)) {
		*error = -1;
		return;
	}	
	janus_videoroom_session *session = (janus_videoroom_session *)g_malloc0(sizeof(janus_videoroom_session));
	session->handle = handle;
	session->participant_type = janus_videoroom_p_type_none;
	session->participant = NULL;
	session->destroyed = 0;
	g_atomic_int_set(&session->hangingup, 0);
	handle->plugin_handle = session;
	janus_mutex_lock(&sessions_mutex);
	g_hash_table_insert(sessions, handle, session);
	janus_mutex_unlock(&sessions_mutex);

	return;
}

static void janus_videoroom_notify_participants(janus_videoroom_participant *participant, json_t *msg) {
	/* participant->room->participants_mutex has to be locked. */
	GHashTableIter iter;
	gpointer value;
	g_hash_table_iter_init(&iter, participant->room->participants);
	while (!participant->room->destroyed && g_hash_table_iter_next(&iter, NULL, &value)) {
		janus_videoroom_participant *p = value;
		if(p && p->session && p != participant) {
			JANUS_LOG(LOG_VERB, "Notifying participant %"SCNu64" (%s)\n", p->user_id, p->display ? p->display : "??");
			int ret = gateway->push_event(p->session->handle, &janus_videoroom_plugin, NULL, msg, NULL);
			JANUS_LOG(LOG_VERB, "  >> %d (%s)\n", ret, janus_get_api_error(ret));
		}
	}
}

static void janus_videoroom_participant_joining(janus_videoroom_participant *p) {
	/* we need to check if the room still exists, may have been destroyed already */
	if(p->room && !p->room->destroyed && p->room->notify_joining) {
		json_t *event = json_object();
		json_t *user = json_object();
		json_object_set_new(user, "id", json_integer(p->user_id));
		if (p->display) {
			json_object_set_new(user, "display", json_string(p->display));
		}
		json_object_set_new(event, "videoroom", json_string("event"));
		json_object_set_new(event, "room", json_integer(p->room->room_id));
		json_object_set_new(event, "joining", user);
		janus_mutex_lock(&p->room->participants_mutex);
		janus_videoroom_notify_participants(p, event);
		janus_mutex_unlock(&p->room->participants_mutex);
		/* user gets deref-ed by the owner event */
		json_decref(event);
	}
}

static void janus_videoroom_leave_or_unpublish(janus_videoroom_participant *participant, gboolean is_leaving, gboolean kicked) {
	/* we need to check if the room still exists, may have been destroyed already */
	if(participant->room && !participant->room->destroyed) {
		json_t *event = json_object();
		json_object_set_new(event, "videoroom", json_string("event"));
		json_object_set_new(event, "room", json_integer(participant->room->room_id));
		json_object_set_new(event, is_leaving ? (kicked ? "kicked" : "leaving") : "unpublished",
			json_integer(participant->user_id));
		janus_mutex_lock(&participant->room->participants_mutex);
		janus_videoroom_notify_participants(participant, event);
		if(is_leaving) {
			g_hash_table_remove(participant->room->participants, &participant->user_id);
			g_hash_table_remove(participant->room->private_ids, GUINT_TO_POINTER(participant->pvt_id));
		}
		janus_mutex_unlock(&participant->room->participants_mutex);
		json_decref(event);
	}
}

void janus_videoroom_destroy_session(janus_plugin_session *handle, int *error) {
	if(g_atomic_int_get(&stopping) || !g_atomic_int_get(&initialized)) {
		*error = -1;
		return;
	}
	janus_mutex_lock(&sessions_mutex);
	janus_videoroom_session *session = janus_videoroom_lookup_session(handle);
	if(!session) {
		janus_mutex_unlock(&sessions_mutex);
		JANUS_LOG(LOG_ERR, "No VideoRoom session associated with this handle...\n");
		*error = -2;
		return;
	}
	if(session->destroyed) {
		janus_mutex_unlock(&sessions_mutex);
		JANUS_LOG(LOG_WARN, "VideoRoom session already marked as destroyed...\n");
		return;
	}
	/* Cleaning up and removing the session is done in a lazy way */
	if(!session->destroyed) {
		JANUS_LOG(LOG_VERB, "Removing VideoRoom session...\n");
		/* Any related WebRTC PeerConnection is not available anymore either */
		janus_videoroom_hangup_media_internal(handle);
		session->destroyed = janus_get_monotonic_time();
		old_sessions = g_list_append(old_sessions, session);
		if(session->participant_type == janus_videoroom_p_type_publisher) {
			/* Get rid of publisher */
			janus_videoroom_participant *participant = (janus_videoroom_participant *)session->participant;
			participant->audio = FALSE;
			participant->video = FALSE;
			participant->data = FALSE;
			participant->acodec = JANUS_VIDEOROOM_NOAUDIO;
			participant->vcodec = JANUS_VIDEOROOM_NOVIDEO;
			participant->audio_pt = -1;
			participant->video_pt = -1;
			participant->audio_active = FALSE;
			participant->video_active = FALSE;
			participant->data_active = FALSE;
			participant->recording_active = FALSE;
			if(participant->recording_base)
				g_free(participant->recording_base);
			participant->recording_base = NULL;
			session->participant_type = janus_videoroom_p_type_none;
			janus_videoroom_leave_or_unpublish(participant, TRUE, FALSE);
		} else if(session->participant_type == janus_videoroom_p_type_subscriber) {
			/* Detaching this listener from its publisher is already done by hangup_media */
		}
		g_hash_table_remove(sessions, handle);
	}
	janus_mutex_unlock(&sessions_mutex);
	return;
}

json_t *janus_videoroom_query_session(janus_plugin_session *handle) {
	if(g_atomic_int_get(&stopping) || !g_atomic_int_get(&initialized)) {
		return NULL;
	}	
	janus_mutex_lock(&sessions_mutex);
	janus_videoroom_session *session = janus_videoroom_lookup_session(handle);
	if(!session) {
		janus_mutex_unlock(&sessions_mutex);
		JANUS_LOG(LOG_ERR, "No session associated with this handle...\n");
		return NULL;
	}
	/* Show the participant/room info, if any */
	json_t *info = json_object();
	if(session->participant) {
		if(session->participant_type == janus_videoroom_p_type_none) {
			json_object_set_new(info, "type", json_string("none"));
		} else if(session->participant_type == janus_videoroom_p_type_publisher) {
			json_object_set_new(info, "type", json_string("publisher"));
			janus_videoroom_participant *participant = (janus_videoroom_participant *)session->participant;
			if(participant) {
				janus_videoroom *room = participant->room; 
				json_object_set_new(info, "room", room ? json_integer(room->room_id) : NULL);
				json_object_set_new(info, "id", json_integer(participant->user_id));
				json_object_set_new(info, "private_id", json_integer(participant->pvt_id));
				if(participant->display)
					json_object_set_new(info, "display", json_string(participant->display));
				if(participant->listeners)
					json_object_set_new(info, "viewers", json_integer(g_slist_length(participant->listeners)));
				json_t *media = json_object();
				json_object_set_new(media, "audio", participant->audio ? json_true() : json_false());
				if(participant->audio)
					json_object_set_new(media, "audio_codec", json_string(janus_videoroom_audiocodec_name(participant->acodec)));
				json_object_set_new(media, "video", participant->video ? json_true() : json_false());
				if(participant->video)
					json_object_set_new(media, "video_codec", json_string(janus_videoroom_videocodec_name(participant->vcodec)));
				json_object_set_new(media, "data", participant->data ? json_true() : json_false());
				json_object_set_new(info, "media", media);
				json_object_set_new(info, "bitrate", json_integer(participant->bitrate));
				if(participant->ssrc[0] != 0)
					json_object_set_new(info, "simulcast", json_true());
				if(participant->arc || participant->vrc || participant->drc) {
					json_t *recording = json_object();
					if(participant->arc && participant->arc->filename)
						json_object_set_new(recording, "audio", json_string(participant->arc->filename));
					if(participant->vrc && participant->vrc->filename)
						json_object_set_new(recording, "video", json_string(participant->vrc->filename));
					if(participant->drc && participant->drc->filename)
						json_object_set_new(recording, "data", json_string(participant->drc->filename));
					json_object_set_new(info, "recording", recording);
				}
				if(participant->audio_level_extmap_id > 0) {
					json_object_set_new(info, "audio-level-dBov", json_integer(participant->audio_dBov_level));
					json_object_set_new(info, "talking", participant->talking ? json_true() : json_false());
				}
			}
		} else if(session->participant_type == janus_videoroom_p_type_subscriber) {
			json_object_set_new(info, "type", json_string("listener"));
			janus_videoroom_listener *participant = (janus_videoroom_listener *)session->participant;
			if(participant) {
				janus_videoroom_participant *feed = (janus_videoroom_participant *)participant->feed;
				if(feed) {
					janus_videoroom *room = feed->room; 
					json_object_set_new(info, "room", room ? json_integer(room->room_id) : NULL);
					json_object_set_new(info, "private_id", json_integer(participant->pvt_id));
					json_object_set_new(info, "feed_id", json_integer(feed->user_id));
					if(feed->display)
						json_object_set_new(info, "feed_display", json_string(feed->display));
				}
				json_t *media = json_object();
				json_object_set_new(media, "audio", json_integer(participant->audio_offered));
				json_object_set_new(media, "video", json_integer(participant->video_offered));
				json_object_set_new(media, "data", json_integer(participant->data_offered));
				if(feed && feed->ssrc[0] != 0) {
					json_object_set_new(info, "simulcast", json_true());
					json_object_set_new(info, "substream", json_integer(participant->substream));
					json_object_set_new(info, "substream-target", json_integer(participant->substream_target));
					json_object_set_new(info, "temporal-layer", json_integer(participant->templayer));
					json_object_set_new(info, "temporal-layer-target", json_integer(participant->templayer_target));
				}
				json_object_set_new(info, "media", media);
				if(participant->room && participant->room->do_svc) {
					json_t *svc = json_object();
					json_object_set_new(svc, "spatial-layer", json_integer(participant->spatial_layer));
					json_object_set_new(svc, "target-spatial-layer", json_integer(participant->target_spatial_layer));
					json_object_set_new(svc, "temporal-layer", json_integer(participant->temporal_layer));
					json_object_set_new(svc, "target-temporal-layer", json_integer(participant->target_temporal_layer));
					json_object_set_new(info, "svc", svc);
				}
			}
		}
	}
	json_object_set_new(info, "destroyed", json_integer(session->destroyed));
	janus_mutex_unlock(&sessions_mutex);
	return info;
}

static int janus_videoroom_access_room(json_t *root, gboolean check_secret, gboolean check_pin, janus_videoroom **videoroom, char *error_cause, int error_cause_size) {
	/* rooms_mutex has to be locked */
	int error_code = 0;
	json_t *room = json_object_get(root, "room");
	guint64 room_id = json_integer_value(room);
	*videoroom = g_hash_table_lookup(rooms, &room_id);
	if(*videoroom == NULL) {
		JANUS_LOG(LOG_ERR, "No such room (%"SCNu64")\n", room_id);
		error_code = JANUS_VIDEOROOM_ERROR_NO_SUCH_ROOM;
		if(error_cause)
			g_snprintf(error_cause, error_cause_size, "No such room (%"SCNu64")", room_id);
		return error_code;
	}
	if((*videoroom)->destroyed) {
		JANUS_LOG(LOG_ERR, "No such room (%"SCNu64")\n", room_id);
		error_code = JANUS_VIDEOROOM_ERROR_NO_SUCH_ROOM;
		if(error_cause)
			g_snprintf(error_cause, error_cause_size, "No such room (%"SCNu64")", room_id);
		return error_code;
	}
	if(check_secret) {
		char error_cause2[100];
		JANUS_CHECK_SECRET((*videoroom)->room_secret, root, "secret", error_code, error_cause2,
			JANUS_VIDEOROOM_ERROR_MISSING_ELEMENT, JANUS_VIDEOROOM_ERROR_INVALID_ELEMENT, JANUS_VIDEOROOM_ERROR_UNAUTHORIZED);
		if(error_code != 0) {
			g_strlcpy(error_cause, error_cause2, error_cause_size);
			return error_code;
		}
	}
	if(check_pin) {
		char error_cause2[100];
		JANUS_CHECK_SECRET((*videoroom)->room_pin, root, "pin", error_code, error_cause2,
			JANUS_VIDEOROOM_ERROR_MISSING_ELEMENT, JANUS_VIDEOROOM_ERROR_INVALID_ELEMENT, JANUS_VIDEOROOM_ERROR_UNAUTHORIZED);
		if(error_code != 0) {
			g_strlcpy(error_cause, error_cause2, error_cause_size);
			return error_code;
		}
	}
	return 0;
}

struct janus_plugin_result *janus_videoroom_handle_message(janus_plugin_session *handle, char *transaction, json_t *message, json_t *jsep) {
	if(g_atomic_int_get(&stopping) || !g_atomic_int_get(&initialized))
		return janus_plugin_result_new(JANUS_PLUGIN_ERROR, g_atomic_int_get(&stopping) ? "Shutting down" : "Plugin not initialized", NULL);
	
	/* Pre-parse the message */
	int error_code = 0;
	char error_cause[512];
	json_t *root = message;
	json_t *response = NULL;

	janus_mutex_lock(&sessions_mutex);

	if(message == NULL) {
		JANUS_LOG(LOG_ERR, "No message??\n");
		error_code = JANUS_VIDEOROOM_ERROR_NO_MESSAGE;
		g_snprintf(error_cause, 512, "%s", "No message??");
		goto plugin_response;
	}

	janus_videoroom_session *session = janus_videoroom_lookup_session(handle);

	if(!session) {
		JANUS_LOG(LOG_ERR, "No session associated with this handle...\n");
		error_code = JANUS_VIDEOROOM_ERROR_UNKNOWN_ERROR;
		g_snprintf(error_cause, 512, "%s", "session associated with this handle...");
		goto plugin_response;
	}
	if(session->destroyed) {
		JANUS_LOG(LOG_ERR, "Session has already been marked as destroyed...\n");
		error_code = JANUS_VIDEOROOM_ERROR_UNKNOWN_ERROR;
		g_snprintf(error_cause, 512, "%s", "Session has already been marked as destroyed...");
		goto plugin_response;
	}
	if(!json_is_object(root)) {
		JANUS_LOG(LOG_ERR, "JSON error: not an object\n");
		error_code = JANUS_VIDEOROOM_ERROR_INVALID_JSON;
		g_snprintf(error_cause, 512, "JSON error: not an object");
		goto plugin_response;
	}
	/* Get the request first */
	JANUS_VALIDATE_JSON_OBJECT(root, request_parameters,
		error_code, error_cause, TRUE,
		JANUS_VIDEOROOM_ERROR_MISSING_ELEMENT, JANUS_VIDEOROOM_ERROR_INVALID_ELEMENT);
	if(error_code != 0)
		goto plugin_response;
	json_t *request = json_object_get(root, "request");
	/* Some requests ('create', 'destroy', 'exists', 'list') can be handled synchronously */
	const char *request_text = json_string_value(request);
	if(!strcasecmp(request_text, "create")) {
		/* Create a new videoroom */
		JANUS_LOG(LOG_VERB, "Creating a new videoroom\n");
		JANUS_VALIDATE_JSON_OBJECT(root, create_parameters,
			error_code, error_cause, TRUE,
			JANUS_VIDEOROOM_ERROR_MISSING_ELEMENT, JANUS_VIDEOROOM_ERROR_INVALID_ELEMENT);
		if(error_code != 0)
			goto plugin_response;
		if(admin_key != NULL) {
			/* An admin key was specified: make sure it was provided, and that it's valid */
			JANUS_VALIDATE_JSON_OBJECT(root, adminkey_parameters,
				error_code, error_cause, TRUE,
				JANUS_VIDEOROOM_ERROR_MISSING_ELEMENT, JANUS_VIDEOROOM_ERROR_INVALID_ELEMENT);
			if(error_code != 0)
				goto plugin_response;
			JANUS_CHECK_SECRET(admin_key, root, "admin_key", error_code, error_cause,
				JANUS_VIDEOROOM_ERROR_MISSING_ELEMENT, JANUS_VIDEOROOM_ERROR_INVALID_ELEMENT, JANUS_VIDEOROOM_ERROR_UNAUTHORIZED);
			if(error_code != 0)
				goto plugin_response;
		}
		json_t *desc = json_object_get(root, "description");
		json_t *is_private = json_object_get(root, "is_private");
		json_t *req_pvtid = json_object_get(root, "require_pvtid");
		json_t *secret = json_object_get(root, "secret");
		json_t *pin = json_object_get(root, "pin");
		json_t *perc = json_object_get(root, "perc");
		json_t *bitrate = json_object_get(root, "bitrate");
		json_t *fir_freq = json_object_get(root, "fir_freq");
		json_t *publishers = json_object_get(root, "publishers");
		json_t *allowed = json_object_get(root, "allowed");
		json_t *audiocodec = json_object_get(root, "audiocodec");
		if(audiocodec) {
			const char *audiocodec_value = json_string_value(audiocodec);
			gchar **list = g_strsplit(audiocodec_value, ",", 4);
			gchar *codec = list[0];
			if(codec != NULL) {
				int i=0;
				while(codec != NULL) {
					if(i == 3) {
						break;
					}
					if(strlen(codec) == 0 ||
							(strcasecmp(codec, "opus") && strcasecmp(codec, "g722") &&
							strcasecmp(codec, "isac32") && strcasecmp(codec, "isac16") &&
							strcasecmp(codec, "pcmu") && strcasecmp(codec, "pcma"))) {
						JANUS_LOG(LOG_ERR, "Invalid element (audiocodec can only be or contain opus, isac32, isac16, pcmu, pcma or g722)\n");
						error_code = JANUS_VIDEOROOM_ERROR_INVALID_ELEMENT;
						g_snprintf(error_cause, 512, "Invalid element (audiocodec can only be or contain opus, isac32, isac16, pcmu, pcma or g722)");
						goto plugin_response;
					}
					i++;
					codec = list[i];
				}
			}
			g_clear_pointer(&list, g_strfreev);
		}
		json_t *videocodec = json_object_get(root, "videocodec");
		if(videocodec) {
			const char *videocodec_value = json_string_value(videocodec);
			gchar **list = g_strsplit(videocodec_value, ",", 4);
			gchar *codec = list[0];
			if(codec != NULL) {
				int i=0;
				while(codec != NULL) {
					if(i == 3) {
						break;
					}
					if(strlen(codec) == 0 || (strcasecmp(codec, "vp8") &&
							strcasecmp(codec, "vp9") && strcasecmp(codec, "h264"))) {
						JANUS_LOG(LOG_ERR, "Invalid element (videocodec can only be or contain vp8, vp9 or h264)\n");
						error_code = JANUS_VIDEOROOM_ERROR_INVALID_ELEMENT;
						g_snprintf(error_cause, 512, "Invalid element (videocodec can only be or contain vp8, vp9 or h264)");
						goto plugin_response;
					}
					i++;
					codec = list[i];
				}
			}
			g_clear_pointer(&list, g_strfreev);
		}
		json_t *svc = json_object_get(root, "video_svc");
		json_t *audiolevel_ext = json_object_get(root, "audiolevel_ext");
		json_t *audiolevel_event = json_object_get(root, "audiolevel_event");
		json_t *audio_active_packets = json_object_get(root, "audio_active_packets");
		json_t *audio_level_average = json_object_get(root, "audio_level_average");
		json_t *videoorient_ext = json_object_get(root, "videoorient_ext");
		json_t *playoutdelay_ext = json_object_get(root, "playoutdelay_ext");
		json_t *notify_joining = json_object_get(root, "notify_joining");
		json_t *record = json_object_get(root, "record");
		json_t *rec_dir = json_object_get(root, "rec_dir");
		json_t *permanent = json_object_get(root, "permanent");
		if(allowed) {
			/* Make sure the "allowed" array only contains strings */
			gboolean ok = TRUE;
			if(json_array_size(allowed) > 0) {
				size_t i = 0;
				for(i=0; i<json_array_size(allowed); i++) {
					json_t *a = json_array_get(allowed, i);
					if(!a || !json_is_string(a)) {
						ok = FALSE;
						break;
					}
				}
			}
			if(!ok) {
				JANUS_LOG(LOG_ERR, "Invalid element in the allowed array (not a string)\n");
				error_code = JANUS_VIDEOROOM_ERROR_INVALID_ELEMENT;
				g_snprintf(error_cause, 512, "Invalid element in the allowed array (not a string)");
				goto plugin_response;
			}
		}
		gboolean save = permanent ? json_is_true(permanent) : FALSE;
		if(save && config == NULL) {
			JANUS_LOG(LOG_ERR, "No configuration file, can't create permanent room\n");
			error_code = JANUS_VIDEOROOM_ERROR_UNKNOWN_ERROR;
			g_snprintf(error_cause, 512, "No configuration file, can't create permanent room");
			goto plugin_response;
		}
		guint64 room_id = 0;
		json_t *room = json_object_get(root, "room");
		if(room) {
			room_id = json_integer_value(room);
			if(room_id == 0) {
				JANUS_LOG(LOG_WARN, "Desired room ID is 0, which is not allowed... picking random ID instead\n");
			}
		}
		janus_mutex_lock(&rooms_mutex);
		if(room_id > 0) {
			/* Let's make sure the room doesn't exist already */
			if(g_hash_table_lookup(rooms, &room_id) != NULL) {
				/* It does... */
				janus_mutex_unlock(&rooms_mutex);
				JANUS_LOG(LOG_ERR, "Room %"SCNu64" already exists!\n", room_id);
				error_code = JANUS_VIDEOROOM_ERROR_ROOM_EXISTS;
				g_snprintf(error_cause, 512, "Room %"SCNu64" already exists", room_id);
				goto plugin_response;
			}
		}
		/* Create the room */
		janus_videoroom *videoroom = g_malloc0(sizeof(janus_videoroom));
		/* Generate a random ID */
		if(room_id == 0) {
			while(room_id == 0) {
				room_id = janus_random_uint64();
				if(g_hash_table_lookup(rooms, &room_id) != NULL) {
					/* Room ID already taken, try another one */
					room_id = 0;
				}
			}
		}
		videoroom->room_id = room_id;
		char *description = NULL;
		if(desc != NULL && strlen(json_string_value(desc)) > 0) {
			description = g_strdup(json_string_value(desc));
		} else {
			char roomname[255];
			g_snprintf(roomname, 255, "Room %"SCNu64"", videoroom->room_id);
			description = g_strdup(roomname);
		}
		videoroom->room_name = description;
		videoroom->is_private = is_private ? json_is_true(is_private) : FALSE;
		videoroom->require_pvtid = req_pvtid ? json_is_true(req_pvtid) : FALSE;
		videoroom->perc = perc ? json_is_true(perc) : FALSE;
		if(secret)
			videoroom->room_secret = g_strdup(json_string_value(secret));
		if(pin)
			videoroom->room_pin = g_strdup(json_string_value(pin));
		videoroom->max_publishers = 3;	/* FIXME How should we choose a default? */
		if(publishers)
			videoroom->max_publishers = json_integer_value(publishers);
		if(videoroom->max_publishers < 0)
			videoroom->max_publishers = 3;	/* FIXME How should we choose a default? */
		videoroom->bitrate = 0;
		if(bitrate)
			videoroom->bitrate = json_integer_value(bitrate);
		if(videoroom->bitrate > 0 && videoroom->bitrate < 64000)
			videoroom->bitrate = 64000;	/* Don't go below 64k */
		videoroom->fir_freq = 0;
		if(fir_freq)
			videoroom->fir_freq = json_integer_value(fir_freq);
		/* By default, we force Opus as the only audio codec */
		videoroom->acodec[0] = JANUS_VIDEOROOM_OPUS;
		videoroom->acodec[1] = JANUS_VIDEOROOM_NOAUDIO;
		videoroom->acodec[2] = JANUS_VIDEOROOM_NOAUDIO;
		/* Check if we're forcing a different single codec, or allowing more than one */
		if(audiocodec) {
			const char *audiocodec_value = json_string_value(audiocodec);
			gchar **list = g_strsplit(audiocodec_value, ",", 4);
			gchar *codec = list[0];
			if(codec != NULL) {
				int i=0;
				while(codec != NULL) {
					if(i == 3) {
						JANUS_LOG(LOG_WARN, "Ignoring extra audio codecs: %s\n", codec);
						break;
					}
					if(strlen(codec) > 0)
						videoroom->acodec[i] = janus_videoroom_audiocodec_from_name(codec);
					i++;
					codec = list[i];
				}
			}
			g_clear_pointer(&list, g_strfreev);
		}
		/* By default, we force VP8 as the only video codec */
		videoroom->vcodec[0] = JANUS_VIDEOROOM_VP8;
		videoroom->vcodec[1] = JANUS_VIDEOROOM_NOVIDEO;
		videoroom->vcodec[2] = JANUS_VIDEOROOM_NOVIDEO;
		/* Check if we're forcing a different single codec, or allowing more than one */
		if(videocodec) {
			const char *videocodec_value = json_string_value(videocodec);
			gchar **list = g_strsplit(videocodec_value, ",", 4);
			gchar *codec = list[0];
			if(codec != NULL) {
				int i=0;
				while(codec != NULL) {
					if(i == 3) {
						JANUS_LOG(LOG_WARN, "Ignoring extra video codecs: %s\n", codec);
						break;
					}
					if(strlen(codec) > 0)
						videoroom->vcodec[i] = janus_videoroom_videocodec_from_name(codec);
					i++;
					codec = list[i];
				}
			}
			g_clear_pointer(&list, g_strfreev);
		}
		if(svc && json_is_true(svc)) {
			if(videoroom->vcodec[0] == JANUS_VIDEOROOM_VP9 &&
					videoroom->vcodec[1] == JANUS_VIDEOROOM_NOVIDEO &&
					videoroom->vcodec[2] == JANUS_VIDEOROOM_NOVIDEO) {
				videoroom->do_svc = TRUE;
			} else {
				JANUS_LOG(LOG_WARN, "SVC is only supported, in an experimental way, for VP9 only rooms: disabling it...\n");
			}
		}
		videoroom->audiolevel_ext = audiolevel_ext ? json_is_true(audiolevel_ext) : TRUE;
		videoroom->audiolevel_event = audiolevel_event ? json_is_true(audiolevel_event) : FALSE;
		if(videoroom->audiolevel_event) {
			videoroom->audio_active_packets = 100;
			if(json_integer_value(audio_active_packets) > 0) {
				videoroom->audio_active_packets = json_integer_value(audio_active_packets);
			} else {
				JANUS_LOG(LOG_WARN, "Invalid audio_active_packets value provided, using default: %d\n", videoroom->audio_active_packets);
			}
			videoroom->audio_level_average = 25;
			if(json_integer_value(audio_level_average) > 0) {
				videoroom->audio_level_average = json_integer_value(audio_level_average);
			} else {
				JANUS_LOG(LOG_WARN, "Invalid audio_level_average value provided, using default: %d\n", videoroom->audio_level_average);
			}
		}
		videoroom->videoorient_ext = videoorient_ext ? json_is_true(videoorient_ext) : TRUE;
		videoroom->playoutdelay_ext = playoutdelay_ext ? json_is_true(playoutdelay_ext) : TRUE;
		/* By default, the videoroom plugin does not notify about participants simply joining the room.
		   It only notifies when the participant actually starts publishing media. */
		videoroom->notify_joining = notify_joining ? json_is_true(notify_joining) : FALSE;
		if(record) {
			videoroom->record = json_is_true(record);
		}
		if(rec_dir) {
			videoroom->rec_dir = g_strdup(json_string_value(rec_dir));
		}
		videoroom->destroyed = 0;
		janus_mutex_init(&videoroom->participants_mutex);
		videoroom->participants = g_hash_table_new_full(g_int64_hash, g_int64_equal, (GDestroyNotify)g_free, NULL);
		videoroom->private_ids = g_hash_table_new(NULL, NULL);
		videoroom->allowed = g_hash_table_new_full(g_str_hash, g_str_equal, (GDestroyNotify)g_free, NULL);
		if(allowed != NULL) {
			/* Populate the "allowed" list as an ACL for people trying to join */
			if(json_array_size(allowed) > 0) {
				size_t i = 0;
				for(i=0; i<json_array_size(allowed); i++) {
					const char *token = json_string_value(json_array_get(allowed, i));
					if(!g_hash_table_lookup(videoroom->allowed, token))
						g_hash_table_insert(videoroom->allowed, g_strdup(token), GINT_TO_POINTER(TRUE));
				}
			}
			videoroom->check_tokens = TRUE;
		}
		/* Compute a list of the supported codecs for the summary */
		char audio_codecs[100], video_codecs[100];
		memset(audio_codecs, 0, sizeof(audio_codecs));
		g_snprintf(audio_codecs, sizeof(audio_codecs), "%s", janus_videoroom_audiocodec_name(videoroom->acodec[0]));
		if(videoroom->acodec[1] != JANUS_VIDEOROOM_NOAUDIO) {
			g_strlcat(audio_codecs, "|", sizeof(audio_codecs));
			g_strlcat(audio_codecs, janus_videoroom_audiocodec_name(videoroom->acodec[1]), sizeof(audio_codecs));
		}
		if(videoroom->acodec[2] != JANUS_VIDEOROOM_NOAUDIO) {
			g_strlcat(audio_codecs, "|", sizeof(audio_codecs));
			g_strlcat(audio_codecs, janus_videoroom_audiocodec_name(videoroom->acodec[2]), sizeof(audio_codecs));
		}
		memset(video_codecs, 0, sizeof(video_codecs));
		g_snprintf(video_codecs, sizeof(video_codecs), "%s", janus_videoroom_videocodec_name(videoroom->vcodec[0]));
		if(videoroom->vcodec[1] != JANUS_VIDEOROOM_NOVIDEO) {
			g_strlcat(video_codecs, "|", sizeof(video_codecs));
			g_strlcat(video_codecs, janus_videoroom_videocodec_name(videoroom->vcodec[1]), sizeof(video_codecs));
		}
		if(videoroom->vcodec[2] != JANUS_VIDEOROOM_NOVIDEO) {
			g_strlcat(video_codecs, "|", sizeof(video_codecs));
			g_strlcat(video_codecs, janus_videoroom_videocodec_name(videoroom->vcodec[2]), sizeof(video_codecs));
		}
		JANUS_LOG(LOG_VERB, "Created videoroom: %"SCNu64" (%s, %s, %s/%s codecs, secret: %s, pin: %s, pvtid: %s)\n",
			videoroom->room_id, videoroom->room_name,
			videoroom->is_private ? "private" : "public",
			audio_codecs, video_codecs,
			videoroom->room_secret ? videoroom->room_secret : "no secret",
			videoroom->room_pin ? videoroom->room_pin : "no pin",
			videoroom->require_pvtid ? "required" : "optional");
		if(videoroom->record) {
			JANUS_LOG(LOG_VERB, "  -- Room is going to be recorded in %s\n", videoroom->rec_dir ? videoroom->rec_dir : "the current folder");
		}
		if(videoroom->perc) {
			JANUS_LOG(LOG_WARN, "  -- Room is going to be for PERC participants only\n");
		}
		if(save) {
			/* This room is permanent: save to the configuration file too
			 * FIXME: We should check if anything fails... */
			JANUS_LOG(LOG_VERB, "Saving room %"SCNu64" permanently in config file\n", videoroom->room_id);
			janus_mutex_lock(&config_mutex);
			char cat[BUFSIZ], value[BUFSIZ];
			/* The room ID is the category */
			g_snprintf(cat, BUFSIZ, "%"SCNu64, videoroom->room_id);
			janus_config_add_category(config, cat);
			/* Now for the values */
			janus_config_add_item(config, cat, "description", videoroom->room_name);
			if(videoroom->is_private)
				janus_config_add_item(config, cat, "is_private", "yes");
			if(videoroom->require_pvtid)
				janus_config_add_item(config, cat, "require_pvtid", "yes");
			g_snprintf(value, BUFSIZ, "%"SCNu32, videoroom->bitrate);
			janus_config_add_item(config, cat, "bitrate", value);
			g_snprintf(value, BUFSIZ, "%d", videoroom->max_publishers);
			janus_config_add_item(config, cat, "publishers", value);
			if(videoroom->fir_freq) {
				g_snprintf(value, BUFSIZ, "%"SCNu16, videoroom->fir_freq);
				janus_config_add_item(config, cat, "fir_freq", value);
			}
			char audio_codecs[100];
			memset(audio_codecs, 0, sizeof(audio_codecs));
			g_snprintf(audio_codecs, sizeof(audio_codecs), "%s", janus_videoroom_audiocodec_name(videoroom->acodec[0]));
			if(videoroom->acodec[1] != JANUS_VIDEOROOM_NOAUDIO) {
				g_strlcat(audio_codecs, ",", sizeof(audio_codecs));
				g_strlcat(audio_codecs, janus_videoroom_audiocodec_name(videoroom->acodec[1]), sizeof(audio_codecs));
			}
			if(videoroom->acodec[2] != JANUS_VIDEOROOM_NOAUDIO) {
				g_strlcat(audio_codecs, ",", sizeof(audio_codecs));
				g_strlcat(audio_codecs, janus_videoroom_audiocodec_name(videoroom->acodec[2]), sizeof(audio_codecs));
			}
			janus_config_add_item(config, cat, "audiocodec", audio_codecs);
			char video_codecs[100];
			memset(video_codecs, 0, sizeof(video_codecs));
			g_snprintf(video_codecs, sizeof(video_codecs), "%s", janus_videoroom_videocodec_name(videoroom->vcodec[0]));
			if(videoroom->vcodec[1] != JANUS_VIDEOROOM_NOVIDEO) {
				g_strlcat(video_codecs, ",", sizeof(video_codecs));
				g_strlcat(video_codecs, janus_videoroom_videocodec_name(videoroom->vcodec[1]), sizeof(video_codecs));
			}
			if(videoroom->vcodec[2] != JANUS_VIDEOROOM_NOVIDEO) {
				g_strlcat(video_codecs, ",", sizeof(video_codecs));
				g_strlcat(video_codecs, janus_videoroom_videocodec_name(videoroom->vcodec[2]), sizeof(video_codecs));
			}
			janus_config_add_item(config, cat, "videocodec", video_codecs);
			if(videoroom->do_svc)
				janus_config_add_item(config, cat, "video_svc", "yes");
			if(videoroom->room_secret)
				janus_config_add_item(config, cat, "secret", videoroom->room_secret);
			if(videoroom->room_pin)
				janus_config_add_item(config, cat, "pin", videoroom->room_pin);
<<<<<<< HEAD
			if(videoroom->perc)
				janus_config_add_item(config, cat, "perc", "yes");
=======
			if(videoroom->audiolevel_ext) {
				janus_config_add_item(config, cat, "audiolevel_ext", "yes");
				if(videoroom->audiolevel_event)
					janus_config_add_item(config, cat, "audiolevel_event", "yes");
				if(videoroom->audio_active_packets > 0) {
					g_snprintf(value, BUFSIZ, "%d", videoroom->audio_active_packets);
					janus_config_add_item(config, cat, "audio_active_packets", value);
				}
				if(videoroom->audio_level_average > 0) {
					g_snprintf(value, BUFSIZ, "%d", videoroom->audio_level_average);
					janus_config_add_item(config, cat, "audio_level_average", value);
				}
			}
			if(videoroom->videoorient_ext)
				janus_config_add_item(config, cat, "videoorient_ext", "yes");
			if(videoroom->playoutdelay_ext)
				janus_config_add_item(config, cat, "playoutdelay_ext", "yes");
			if(videoroom->notify_joining)
				janus_config_add_item(config, cat, "notify_joining", "yes");
>>>>>>> 3c1f42ba
			if(videoroom->record)
				janus_config_add_item(config, cat, "record", "yes");
			if(videoroom->rec_dir)
				janus_config_add_item(config, cat, "rec_dir", videoroom->rec_dir);
			/* Save modified configuration */
			if(janus_config_save(config, config_folder, JANUS_VIDEOROOM_PACKAGE) < 0)
				save = FALSE;	/* This will notify the user the room is not permanent */
			janus_mutex_unlock(&config_mutex);
		}
		/* Show updated rooms list */
		GHashTableIter iter;
		gpointer value;
		g_hash_table_insert(rooms, janus_uint64_dup(videoroom->room_id), videoroom);
		g_hash_table_iter_init(&iter, rooms);
		while (g_hash_table_iter_next(&iter, NULL, &value)) {
			janus_videoroom *vr = value;
			JANUS_LOG(LOG_VERB, "  ::: [%"SCNu64"][%s] %"SCNu32", max %d publishers, FIR frequency of %d seconds\n", vr->room_id, vr->room_name, vr->bitrate, vr->max_publishers, vr->fir_freq);
		}
		janus_mutex_unlock(&rooms_mutex);
		/* Send info back */
		response = json_object();
		json_object_set_new(response, "videoroom", json_string("created"));
		json_object_set_new(response, "room", json_integer(videoroom->room_id));
		json_object_set_new(response, "permanent", save ? json_true() : json_false());
		/* Also notify event handlers */
		if(notify_events && gateway->events_is_enabled()) {
			json_t *info = json_object();
			json_object_set_new(info, "event", json_string("created"));
			json_object_set_new(info, "room", json_integer(videoroom->room_id));
			gateway->notify_event(&janus_videoroom_plugin, session->handle, info);
		}
		goto plugin_response;
	} else if(!strcasecmp(request_text, "edit")) {
		/* Edit the properties for an existing videoroom */
		JANUS_LOG(LOG_VERB, "Attempt to edit the properties of an existing videoroom room\n");
		JANUS_VALIDATE_JSON_OBJECT(root, edit_parameters,
			error_code, error_cause, TRUE,
			JANUS_VIDEOROOM_ERROR_MISSING_ELEMENT, JANUS_VIDEOROOM_ERROR_INVALID_ELEMENT);
		if(error_code != 0)
			goto plugin_response;
		/* We only allow for a limited set of properties to be edited */
		json_t *desc = json_object_get(root, "new_description");
		json_t *is_private = json_object_get(root, "new_is_private");
		json_t *req_pvtid = json_object_get(root, "new_require_pvtid");
		json_t *secret = json_object_get(root, "new_secret");
		json_t *pin = json_object_get(root, "new_pin");
		json_t *bitrate = json_object_get(root, "new_bitrate");
		json_t *fir_freq = json_object_get(root, "new_fir_freq");
		json_t *publishers = json_object_get(root, "new_publishers");
		json_t *permanent = json_object_get(root, "permanent");
		gboolean save = permanent ? json_is_true(permanent) : FALSE;
		if(save && config == NULL) {
			JANUS_LOG(LOG_ERR, "No configuration file, can't edit room permanently\n");
			error_code = JANUS_VIDEOROOM_ERROR_UNKNOWN_ERROR;
			g_snprintf(error_cause, 512, "No configuration file, can't edit room permanently");
			goto plugin_response;
		}
		janus_mutex_lock(&rooms_mutex);
		janus_videoroom *videoroom = NULL;
		error_code = janus_videoroom_access_room(root, TRUE, FALSE, &videoroom, error_cause, sizeof(error_cause));
		if(error_code != 0) {
			janus_mutex_unlock(&rooms_mutex);
			goto plugin_response;
		}
		/* Edit the room properties that were provided */
		if(desc != NULL && strlen(json_string_value(desc)) > 0) {
			char *old_description = videoroom->room_name;
			char *new_description = g_strdup(json_string_value(desc));
			videoroom->room_name = new_description;
			g_free(old_description);
		}
		if(is_private)
			videoroom->is_private = json_is_true(is_private);
		if(req_pvtid)
			videoroom->require_pvtid = json_is_true(req_pvtid);
		if(publishers)
			videoroom->max_publishers = json_integer_value(publishers);
		if(bitrate) {
			videoroom->bitrate = json_integer_value(bitrate);
			if(videoroom->bitrate > 0 && videoroom->bitrate < 64000)
				videoroom->bitrate = 64000;	/* Don't go below 64k */
		}
		if(fir_freq)
			videoroom->fir_freq = json_integer_value(fir_freq);
		if(secret && strlen(json_string_value(secret)) > 0) {
			char *old_secret = videoroom->room_secret;
			char *new_secret = g_strdup(json_string_value(secret));
			videoroom->room_secret = new_secret;
			g_free(old_secret);
		}
		if(pin && strlen(json_string_value(pin)) > 0) {
			char *old_pin = videoroom->room_pin;
			char *new_pin = g_strdup(json_string_value(pin));
			videoroom->room_pin = new_pin;
			g_free(old_pin);
		}
		if(save) {
			/* This room is permanent: save to the configuration file too
			 * FIXME: We should check if anything fails... */
			JANUS_LOG(LOG_VERB, "Modifying room %"SCNu64" permanently in config file\n", videoroom->room_id);
			janus_mutex_lock(&config_mutex);
			char cat[BUFSIZ], value[BUFSIZ];
			/* The room ID is the category */
			g_snprintf(cat, BUFSIZ, "%"SCNu64, videoroom->room_id);
			/* Remove the old category first */
			janus_config_remove_category(config, cat);
			/* Now write the room details again */
			janus_config_add_category(config, cat);
			janus_config_add_item(config, cat, "description", videoroom->room_name);
			if(videoroom->is_private)
				janus_config_add_item(config, cat, "is_private", "yes");
			if(videoroom->require_pvtid)
				janus_config_add_item(config, cat, "require_pvtid", "yes");
			g_snprintf(value, BUFSIZ, "%"SCNu32, videoroom->bitrate);
			janus_config_add_item(config, cat, "bitrate", value);
			g_snprintf(value, BUFSIZ, "%d", videoroom->max_publishers);
			janus_config_add_item(config, cat, "publishers", value);
			if(videoroom->fir_freq) {
				g_snprintf(value, BUFSIZ, "%"SCNu16, videoroom->fir_freq);
				janus_config_add_item(config, cat, "fir_freq", value);
			}
			char audio_codecs[100];
			memset(audio_codecs, 0, sizeof(audio_codecs));
			g_snprintf(audio_codecs, sizeof(audio_codecs), "%s", janus_videoroom_audiocodec_name(videoroom->acodec[0]));
			if(videoroom->acodec[1] != JANUS_VIDEOROOM_NOAUDIO) {
				g_strlcat(audio_codecs, ",", sizeof(audio_codecs));
				g_strlcat(audio_codecs, janus_videoroom_audiocodec_name(videoroom->acodec[1]), sizeof(audio_codecs));
			}
			if(videoroom->acodec[2] != JANUS_VIDEOROOM_NOAUDIO) {
				g_strlcat(audio_codecs, ",", sizeof(audio_codecs));
				g_strlcat(audio_codecs, janus_videoroom_audiocodec_name(videoroom->acodec[2]), sizeof(audio_codecs));
			}
			janus_config_add_item(config, cat, "audiocodec", audio_codecs);
			char video_codecs[100];
			memset(video_codecs, 0, sizeof(video_codecs));
			g_snprintf(video_codecs, sizeof(video_codecs), "%s", janus_videoroom_videocodec_name(videoroom->vcodec[0]));
			if(videoroom->vcodec[1] != JANUS_VIDEOROOM_NOVIDEO) {
				g_strlcat(video_codecs, ",", sizeof(video_codecs));
				g_strlcat(video_codecs, janus_videoroom_videocodec_name(videoroom->vcodec[1]), sizeof(video_codecs));
			}
			if(videoroom->vcodec[2] != JANUS_VIDEOROOM_NOVIDEO) {
				g_strlcat(video_codecs, ",", sizeof(video_codecs));
				g_strlcat(video_codecs, janus_videoroom_videocodec_name(videoroom->vcodec[2]), sizeof(video_codecs));
			}
			janus_config_add_item(config, cat, "videocodec", video_codecs);
			if(videoroom->do_svc)
				janus_config_add_item(config, cat, "video_svc", "yes");
			if(videoroom->room_secret)
				janus_config_add_item(config, cat, "secret", videoroom->room_secret);
			if(videoroom->room_pin)
				janus_config_add_item(config, cat, "pin", videoroom->room_pin);
			if(videoroom->record)
				janus_config_add_item(config, cat, "record", "yes");
			if(videoroom->rec_dir)
				janus_config_add_item(config, cat, "rec_dir", videoroom->rec_dir);
			/* Save modified configuration */
			if(janus_config_save(config, config_folder, JANUS_VIDEOROOM_PACKAGE) < 0)
				save = FALSE;	/* This will notify the user the room changes are not permanent */
			janus_mutex_unlock(&config_mutex);
		}
		janus_mutex_unlock(&rooms_mutex);
		/* Send info back */
		response = json_object();
		json_object_set_new(response, "videoroom", json_string("edited"));
		json_object_set_new(response, "room", json_integer(videoroom->room_id));
		json_object_set_new(response, "permanent", save ? json_true() : json_false());
		/* Also notify event handlers */
		if(notify_events && gateway->events_is_enabled()) {
			json_t *info = json_object();
			json_object_set_new(info, "event", json_string("edited"));
			json_object_set_new(info, "room", json_integer(videoroom->room_id));
			gateway->notify_event(&janus_videoroom_plugin, session->handle, info);
		}
		goto plugin_response;
	} else if(!strcasecmp(request_text, "destroy")) {
		JANUS_LOG(LOG_VERB, "Attempt to destroy an existing videoroom room\n");
		JANUS_VALIDATE_JSON_OBJECT(root, destroy_parameters,
			error_code, error_cause, TRUE,
			JANUS_VIDEOROOM_ERROR_MISSING_ELEMENT, JANUS_VIDEOROOM_ERROR_INVALID_ELEMENT);
		if(error_code != 0)
			goto plugin_response;
		json_t *room = json_object_get(root, "room");
		json_t *permanent = json_object_get(root, "permanent");
		gboolean save = permanent ? json_is_true(permanent) : FALSE;
		if(save && config == NULL) {
			JANUS_LOG(LOG_ERR, "No configuration file, can't destroy room permanently\n");
			error_code = JANUS_VIDEOROOM_ERROR_UNKNOWN_ERROR;
			g_snprintf(error_cause, 512, "No configuration file, can't destroy room permanently");
			goto plugin_response;
		}
		guint64 room_id = json_integer_value(room);
		janus_mutex_lock(&rooms_mutex);
		janus_videoroom *videoroom = NULL;
		error_code = janus_videoroom_access_room(root, TRUE, FALSE, &videoroom, error_cause, sizeof(error_cause));
		if(error_code != 0) {
			janus_mutex_unlock(&rooms_mutex);
			goto plugin_response;
		}
		/* Notify all participants that the fun is over, and that they'll be kicked */
		JANUS_LOG(LOG_VERB, "Notifying all participants\n");
		json_t *destroyed = json_object();
		json_object_set_new(destroyed, "videoroom", json_string("destroyed"));
		json_object_set_new(destroyed, "room", json_integer(videoroom->room_id));
		GHashTableIter iter;
		gpointer value;
		/* Remove room lazily*/
		videoroom->destroyed = janus_get_monotonic_time();
		old_rooms = g_list_append(old_rooms, videoroom);
		janus_mutex_lock(&videoroom->participants_mutex);
		g_hash_table_iter_init(&iter, videoroom->participants);
		while (g_hash_table_iter_next(&iter, NULL, &value)) {
			janus_videoroom_participant *p = value;
			if(p && p->session) {
				/* Notify the user we're going to destroy the room... */
				int ret = gateway->push_event(p->session->handle, &janus_videoroom_plugin, NULL, destroyed, NULL);
				JANUS_LOG(LOG_VERB, "  >> %d (%s)\n", ret, janus_get_api_error(ret));
				/* ... and then ask the core to remove the handle */
				gateway->end_session(p->session->handle);
			}
		}
		json_decref(destroyed);
		janus_mutex_unlock(&videoroom->participants_mutex);
		/* Also notify event handlers */
		if(notify_events && gateway->events_is_enabled()) {
			json_t *info = json_object();
			json_object_set_new(info, "event", json_string("destroyed"));
			json_object_set_new(info, "room", json_integer(room_id));
			gateway->notify_event(&janus_videoroom_plugin, session->handle, info);
		}
		janus_mutex_unlock(&rooms_mutex);
		if(save) {
			/* This change is permanent: save to the configuration file too
			 * FIXME: We should check if anything fails... */
			JANUS_LOG(LOG_VERB, "Destroying room %"SCNu64" permanently in config file\n", room_id);
			janus_mutex_lock(&config_mutex);
			char cat[BUFSIZ];
			/* The room ID is the category */
			g_snprintf(cat, BUFSIZ, "%"SCNu64, room_id);
			janus_config_remove_category(config, cat);
			/* Save modified configuration */
			if(janus_config_save(config, config_folder, JANUS_VIDEOROOM_PACKAGE) < 0)
				save = FALSE;	/* This will notify the user the room destruction is not permanent */
			janus_mutex_unlock(&config_mutex);
		}
		/* Done */
		response = json_object();
		json_object_set_new(response, "videoroom", json_string("destroyed"));
		json_object_set_new(response, "room", json_integer(room_id));
		json_object_set_new(response, "permanent", save ? json_true() : json_false());
		goto plugin_response;
	} else if(!strcasecmp(request_text, "list")) {
		/* List all rooms (but private ones) and their details (except for the secret, of course...) */
		json_t *list = json_array();
		JANUS_LOG(LOG_VERB, "Getting the list of video rooms\n");
		janus_mutex_lock(&rooms_mutex);
		GHashTableIter iter;
		gpointer value;
		g_hash_table_iter_init(&iter, rooms);
		while(g_hash_table_iter_next(&iter, NULL, &value)) {
			janus_videoroom *room = value;
			if(!room)
				continue;
			if(room->is_private) {
				/* Skip private room */
				JANUS_LOG(LOG_VERB, "Skipping private room '%s'\n", room->room_name);
				continue;
			}
			if(!room->destroyed) {
				json_t *rl = json_object();
				json_object_set_new(rl, "room", json_integer(room->room_id));
				json_object_set_new(rl, "description", json_string(room->room_name));
				json_object_set_new(rl, "pin_required", room->room_pin ? json_true() : json_false());
				json_object_set_new(rl, "max_publishers", json_integer(room->max_publishers));
				json_object_set_new(rl, "bitrate", json_integer(room->bitrate));
				json_object_set_new(rl, "fir_freq", json_integer(room->fir_freq));
				char audio_codecs[100];
				memset(audio_codecs, 0, sizeof(audio_codecs));
				g_snprintf(audio_codecs, sizeof(audio_codecs), "%s", janus_videoroom_audiocodec_name(room->acodec[0]));
				if(room->acodec[1] != JANUS_VIDEOROOM_NOAUDIO) {
					g_strlcat(audio_codecs, ",", sizeof(audio_codecs));
					g_strlcat(audio_codecs, janus_videoroom_audiocodec_name(room->acodec[1]), sizeof(audio_codecs));
				}
				if(room->acodec[2] != JANUS_VIDEOROOM_NOAUDIO) {
					g_strlcat(audio_codecs, ",", sizeof(audio_codecs));
					g_strlcat(audio_codecs, janus_videoroom_audiocodec_name(room->acodec[2]), sizeof(audio_codecs));
				}
				json_object_set_new(rl, "audiocodec", json_string(audio_codecs));
				char video_codecs[100];
				memset(video_codecs, 0, sizeof(video_codecs));
				g_snprintf(video_codecs, sizeof(video_codecs), "%s", janus_videoroom_videocodec_name(room->vcodec[0]));
				if(room->vcodec[1] != JANUS_VIDEOROOM_NOVIDEO) {
					g_strlcat(video_codecs, ",", sizeof(video_codecs));
					g_strlcat(video_codecs, janus_videoroom_videocodec_name(room->vcodec[1]), sizeof(video_codecs));
				}
				if(room->vcodec[2] != JANUS_VIDEOROOM_NOVIDEO) {
					g_strlcat(video_codecs, ",", sizeof(video_codecs));
					g_strlcat(video_codecs, janus_videoroom_videocodec_name(room->vcodec[2]), sizeof(video_codecs));
				}
				json_object_set_new(rl, "videocodec", json_string(video_codecs));
				if(room->do_svc)
					json_object_set_new(rl, "video_svc", json_true());
				json_object_set_new(rl, "record", room->record ? json_true() : json_false());
				json_object_set_new(rl, "rec_dir", json_string(room->rec_dir));
				/* TODO: Should we list participants as well? or should there be a separate API call on a specific room for this? */
				json_object_set_new(rl, "num_participants", json_integer(g_hash_table_size(room->participants)));
				json_array_append_new(list, rl);
			}
		}
		janus_mutex_unlock(&rooms_mutex);
		response = json_object();
		json_object_set_new(response, "videoroom", json_string("success"));
		json_object_set_new(response, "list", list);
		goto plugin_response;
	} else if(!strcasecmp(request_text, "rtp_forward")) {
		JANUS_VALIDATE_JSON_OBJECT(root, rtp_forward_parameters,
			error_code, error_cause, TRUE,
			JANUS_VIDEOROOM_ERROR_MISSING_ELEMENT, JANUS_VIDEOROOM_ERROR_INVALID_ELEMENT);
		if(error_code != 0)
			goto plugin_response;
		json_t *room = json_object_get(root, "room");
		json_t *pub_id = json_object_get(root, "publisher_id");
		int video_port[3] = {-1, -1, -1}, video_pt[3] = {0, 0, 0};
		uint32_t video_ssrc[3] = {0, 0, 0};
		int audio_port = -1, audio_pt = 0;
		uint32_t audio_ssrc = 0;
		int data_port = -1;
		/* There may be multiple target video ports (e.g., publisher simulcasting) */
		json_t *vid_port = json_object_get(root, "video_port");
		if(vid_port) {
			video_port[0] = json_integer_value(vid_port);
			json_t *pt = json_object_get(root, "video_pt");
			if(pt)
				video_pt[0] = json_integer_value(pt);
			json_t *ssrc = json_object_get(root, "video_ssrc");
			if(ssrc)
				video_ssrc[0] = json_integer_value(ssrc);
		}
		vid_port = json_object_get(root, "video_port_2");
		if(vid_port) {
			video_port[1] = json_integer_value(vid_port);
			json_t *pt = json_object_get(root, "video_pt_2");
			if(pt)
				video_pt[1] = json_integer_value(pt);
			json_t *ssrc = json_object_get(root, "video_ssrc_2");
			if(ssrc)
				video_ssrc[1] = json_integer_value(ssrc);
		}
		vid_port = json_object_get(root, "video_port_3");
		if(vid_port) {
			video_port[2] = json_integer_value(vid_port);
			json_t *pt = json_object_get(root, "video_pt_3");
			if(pt)
				video_pt[2] = json_integer_value(pt);
			json_t *ssrc = json_object_get(root, "video_ssrc_3");
			if(ssrc)
				video_ssrc[2] = json_integer_value(ssrc);
		}
		/* Audio target */
		json_t *au_port = json_object_get(root, "audio_port");
		if(au_port) {
			audio_port = json_integer_value(au_port);
			json_t *pt = json_object_get(root, "audio_pt");
			if(pt)
				audio_pt = json_integer_value(pt);
			json_t *ssrc = json_object_get(root, "audio_ssrc");
			if(ssrc)
				audio_ssrc = json_integer_value(ssrc);
		}
		/* Data target */
		json_t *d_port = json_object_get(root, "data_port");
		if(d_port) {
			data_port = json_integer_value(d_port);
		}
		json_t *json_host = json_object_get(root, "host");
		
		guint64 room_id = json_integer_value(room);
		guint64 publisher_id = json_integer_value(pub_id);
		const gchar* host = json_string_value(json_host);
		janus_mutex_lock(&rooms_mutex);
		janus_videoroom *videoroom = NULL;
		error_code = janus_videoroom_access_room(root, TRUE, FALSE, &videoroom, error_cause, sizeof(error_cause));
		janus_mutex_unlock(&rooms_mutex);
		if(error_code != 0)
			goto plugin_response;
		janus_mutex_lock(&videoroom->participants_mutex);
		janus_videoroom_participant* publisher = g_hash_table_lookup(videoroom->participants, &publisher_id);
		if(publisher == NULL) {
			janus_mutex_unlock(&videoroom->participants_mutex);
			JANUS_LOG(LOG_ERR, "No such publisher (%"SCNu64")\n", publisher_id);
			error_code = JANUS_VIDEOROOM_ERROR_NO_SUCH_FEED;
			g_snprintf(error_cause, 512, "No such feed (%"SCNu64")", publisher_id);
			goto plugin_response;
		}
		if(publisher->udp_sock <= 0) {
			publisher->udp_sock = socket(AF_INET, SOCK_DGRAM, IPPROTO_UDP);
			if(publisher->udp_sock <= 0) {
				janus_mutex_unlock(&videoroom->participants_mutex);
				JANUS_LOG(LOG_ERR, "Could not open UDP socket for rtp stream for publisher (%"SCNu64")\n", publisher_id);
				error_code = JANUS_VIDEOROOM_ERROR_UNKNOWN_ERROR;
				g_snprintf(error_cause, 512, "Could not open UDP socket for rtp stream");
				goto plugin_response;
			}
		}
		guint32 audio_handle = 0;
		guint32 video_handle[3] = {0, 0, 0};
		guint32 data_handle = 0;
		if(audio_port > 0) {
			audio_handle = janus_videoroom_rtp_forwarder_add_helper(publisher, host, audio_port, audio_pt, audio_ssrc, 0, FALSE, FALSE);
		}
		if(video_port[0] > 0) {
			video_handle[0] = janus_videoroom_rtp_forwarder_add_helper(publisher, host, video_port[0], video_pt[0], video_ssrc[0], 0, TRUE, FALSE);
		}
		if(video_port[1] > 0) {
			video_handle[1] = janus_videoroom_rtp_forwarder_add_helper(publisher, host, video_port[1], video_pt[1], video_ssrc[1], 1, TRUE, FALSE);
		}
		if(video_port[2] > 0) {
			video_handle[2] = janus_videoroom_rtp_forwarder_add_helper(publisher, host, video_port[2], video_pt[2], video_ssrc[2], 2, TRUE, FALSE);
		}
		if(data_port > 0) {
			data_handle = janus_videoroom_rtp_forwarder_add_helper(publisher, host, data_port, 0, 0, 0, FALSE, TRUE);
		}
		janus_mutex_unlock(&videoroom->participants_mutex);
		response = json_object();
		json_t* rtp_stream = json_object();
		if(audio_handle > 0) {
			json_object_set_new(rtp_stream, "audio_stream_id", json_integer(audio_handle));
			json_object_set_new(rtp_stream, "audio", json_integer(audio_port));
		}
		if(video_handle[0] > 0 || video_handle[1] > 0 || video_handle[2] > 0) {
			/* Send a FIR to the new RTP forward publisher */
			char buf[20];
			janus_rtcp_fir((char *)&buf, 20, &publisher->fir_seq);
			JANUS_LOG(LOG_VERB, "New RTP forward publisher, sending FIR to %"SCNu64" (%s)\n", publisher->user_id, publisher->display ? publisher->display : "??");
			gateway->relay_rtcp(publisher->session->handle, 1, buf, 20);
			/* Send a PLI too, just in case... */
			janus_rtcp_pli((char *)&buf, 12);
			JANUS_LOG(LOG_VERB, "New RTP forward publisher, sending PLI to %"SCNu64" (%s)\n", publisher->user_id, publisher->display ? publisher->display : "??");
			gateway->relay_rtcp(publisher->session->handle, 1, buf, 12);
			/* Done */
			if(video_handle[0] > 0) {
				json_object_set_new(rtp_stream, "video_stream_id", json_integer(video_handle[0]));
				json_object_set_new(rtp_stream, "video", json_integer(video_port[0]));
			}
			if(video_handle[1] > 0) {
				json_object_set_new(rtp_stream, "video_stream_id_2", json_integer(video_handle[1]));
				json_object_set_new(rtp_stream, "video_2", json_integer(video_port[1]));
			}
			if(video_handle[2] > 0) {
				json_object_set_new(rtp_stream, "video_stream_id_3", json_integer(video_handle[2]));
				json_object_set_new(rtp_stream, "video_3", json_integer(video_port[2]));
			}
		}
		if(data_handle > 0) {
			json_object_set_new(rtp_stream, "data_stream_id", json_integer(data_handle));
			json_object_set_new(rtp_stream, "data", json_integer(data_port));
		}
		json_object_set_new(rtp_stream, "host", json_string(host));
		json_object_set_new(response, "publisher_id", json_integer(publisher_id));
		json_object_set_new(response, "rtp_stream", rtp_stream);
		json_object_set_new(response, "room", json_integer(room_id));
		json_object_set_new(response, "videoroom", json_string("rtp_forward"));
		goto plugin_response;
	} else if(!strcasecmp(request_text, "stop_rtp_forward")) {
		JANUS_VALIDATE_JSON_OBJECT(root, stop_rtp_forward_parameters,
			error_code, error_cause, TRUE,
			JANUS_VIDEOROOM_ERROR_MISSING_ELEMENT, JANUS_VIDEOROOM_ERROR_INVALID_ELEMENT);
		if(error_code != 0)
			goto plugin_response;
		json_t *room = json_object_get(root, "room");
		json_t *pub_id = json_object_get(root, "publisher_id");
		json_t *id = json_object_get(root, "stream_id");

		guint64 room_id = json_integer_value(room);
		guint64 publisher_id = json_integer_value(pub_id);
		guint32 stream_id = json_integer_value(id);
		janus_mutex_lock(&rooms_mutex);
		janus_videoroom *videoroom = NULL;
		error_code = janus_videoroom_access_room(root, TRUE, FALSE, &videoroom, error_cause, sizeof(error_cause));
		janus_mutex_unlock(&rooms_mutex);
		if(error_code != 0)
			goto plugin_response;
		janus_mutex_lock(&videoroom->participants_mutex);
		janus_videoroom_participant *publisher = g_hash_table_lookup(videoroom->participants, &publisher_id);
		if(publisher == NULL) {
			janus_mutex_unlock(&videoroom->participants_mutex);
			JANUS_LOG(LOG_ERR, "No such publisher (%"SCNu64")\n", publisher_id);
			error_code = JANUS_VIDEOROOM_ERROR_NO_SUCH_FEED;
			g_snprintf(error_cause, 512, "No such feed (%"SCNu64")", publisher_id);
			goto plugin_response;
		}
		janus_mutex_lock(&publisher->rtp_forwarders_mutex);
		if(g_hash_table_lookup(publisher->rtp_forwarders, GUINT_TO_POINTER(stream_id)) == NULL) {
			janus_mutex_unlock(&publisher->rtp_forwarders_mutex);
			janus_mutex_unlock(&videoroom->participants_mutex);
			JANUS_LOG(LOG_ERR, "No such stream (%"SCNu32")\n", stream_id);
			error_code = JANUS_VIDEOROOM_ERROR_NO_SUCH_FEED;
			g_snprintf(error_cause, 512, "No such stream (%"SCNu32")", stream_id);
			goto plugin_response;
		}
		g_hash_table_remove(publisher->rtp_forwarders, GUINT_TO_POINTER(stream_id));
		janus_mutex_unlock(&publisher->rtp_forwarders_mutex);
		janus_mutex_unlock(&videoroom->participants_mutex);
		response = json_object();
		json_object_set_new(response, "videoroom", json_string("stop_rtp_forward"));
		json_object_set_new(response, "room", json_integer(room_id));
		json_object_set_new(response, "publisher_id", json_integer(publisher_id));
		json_object_set_new(response, "stream_id", json_integer(stream_id));
		goto plugin_response;
	} else if(!strcasecmp(request_text, "exists")) {
		/* Check whether a given room exists or not, returns true/false */	
		JANUS_VALIDATE_JSON_OBJECT(root, room_parameters,
			error_code, error_cause, TRUE,
			JANUS_VIDEOROOM_ERROR_MISSING_ELEMENT, JANUS_VIDEOROOM_ERROR_INVALID_ELEMENT);
		if(error_code != 0)
			goto plugin_response;
		json_t *room = json_object_get(root, "room");
		guint64 room_id = json_integer_value(room);
		janus_mutex_lock(&rooms_mutex);
		gboolean room_exists = g_hash_table_contains(rooms, &room_id);
		janus_mutex_unlock(&rooms_mutex);
		response = json_object();
		json_object_set_new(response, "videoroom", json_string("success"));
		json_object_set_new(response, "room", json_integer(room_id));
		json_object_set_new(response, "exists", room_exists ? json_true() : json_false());
		goto plugin_response;
	} else if(!strcasecmp(request_text, "allowed")) {
		JANUS_LOG(LOG_VERB, "Attempt to edit the list of allowed participants in an existing videoroom room\n");
		JANUS_VALIDATE_JSON_OBJECT(root, allowed_parameters,
			error_code, error_cause, TRUE,
			JANUS_VIDEOROOM_ERROR_MISSING_ELEMENT, JANUS_VIDEOROOM_ERROR_INVALID_ELEMENT);
		if(error_code != 0)
			goto plugin_response;
		json_t *action = json_object_get(root, "action");
		json_t *room = json_object_get(root, "room");
		json_t *allowed = json_object_get(root, "allowed");
		const char *action_text = json_string_value(action);
		if(strcasecmp(action_text, "enable") && strcasecmp(action_text, "disable") &&
				strcasecmp(action_text, "add") && strcasecmp(action_text, "remove")) {
			JANUS_LOG(LOG_ERR, "Unsupported action '%s' (allowed)\n", action_text);
			error_code = JANUS_VIDEOROOM_ERROR_INVALID_ELEMENT;
			g_snprintf(error_cause, 512, "Unsupported action '%s' (allowed)", action_text);
			goto plugin_response;
		}
		guint64 room_id = json_integer_value(room);
		janus_mutex_lock(&rooms_mutex);
		janus_videoroom *videoroom = g_hash_table_lookup(rooms, &room_id);
		if(videoroom == NULL) {
			janus_mutex_unlock(&rooms_mutex);
			JANUS_LOG(LOG_ERR, "No such room (%"SCNu64")\n", room_id);
			error_code = JANUS_VIDEOROOM_ERROR_NO_SUCH_ROOM;
			g_snprintf(error_cause, 512, "No such room (%"SCNu64")", room_id);
			goto plugin_response;
		}
		/* A secret may be required for this action */
		JANUS_CHECK_SECRET(videoroom->room_secret, root, "secret", error_code, error_cause,
			JANUS_VIDEOROOM_ERROR_MISSING_ELEMENT, JANUS_VIDEOROOM_ERROR_INVALID_ELEMENT, JANUS_VIDEOROOM_ERROR_UNAUTHORIZED);
		if(error_code != 0) {
			janus_mutex_unlock(&rooms_mutex);
			goto plugin_response;
		}
		if(!strcasecmp(action_text, "enable")) {
			JANUS_LOG(LOG_VERB, "Enabling the check on allowed authorization tokens for room %"SCNu64"\n", room_id);
			videoroom->check_tokens = TRUE;
		} else if(!strcasecmp(action_text, "disable")) {
			JANUS_LOG(LOG_VERB, "Disabling the check on allowed authorization tokens for room %"SCNu64" (free entry)\n", room_id);
			videoroom->check_tokens = FALSE;
		} else {
			gboolean add = !strcasecmp(action_text, "add");
			if(allowed) {
				/* Make sure the "allowed" array only contains strings */
				gboolean ok = TRUE;
				if(json_array_size(allowed) > 0) {
					size_t i = 0;
					for(i=0; i<json_array_size(allowed); i++) {
						json_t *a = json_array_get(allowed, i);
						if(!a || !json_is_string(a)) {
							ok = FALSE;
							break;
						}
					}
				}
				if(!ok) {
					JANUS_LOG(LOG_ERR, "Invalid element in the allowed array (not a string)\n");
					error_code = JANUS_VIDEOROOM_ERROR_INVALID_ELEMENT;
					g_snprintf(error_cause, 512, "Invalid element in the allowed array (not a string)");
					janus_mutex_unlock(&rooms_mutex);
					goto plugin_response;
				}
				size_t i = 0;
				for(i=0; i<json_array_size(allowed); i++) {
					const char *token = json_string_value(json_array_get(allowed, i));
					if(add) {
						if(!g_hash_table_lookup(videoroom->allowed, token))
							g_hash_table_insert(videoroom->allowed, g_strdup(token), GINT_TO_POINTER(TRUE));
					} else {
						g_hash_table_remove(videoroom->allowed, token);
					}
				}
			}
		}
		/* Prepare response */
		response = json_object();
		json_object_set_new(response, "videoroom", json_string("success"));
		json_object_set_new(response, "room", json_integer(videoroom->room_id));
		json_t *list = json_array();
		if(strcasecmp(action_text, "disable")) {
			if(g_hash_table_size(videoroom->allowed) > 0) {
				GHashTableIter iter;
				gpointer key;
				g_hash_table_iter_init(&iter, videoroom->allowed);
				while(g_hash_table_iter_next(&iter, &key, NULL)) {
					char *token = key;
					json_array_append_new(list, json_string(token));
				}
			}
			json_object_set_new(response, "allowed", list);
		}
		/* Done */
		janus_mutex_unlock(&rooms_mutex);
		JANUS_LOG(LOG_VERB, "VideoRoom room allowed list updated\n");
		goto plugin_response;
	} else if(!strcasecmp(request_text, "kick")) {
		JANUS_LOG(LOG_VERB, "Attempt to kick a participant from an existing videoroom room\n");
		JANUS_VALIDATE_JSON_OBJECT(root, kick_parameters,
			error_code, error_cause, TRUE,
			JANUS_VIDEOROOM_ERROR_MISSING_ELEMENT, JANUS_VIDEOROOM_ERROR_INVALID_ELEMENT);
		if(error_code != 0)
			goto plugin_response;
		json_t *room = json_object_get(root, "room");
		json_t *id = json_object_get(root, "id");
		guint64 room_id = json_integer_value(room);
		janus_mutex_lock(&rooms_mutex);
		janus_videoroom *videoroom = g_hash_table_lookup(rooms, &room_id);
		if(videoroom == NULL) {
			janus_mutex_unlock(&rooms_mutex);
			JANUS_LOG(LOG_ERR, "No such room (%"SCNu64")\n", room_id);
			error_code = JANUS_VIDEOROOM_ERROR_NO_SUCH_ROOM;
			g_snprintf(error_cause, 512, "No such room (%"SCNu64")", room_id);
			goto plugin_response;
		}
		janus_mutex_lock(&videoroom->participants_mutex);
		janus_mutex_unlock(&rooms_mutex);
		/* A secret may be required for this action */
		JANUS_CHECK_SECRET(videoroom->room_secret, root, "secret", error_code, error_cause,
			JANUS_VIDEOROOM_ERROR_MISSING_ELEMENT, JANUS_VIDEOROOM_ERROR_INVALID_ELEMENT, JANUS_VIDEOROOM_ERROR_UNAUTHORIZED);
		if(error_code != 0) {
			janus_mutex_unlock(&videoroom->participants_mutex);
			goto plugin_response;
		}
		guint64 user_id = json_integer_value(id);
		janus_videoroom_participant *participant = g_hash_table_lookup(videoroom->participants, &user_id);
		if(participant == NULL) {
			janus_mutex_unlock(&videoroom->participants_mutex);
			JANUS_LOG(LOG_ERR, "No such user %"SCNu64" in room %"SCNu64"\n", user_id, room_id);
			error_code = JANUS_VIDEOROOM_ERROR_NO_SUCH_FEED;
			g_snprintf(error_cause, 512, "No such user %"SCNu64" in room %"SCNu64, user_id, room_id);
			goto plugin_response;
		}
		if(participant->kicked) {
			/* Already kicked */
			janus_mutex_unlock(&videoroom->participants_mutex);
			response = json_object();
			json_object_set_new(response, "videoroom", json_string("success"));
			/* Done */
			goto plugin_response;
		}
		participant->kicked = TRUE;
		participant->session->started = FALSE;
		participant->audio_active = FALSE;
		participant->video_active = FALSE;
		participant->data_active = FALSE;
		/* Prepare an event for this */
		json_t *kicked = json_object();
		json_object_set_new(kicked, "videoroom", json_string("event"));
		json_object_set_new(kicked, "room", json_integer(participant->room->room_id));
		json_object_set_new(kicked, "leaving", json_string("ok"));
		json_object_set_new(kicked, "reason", json_string("kicked"));
		int ret = gateway->push_event(participant->session->handle, &janus_videoroom_plugin, NULL, kicked, NULL);
		JANUS_LOG(LOG_VERB, "  >> %d (%s)\n", ret, janus_get_api_error(ret));
		json_decref(kicked);
		janus_mutex_unlock(&videoroom->participants_mutex);
		/* If this room requires valid private_id values, we can kick subscriptions too */
		if(videoroom->require_pvtid && participant->subscriptions != NULL) {
			/* Iterate on the subscriptions we know this user has */
			janus_mutex_lock(&participant->listeners_mutex);
			GSList *s = participant->subscriptions;
			while(s) {
				janus_videoroom_listener *listener = (janus_videoroom_listener *)s->data;
				if(listener) {
					listener->kicked = TRUE;
					listener->audio = FALSE;
					listener->video = FALSE;
					listener->data = FALSE;
					/* FIXME We should also close the PeerConnection, but we risk race conditions if we do it here,
					 * so for now we mark the listener as kicked and prevent it from getting any media after this */
				}
				s = s->next;
			}
			janus_mutex_unlock(&participant->listeners_mutex);
		}
		/* This publisher is leaving, tell everybody */
		janus_videoroom_leave_or_unpublish(participant, TRUE, TRUE);
		/* Tell the core to tear down the PeerConnection, hangup_media will do the rest */
		if(participant && participant->session)
			gateway->close_pc(participant->session->handle);
		JANUS_LOG(LOG_INFO, "Kicked user %"SCNu64" from room %"SCNu64"\n", user_id, room_id);
		/* Prepare response */
		response = json_object();
		json_object_set_new(response, "videoroom", json_string("success"));
		/* Done */
		goto plugin_response;
	} else if(!strcasecmp(request_text, "listparticipants")) {
		/* List all participants in a room, specifying whether they're publishers or just attendees */	
		JANUS_VALIDATE_JSON_OBJECT(root, room_parameters,
			error_code, error_cause, TRUE,
			JANUS_VIDEOROOM_ERROR_MISSING_ELEMENT, JANUS_VIDEOROOM_ERROR_INVALID_ELEMENT);
		if(error_code != 0)
			goto plugin_response;
		json_t *room = json_object_get(root, "room");
		guint64 room_id = json_integer_value(room);
		janus_mutex_lock(&rooms_mutex);
		janus_videoroom *videoroom = NULL;
		error_code = janus_videoroom_access_room(root, FALSE, FALSE, &videoroom, error_cause, sizeof(error_cause));
		janus_mutex_unlock(&rooms_mutex);
		if(error_code != 0)
			goto plugin_response;
		/* Return a list of all participants (whether they're publishing or not) */
		json_t *list = json_array();
		GHashTableIter iter;
		gpointer value;
		janus_mutex_lock(&videoroom->participants_mutex);
		g_hash_table_iter_init(&iter, videoroom->participants);
		while (!videoroom->destroyed && g_hash_table_iter_next(&iter, NULL, &value)) {
			janus_videoroom_participant *p = value;
			json_t *pl = json_object();
			json_object_set_new(pl, "id", json_integer(p->user_id));
			if(p->display)
				json_object_set_new(pl, "display", json_string(p->display));
			json_object_set_new(pl, "publisher", (p->sdp && p->session->started) ? json_true() : json_false());
			if ((p->sdp && p->session->started)) {
				if(p->audio_level_extmap_id > 0)
					json_object_set_new(pl, "talking", p->talking ? json_true() : json_false());
				json_object_set_new(pl, "internal_audio_ssrc", json_integer(p->audio_ssrc));
				json_object_set_new(pl, "internal_video_ssrc", json_integer(p->video_ssrc));
			}
			json_array_append_new(list, pl);
		}
		janus_mutex_unlock(&videoroom->participants_mutex);
		response = json_object();
		json_object_set_new(response, "videoroom", json_string("participants"));
		json_object_set_new(response, "room", json_integer(room_id));
		json_object_set_new(response, "participants", list);
		goto plugin_response;
	} else if(!strcasecmp(request_text, "listforwarders")) {
		/* List all forwarders in a room */	
		JANUS_VALIDATE_JSON_OBJECT(root, room_parameters,
			error_code, error_cause, TRUE,
			JANUS_VIDEOROOM_ERROR_MISSING_ELEMENT, JANUS_VIDEOROOM_ERROR_INVALID_ELEMENT);
		if(error_code != 0)
			goto plugin_response;
		json_t *room = json_object_get(root, "room");
		guint64 room_id = json_integer_value(room);
		janus_mutex_lock(&rooms_mutex);
		janus_videoroom *videoroom = g_hash_table_lookup(rooms, &room_id);
		if(videoroom == NULL) {
			JANUS_LOG(LOG_ERR, "No such room (%"SCNu64")\n", room_id);
			error_code = JANUS_VIDEOROOM_ERROR_NO_SUCH_ROOM;
			g_snprintf(error_cause, 512, "No such room (%"SCNu64")", room_id);
			janus_mutex_unlock(&rooms_mutex);
			goto plugin_response;
		}
		if(videoroom->destroyed) {
			JANUS_LOG(LOG_ERR, "No such room (%"SCNu64")\n", room_id);
			error_code = JANUS_VIDEOROOM_ERROR_NO_SUCH_ROOM;
			g_snprintf(error_cause, 512, "No such room (%"SCNu64")", room_id);
			janus_mutex_unlock(&rooms_mutex);
			goto plugin_response;
		}
		/* A secret may be required for this action */
		JANUS_CHECK_SECRET(videoroom->room_secret, root, "secret", error_code, error_cause,
			JANUS_VIDEOROOM_ERROR_MISSING_ELEMENT, JANUS_VIDEOROOM_ERROR_INVALID_ELEMENT, JANUS_VIDEOROOM_ERROR_UNAUTHORIZED);
		if(error_code != 0) {
			janus_mutex_unlock(&rooms_mutex);
			goto plugin_response;
		}
		/* Return a list of all forwarders */
		json_t *list = json_array();
		GHashTableIter iter;
		gpointer value;
		janus_mutex_lock(&videoroom->participants_mutex);
		g_hash_table_iter_init(&iter, videoroom->participants);
		while (!videoroom->destroyed && g_hash_table_iter_next(&iter, NULL, &value)) {
			janus_videoroom_participant *p = value;
			janus_mutex_lock(&p->rtp_forwarders_mutex);
			if(g_hash_table_size(p->rtp_forwarders) == 0) {
				janus_mutex_unlock(&p->rtp_forwarders_mutex);
				continue;
			}
			json_t *pl = json_object();
			json_object_set_new(pl, "publisher_id", json_integer(p->user_id));
			if(p->display)
				json_object_set_new(pl, "display", json_string(p->display));
			json_t *flist = json_array();
			GHashTableIter iter_f;
			gpointer key_f, value_f;			
			g_hash_table_iter_init(&iter_f, p->rtp_forwarders);
			while(g_hash_table_iter_next(&iter_f, &key_f, &value_f)) {				
				json_t *fl = json_object();
				guint32 rpk = GPOINTER_TO_UINT(key_f);
				janus_videoroom_rtp_forwarder *rpv = value_f;
				json_object_set_new(fl, "ip", json_string(inet_ntoa(rpv->serv_addr.sin_addr)));
				if(rpv->is_data) {
					json_object_set_new(fl, "data_stream_id", json_integer(rpk));
					json_object_set_new(fl, "port", json_integer(ntohs(rpv->serv_addr.sin_port)));
				} else if(rpv->is_video) {
					json_object_set_new(fl, "video_stream_id", json_integer(rpk));
					json_object_set_new(fl, "port", json_integer(ntohs(rpv->serv_addr.sin_port)));
					if(rpv->payload_type)
						json_object_set_new(fl, "pt", json_integer(rpv->payload_type));
					if(rpv->ssrc)
						json_object_set_new(fl, "ssrc", json_integer(rpv->ssrc));
				} else {
					json_object_set_new(fl, "audio_stream_id", json_integer(rpk));
					json_object_set_new(fl, "port", json_integer(ntohs(rpv->serv_addr.sin_port)));
					if(rpv->payload_type)
						json_object_set_new(fl, "pt", json_integer(rpv->payload_type));
					if(rpv->ssrc)
						json_object_set_new(fl, "ssrc", json_integer(rpv->ssrc));
				}
				json_array_append_new(flist, fl);
			}		
			janus_mutex_unlock(&p->rtp_forwarders_mutex);
			json_object_set_new(pl, "rtp_forwarder", flist);
			json_array_append_new(list, pl);
		}
		janus_mutex_unlock(&videoroom->participants_mutex);
		janus_mutex_unlock(&rooms_mutex);
		response = json_object();
		json_object_set_new(response, "room", json_integer(room_id));
		json_object_set_new(response, "rtp_forwarders", list);
		goto plugin_response;
	} else if(!strcasecmp(request_text, "join") || !strcasecmp(request_text, "joinandconfigure")
			|| !strcasecmp(request_text, "configure") || !strcasecmp(request_text, "publish") || !strcasecmp(request_text, "unpublish")
			|| !strcasecmp(request_text, "start") || !strcasecmp(request_text, "pause") || !strcasecmp(request_text, "switch") || !strcasecmp(request_text, "stop")
			|| !strcasecmp(request_text, "add") || !strcasecmp(request_text, "remove") || !strcasecmp(request_text, "leave")) {
		/* These messages are handled asynchronously */
		janus_mutex_unlock(&sessions_mutex);

		janus_videoroom_message *msg = g_malloc0(sizeof(janus_videoroom_message));
		msg->handle = handle;
		msg->transaction = transaction;
		msg->message = root;
		msg->jsep = jsep;
		g_async_queue_push(messages, msg);

		return janus_plugin_result_new(JANUS_PLUGIN_OK_WAIT, NULL, NULL);
	} else {
		JANUS_LOG(LOG_VERB, "Unknown request '%s'\n", request_text);
		error_code = JANUS_VIDEOROOM_ERROR_INVALID_REQUEST;
		g_snprintf(error_cause, 512, "Unknown request '%s'", request_text);
	}

plugin_response:
		{
			janus_mutex_unlock(&sessions_mutex);
			if(error_code == 0 && !response) {
				error_code = JANUS_VIDEOROOM_ERROR_UNKNOWN_ERROR;
				g_snprintf(error_cause, 512, "Invalid response");
			}
			if(error_code != 0) {
				/* Prepare JSON error event */
				json_t *event = json_object();
				json_object_set_new(event, "videoroom", json_string("event"));
				json_object_set_new(event, "error_code", json_integer(error_code));
				json_object_set_new(event, "error", json_string(error_cause));
				response = event;
			}
			if(root != NULL)
				json_decref(root);
			if(jsep != NULL)
				json_decref(jsep);
			g_free(transaction);

			return janus_plugin_result_new(JANUS_PLUGIN_OK, NULL, response);
		}

}

void janus_videoroom_setup_media(janus_plugin_session *handle) {
	JANUS_LOG(LOG_INFO, "WebRTC media is now available\n");
	if(g_atomic_int_get(&stopping) || !g_atomic_int_get(&initialized))
		return;
	janus_mutex_lock(&sessions_mutex);
	janus_videoroom_session *session = janus_videoroom_lookup_session(handle);
	if(!session) {
		janus_mutex_unlock(&sessions_mutex);
		JANUS_LOG(LOG_ERR, "No session associated with this handle...\n");
		return;
	}
	if(session->destroyed) {
		janus_mutex_unlock(&sessions_mutex);
		return;
	}
	g_atomic_int_set(&session->hangingup, 0);

	/* Media relaying can start now */
	session->started = TRUE;

	if(session->participant) {
		/* If this is a publisher, notify all listeners about the fact they can
		 * now subscribe; if this is a listener, instead, ask the publisher a FIR */
		if(session->participant_type == janus_videoroom_p_type_publisher) {
			janus_videoroom_participant *participant = (janus_videoroom_participant *)session->participant;
			/* Notify all other participants that there's a new boy in town */
			json_t *list = json_array();
			json_t *pl = json_object();
			json_object_set_new(pl, "id", json_integer(participant->user_id));
			if(participant->display)
				json_object_set_new(pl, "display", json_string(participant->display));
			if(participant->audio)
				json_object_set_new(pl, "audio_codec", json_string(janus_videoroom_audiocodec_name(participant->acodec)));
			if(participant->video)
				json_object_set_new(pl, "video_codec", json_string(janus_videoroom_videocodec_name(participant->vcodec)));
			json_array_append_new(list, pl);
			json_t *pub = json_object();
			json_object_set_new(pub, "videoroom", json_string("event"));
			json_object_set_new(pub, "room", json_integer(participant->room->room_id));
			json_object_set_new(pub, "publishers", list);
			GHashTableIter iter;
			gpointer value;
			janus_videoroom *videoroom = participant->room;
			janus_mutex_lock(&videoroom->participants_mutex);
			g_hash_table_iter_init(&iter, videoroom->participants);
			while (!videoroom->destroyed && g_hash_table_iter_next(&iter, NULL, &value)) {
				janus_videoroom_participant *p = value;
				if(p == participant) {
					continue;	/* Skip the new publisher itself */
				}
				JANUS_LOG(LOG_VERB, "Notifying participant %"SCNu64" (%s)\n", p->user_id, p->display ? p->display : "??");
				int ret = gateway->push_event(p->session->handle, &janus_videoroom_plugin, NULL, pub, NULL);
				JANUS_LOG(LOG_VERB, "  >> %d (%s)\n", ret, janus_get_api_error(ret));
			}
			json_decref(pub);
			janus_mutex_unlock(&videoroom->participants_mutex);
			/* Also notify event handlers */
			if(notify_events && gateway->events_is_enabled()) {
				json_t *info = json_object();
				json_object_set_new(info, "event", json_string("published"));
				json_object_set_new(info, "room", json_integer(participant->room->room_id));
				json_object_set_new(info, "id", json_integer(participant->user_id));
				gateway->notify_event(&janus_videoroom_plugin, session->handle, info);
			}
		} else if(session->participant_type == janus_videoroom_p_type_subscriber) {
			janus_videoroom_listener *l = (janus_videoroom_listener *)session->participant;
			if(l && l->feed) {
				janus_videoroom_participant *p = l->feed;
				if(p && p->session) {
					/* Send a FIR */
					char buf[20];
					janus_rtcp_fir((char *)&buf, 20, &p->fir_seq);
					JANUS_LOG(LOG_VERB, "New listener available, sending FIR to %"SCNu64" (%s)\n", p->user_id, p->display ? p->display : "??");
					gateway->relay_rtcp(p->session->handle, 1, buf, 20);
					/* Send a PLI too, just in case... */
					janus_rtcp_pli((char *)&buf, 12);
					JANUS_LOG(LOG_VERB, "New listener available, sending PLI to %"SCNu64" (%s)\n", p->user_id, p->display ? p->display : "??");
					gateway->relay_rtcp(p->session->handle, 1, buf, 12);
					/* Also notify event handlers */
					if(notify_events && gateway->events_is_enabled()) {
						json_t *info = json_object();
						json_object_set_new(info, "event", json_string("subscribed"));
						json_object_set_new(info, "room", json_integer(p->room->room_id));
						json_object_set_new(info, "feed", json_integer(p->user_id));
						gateway->notify_event(&janus_videoroom_plugin, session->handle, info);
					}
				}
			}
		}
	}
	janus_mutex_unlock(&sessions_mutex);
}

void janus_videoroom_incoming_rtp(janus_plugin_session *handle, int video, char *buf, int len) {
	if(handle == NULL || handle->stopped || g_atomic_int_get(&stopping) || !g_atomic_int_get(&initialized) || !gateway)
		return;
	janus_videoroom_session *session = (janus_videoroom_session *)handle->plugin_handle;
	if(!session || session->destroyed || !session->participant || session->participant_type != janus_videoroom_p_type_publisher)
		return;
	janus_videoroom_participant *participant = (janus_videoroom_participant *)session->participant;
	janus_videoroom *videoroom = participant->room;

	if(participant->kicked)
		return;
	/* In case this is an audio packet and we're doing talk detection, check the audio level extension */
	if(!video && videoroom->audiolevel_event && participant->audio_active) {
		int level = 0;
		if(janus_rtp_header_extension_parse_audio_level(buf, len, participant->audio_level_extmap_id, &level) == 0) {
			participant->audio_dBov_sum += level;
			participant->audio_active_packets++;
			participant->audio_dBov_level = level;
			if(participant->audio_active_packets > 0 && participant->audio_active_packets == videoroom->audio_active_packets) {
				gboolean notify_talk_event = FALSE;
				if((float)participant->audio_dBov_sum/(float)participant->audio_active_packets < videoroom->audio_level_average) {
					/* Participant talking, should we notify all participants? */
					if(!participant->talking)
						notify_talk_event = TRUE;
					participant->talking = TRUE;
				} else {
					/* Participant not talking anymore, should we notify all participants? */
					if(participant->talking)
						notify_talk_event = TRUE;
					participant->talking = FALSE;
				}
				participant->audio_active_packets = 0;
				participant->audio_dBov_sum = 0;
				/* Only notify in case of state changes */
				if(notify_talk_event) {
					janus_mutex_lock(&participant->room->participants_mutex);
					json_t *event = json_object();
					json_object_set_new(event, "videoroom", json_string(participant->talking ? "talking" : "stopped-talking"));
					json_object_set_new(event, "room", json_integer(participant->room->room_id));
					json_object_set_new(event, "id", json_integer(participant->user_id));
					janus_videoroom_notify_participants(participant, event);
					json_decref(event);
					janus_mutex_unlock(&participant->room->participants_mutex);
					/* Also notify event handlers */
					if(notify_events && gateway->events_is_enabled()) {
						json_t *info = json_object();
						json_object_set_new(info, "videoroom", json_string(participant->talking ? "talking" : "stopped-talking"));
						json_object_set_new(info, "room", json_integer(participant->room->room_id));
						json_object_set_new(info, "id", json_integer(participant->user_id));
						gateway->notify_event(&janus_videoroom_plugin, session->handle, info);
					}
				}
			}
		}
	}

	if((!video && participant->audio_active) || (video && participant->video_active)) {
		janus_rtp_header *rtp = (janus_rtp_header *)buf;
		uint32_t ssrc = ntohl(rtp->ssrc);
		int sc = -1;
		/* Check if we're simulcasting, and if so, keep track of the "layer" */
		if(video && participant->ssrc[0] != 0) {
			if(ssrc == participant->ssrc[0])
				sc = 0;
			else if(ssrc == participant->ssrc[1])
				sc = 1;
			else if(ssrc == participant->ssrc[2])
				sc = 2;
		} else {
			/* Set the SSRC of the publisher */
			rtp->ssrc = htonl(video ? participant->video_ssrc : participant->audio_ssrc);
		}
		/* Set the payload type of the publisher */
		rtp->type = video ? participant->video_pt : participant->audio_pt;
		/* Forward RTP to the appropriate port for the rtp_forwarders associated with this publisher, if there are any */
		janus_mutex_lock(&participant->rtp_forwarders_mutex);
		GHashTableIter iter;
		gpointer value;
		g_hash_table_iter_init(&iter, participant->rtp_forwarders);
		while(participant->udp_sock > 0 && g_hash_table_iter_next(&iter, NULL, &value)) {
			janus_videoroom_rtp_forwarder* rtp_forward = (janus_videoroom_rtp_forwarder*)value;
			/* Check if payload type and/or SSRC need to be overwritten for this forwarder */
			int pt = rtp->type;
			uint32_t ssrc = ntohl(rtp->ssrc);
			if(rtp_forward->payload_type > 0)
				rtp->type = rtp_forward->payload_type;
			if(rtp_forward->ssrc > 0)
				rtp->ssrc = htonl(rtp_forward->ssrc);
			if(video && rtp_forward->is_video && (sc == -1 || rtp_forward->substream == sc)) {
				if(sendto(participant->udp_sock, buf, len, 0, (struct sockaddr*)&rtp_forward->serv_addr, sizeof(rtp_forward->serv_addr)) < 0) {
					JANUS_LOG(LOG_HUGE, "Error forwarding RTP video packet for %s... %s (len=%d)...\n",
						participant->display, strerror(errno), len);
				}
			} else if(!video && !rtp_forward->is_video && !rtp_forward->is_data) {
				if(sendto(participant->udp_sock, buf, len, 0, (struct sockaddr*)&rtp_forward->serv_addr, sizeof(rtp_forward->serv_addr)) < 0) {
					JANUS_LOG(LOG_HUGE, "Error forwarding RTP audio packet for %s... %s (len=%d)...\n",
						participant->display, strerror(errno), len);
				}
			}
			/* Restore original values of payload type and SSRC before going on */
			rtp->type = pt;
			rtp->ssrc = htonl(ssrc);
		}
		janus_mutex_unlock(&participant->rtp_forwarders_mutex);
		if(sc < 1) {
			/* Save the frame if we're recording
			 * FIXME: for video, we're currently only recording the base substream, when simulcasting */
			janus_recorder_save_frame(video ? participant->vrc : participant->arc, buf, len);
		}
		/* Done, relay it */
		janus_videoroom_rtp_relay_packet packet;
		packet.data = rtp;
		packet.length = len;
		packet.is_video = video;
		packet.svc = FALSE;
		if(video && videoroom->do_svc) {
			/* We're doing SVC: let's parse this packet to see which layers are there */
			int plen = 0;
			char *payload = janus_rtp_payload(buf, len, &plen);
			if(payload == NULL)
				return;
			uint8_t pbit = 0, dbit = 0, ubit = 0, bbit = 0, ebit = 0;
			int found = 0, spatial_layer = 0, temporal_layer = 0;
			if(janus_vp9_parse_svc(payload, plen, &found, &spatial_layer, &temporal_layer, &pbit, &dbit, &ubit, &bbit, &ebit) == 0) {
				if(found) {
					packet.svc = TRUE;
					packet.spatial_layer = spatial_layer;
					packet.temporal_layer = temporal_layer;
					packet.pbit = pbit;
					packet.dbit = dbit;
					packet.ubit = ubit;
					packet.bbit = bbit;
					packet.ebit = ebit;
				}
			}
		}
		packet.ssrc[0] = (sc != -1 ? participant->ssrc[0] : 0);
		packet.ssrc[1] = (sc != -1 ? participant->ssrc[1] : 0);
		packet.ssrc[2] = (sc != -1 ? participant->ssrc[2] : 0);
		/* Backup the actual timestamp and sequence number set by the publisher, in case switching is involved */
		packet.timestamp = ntohl(packet.data->timestamp);
		packet.seq_number = ntohs(packet.data->seq_number);
		/* Go: some viewers may decide to drop the packet, but that's up to them */
		janus_mutex_lock_nodebug(&participant->listeners_mutex);
		g_slist_foreach(participant->listeners, janus_videoroom_relay_rtp_packet, &packet);
		janus_mutex_unlock_nodebug(&participant->listeners_mutex);
		
		/* Check if we need to send any REMB, FIR or PLI back to this publisher */
		if(video && participant->video_active) {
			/* Did we send a REMB already, or is it time to send one? */
			gboolean send_remb = FALSE;
			if(participant->remb_latest == 0 && participant->remb_startup > 0) {
				/* Still in the starting phase, send the ramp-up REMB feedback */
				send_remb = TRUE;
			} else if(participant->remb_latest > 0 && janus_get_monotonic_time()-participant->remb_latest >= 5*G_USEC_PER_SEC) {
				/* 5 seconds have passed since the last REMB, send a new one */
				send_remb = TRUE;
			}		
			if(send_remb) {
				/* We send a few incremental REMB messages at startup */
				uint32_t bitrate = (participant->bitrate ? participant->bitrate : 256*1024);
				if(participant->remb_startup > 0) {
					bitrate = bitrate/participant->remb_startup;
					participant->remb_startup--;
				}
				JANUS_LOG(LOG_VERB, "Sending REMB (%s, %"SCNu32")\n", participant->display, bitrate);
				char rtcpbuf[24];
				janus_rtcp_remb((char *)(&rtcpbuf), 24, bitrate);
				gateway->relay_rtcp(handle, video, rtcpbuf, 24);
				if(participant->remb_startup == 0)
					participant->remb_latest = janus_get_monotonic_time();
			}
			/* Generate FIR/PLI too, if needed */
			if(video && participant->video_active && (participant->room->fir_freq > 0)) {
				/* FIXME Very ugly hack to generate RTCP every tot seconds/frames */
				gint64 now = janus_get_monotonic_time();
				if((now-participant->fir_latest) >= ((gint64)participant->room->fir_freq*G_USEC_PER_SEC)) {
					/* FIXME We send a FIR every tot seconds */
					participant->fir_latest = now;
					char rtcpbuf[24];
					janus_rtcp_fir((char *)&rtcpbuf, 20, &participant->fir_seq);
					JANUS_LOG(LOG_VERB, "Sending FIR to %"SCNu64" (%s)\n", participant->user_id, participant->display ? participant->display : "??");
					gateway->relay_rtcp(handle, video, rtcpbuf, 20);
					/* Send a PLI too, just in case... */
					janus_rtcp_pli((char *)&rtcpbuf, 12);
					JANUS_LOG(LOG_VERB, "Sending PLI to %"SCNu64" (%s)\n", participant->user_id, participant->display ? participant->display : "??");
					gateway->relay_rtcp(handle, video, rtcpbuf, 12);
				}
			}
		}
	}
}

void janus_videoroom_incoming_rtcp(janus_plugin_session *handle, int video, char *buf, int len) {
	if(g_atomic_int_get(&stopping) || !g_atomic_int_get(&initialized))
		return;
	janus_videoroom_session *session = (janus_videoroom_session *)handle->plugin_handle;	
	if(!session) {
		JANUS_LOG(LOG_ERR, "No session associated with this handle...\n");
		return;
	}
	if(session->destroyed)
		return;
	if(session->participant_type == janus_videoroom_p_type_subscriber) {
		/* A listener sent some RTCP, check what it is and if we need to forward it to the publisher */
		janus_videoroom_listener *l = (janus_videoroom_listener *)session->participant;
		if(!l || !l->video)
			return;	/* The only feedback we handle is video related anyway... */
		if(janus_rtcp_has_fir(buf, len)) {
			/* We got a FIR, forward it to the publisher */
			if(l->feed) {
				janus_videoroom_participant *p = l->feed;
				if(p && p->session) {
					char rtcpbuf[20];
					janus_rtcp_fir((char *)&rtcpbuf, 20, &p->fir_seq);
					JANUS_LOG(LOG_VERB, "Got a FIR from a listener, forwarding it to %"SCNu64" (%s)\n", p->user_id, p->display ? p->display : "??");
					gateway->relay_rtcp(p->session->handle, 1, rtcpbuf, 20);
				}
			}
		}
		if(janus_rtcp_has_pli(buf, len)) {
			/* We got a PLI, forward it to the publisher */
			if(l->feed) {
				janus_videoroom_participant *p = l->feed;
				if(p && p->session) {
					char rtcpbuf[12];
					janus_rtcp_pli((char *)&rtcpbuf, 12);
					JANUS_LOG(LOG_VERB, "Got a PLI from a listener, forwarding it to %"SCNu64" (%s)\n", p->user_id, p->display ? p->display : "??");
					gateway->relay_rtcp(p->session->handle, 1, rtcpbuf, 12);
				}
			}
		}
		uint32_t bitrate = janus_rtcp_get_remb(buf, len);
		if(bitrate > 0) {
			/* FIXME We got a REMB from this listener, should we do something about it? */
		}
	}
}

void janus_videoroom_incoming_data(janus_plugin_session *handle, char *buf, int len) {
	if(handle == NULL || handle->stopped || g_atomic_int_get(&stopping) || !g_atomic_int_get(&initialized) || !gateway)
		return;
	if(buf == NULL || len <= 0)
		return;
	janus_videoroom_session *session = (janus_videoroom_session *)handle->plugin_handle;
	if(!session || session->destroyed || !session->participant || session->participant_type != janus_videoroom_p_type_publisher)
		return;
	janus_videoroom_participant *participant = (janus_videoroom_participant *)session->participant;
	if(!participant->data_active || participant->kicked)
		return;
	/* Any forwarder involved? */
	janus_mutex_lock(&participant->rtp_forwarders_mutex);
	/* Forward RTP to the appropriate port for the rtp_forwarders associated with this publisher, if there are any */
	GHashTableIter iter;
	gpointer value;
	g_hash_table_iter_init(&iter, participant->rtp_forwarders);
	while(participant->udp_sock > 0 && g_hash_table_iter_next(&iter, NULL, &value)) {
		janus_videoroom_rtp_forwarder* rtp_forward = (janus_videoroom_rtp_forwarder*)value;
		if(rtp_forward->is_data) {
			if(sendto(participant->udp_sock, buf, len, 0, (struct sockaddr*)&rtp_forward->serv_addr, sizeof(rtp_forward->serv_addr)) < 0) {
				JANUS_LOG(LOG_HUGE, "Error forwarding data packet for %s... %s (len=%d)...\n",
					participant->display, strerror(errno), len);
			}
		}
	}
	janus_mutex_unlock(&participant->rtp_forwarders_mutex);
	/* Get a string out of the data */
	char *text = g_malloc0(len+1);
	memcpy(text, buf, len);
	*(text+len) = '\0';
	JANUS_LOG(LOG_VERB, "Got a DataChannel message (%zu bytes) to forward: %s\n", strlen(text), text);
	/* Save the message if we're recording */
	janus_recorder_save_frame(participant->drc, text, strlen(text));
	/* Relay to all listeners */
	janus_mutex_lock_nodebug(&participant->listeners_mutex);
	g_slist_foreach(participant->listeners, janus_videoroom_relay_data_packet, text);
	janus_mutex_unlock_nodebug(&participant->listeners_mutex);
	g_free(text);
}

void janus_videoroom_slow_link(janus_plugin_session *handle, int uplink, int video) {
	/* The core is informing us that our peer got too many NACKs, are we pushing media too hard? */
	if(handle == NULL || handle->stopped || g_atomic_int_get(&stopping) || !g_atomic_int_get(&initialized) || !gateway)
		return;
	janus_mutex_lock(&sessions_mutex);
	janus_videoroom_session *session = janus_videoroom_lookup_session(handle);
	if(!session || session->destroyed || !session->participant) {
		janus_mutex_unlock(&sessions_mutex);
		return;
	}
	/* Check if it's an uplink (publisher) or downlink (viewer) issue */
	if(session->participant_type == janus_videoroom_p_type_publisher) {
		if(!uplink) {
			janus_videoroom_participant *publisher = (janus_videoroom_participant *)session->participant;
			if(publisher) {
				/* Send an event on the handle to notify the application: it's
				 * up to the application to then choose a policy and enforce it */
				json_t *event = json_object();
				json_object_set_new(event, "videoroom", json_string("slow_link"));
				/* Also add info on what the current bitrate cap is */
				uint32_t bitrate = (publisher->bitrate ? publisher->bitrate : 256*1024);
				json_object_set_new(event, "current-bitrate", json_integer(bitrate));
				gateway->push_event(session->handle, &janus_videoroom_plugin, NULL, event, NULL);
				json_decref(event);
			}
		} else {
			JANUS_LOG(LOG_WARN, "Got a slow uplink on a VideoRoom publisher? Weird, because it doesn't receive media...\n");
		}
	} else if(session->participant_type == janus_videoroom_p_type_subscriber) {
		if(uplink) {
			janus_videoroom_listener *viewer = (janus_videoroom_listener *)session->participant;
			if(viewer) {
				/* Send an event on the handle to notify the application: it's
				 * up to the application to then choose a policy and enforce it */
				json_t *event = json_object();
				json_object_set_new(event, "videoroom", json_string("slow_link"));
				gateway->push_event(session->handle, &janus_videoroom_plugin, NULL, event, NULL);
				json_decref(event);
			}
		} else {
			JANUS_LOG(LOG_WARN, "Got a slow downlink on a VideoRoom viewer? Weird, because it doesn't send media...\n");
		}
	}
	janus_mutex_unlock(&sessions_mutex);
}

static void janus_videoroom_recorder_create(janus_videoroom_participant *participant, gboolean audio, gboolean video, gboolean data) {
	char filename[255];
	janus_recorder *rc = NULL;
	gint64 now = janus_get_real_time();
	if(audio) {
		memset(filename, 0, 255);
		if(participant->recording_base) {
			/* Use the filename and path we have been provided */
			g_snprintf(filename, 255, "%s-audio", participant->recording_base);
			rc = janus_recorder_create(participant->room->rec_dir,
				janus_videoroom_audiocodec_name(participant->acodec), filename);
			if(rc == NULL) {
				JANUS_LOG(LOG_ERR, "Couldn't open an audio recording file for this publisher!\n");
			}
		} else {
			/* Build a filename */
			g_snprintf(filename, 255, "videoroom-%"SCNu64"-user-%"SCNu64"-%"SCNi64"-audio",
				participant->room->room_id, participant->user_id, now);
			rc = janus_recorder_create(participant->room->rec_dir,
				janus_videoroom_audiocodec_name(participant->acodec), filename);
			if(rc == NULL) {
				JANUS_LOG(LOG_ERR, "Couldn't open an audio recording file for this publisher!\n");
			}
		}
		if(participant->room->perc)
			janus_recorder_enable_perc(rc);
		participant->arc = rc;
	}
	if(video) {
		memset(filename, 0, 255);
		if(participant->recording_base) {
			/* Use the filename and path we have been provided */
			g_snprintf(filename, 255, "%s-video", participant->recording_base);
			rc = janus_recorder_create(participant->room->rec_dir,
				janus_videoroom_videocodec_name(participant->vcodec), filename);
			if(rc == NULL) {
				JANUS_LOG(LOG_ERR, "Couldn't open an video recording file for this publisher!\n");
			}
		} else {
			/* Build a filename */
			g_snprintf(filename, 255, "videoroom-%"SCNu64"-user-%"SCNu64"-%"SCNi64"-video",
				participant->room->room_id, participant->user_id, now);
			rc = janus_recorder_create(participant->room->rec_dir,
				janus_videoroom_videocodec_name(participant->vcodec), filename);
			if(rc == NULL) {
				JANUS_LOG(LOG_ERR, "Couldn't open an video recording file for this publisher!\n");
			}
		}
		if(participant->room->perc)
			janus_recorder_enable_perc(rc);
		participant->vrc = rc;
	}
	if(data) {
		memset(filename, 0, 255);
		if(participant->recording_base) {
			/* Use the filename and path we have been provided */
			g_snprintf(filename, 255, "%s-data", participant->recording_base);
			rc = janus_recorder_create(participant->room->rec_dir,
				"text", filename);
			if(rc == NULL) {
				JANUS_LOG(LOG_ERR, "Couldn't open an data recording file for this publisher!\n");
			}
		} else {
			/* Build a filename */
			g_snprintf(filename, 255, "videoroom-%"SCNu64"-user-%"SCNu64"-%"SCNi64"-data",
				participant->room->room_id, participant->user_id, now);
			rc = janus_recorder_create(participant->room->rec_dir,
				"text", filename);
			if(rc == NULL) {
				JANUS_LOG(LOG_ERR, "Couldn't open an data recording file for this publisher!\n");
			}
		}
		/* Note: PERC doesn't apply to datachannels as of now */
		participant->drc = rc;
	}
}

static void janus_videoroom_recorder_close(janus_videoroom_participant *participant) {
	if(participant->arc) {
		janus_recorder_close(participant->arc);
		JANUS_LOG(LOG_INFO, "Closed audio recording %s\n", participant->arc->filename ? participant->arc->filename : "??");
		janus_recorder_free(participant->arc);
	}
	participant->arc = NULL;
	if(participant->vrc) {
		janus_recorder_close(participant->vrc);
		JANUS_LOG(LOG_INFO, "Closed video recording %s\n", participant->vrc->filename ? participant->vrc->filename : "??");
		janus_recorder_free(participant->vrc);
	}
	participant->vrc = NULL;
	if(participant->drc) {
		janus_recorder_close(participant->drc);
		JANUS_LOG(LOG_INFO, "Closed data recording %s\n", participant->drc->filename ? participant->drc->filename : "??");
		janus_recorder_free(participant->drc);
	}
	participant->drc = NULL;
}

void janus_videoroom_hangup_media(janus_plugin_session *handle) {
	janus_mutex_lock(&sessions_mutex);
	janus_videoroom_hangup_media_internal(handle);
	janus_mutex_unlock(&sessions_mutex);
}

static void janus_videoroom_hangup_media_internal(janus_plugin_session *handle) {
	JANUS_LOG(LOG_INFO, "No WebRTC media anymore\n");
	if(g_atomic_int_get(&stopping) || !g_atomic_int_get(&initialized))
		return;
	janus_videoroom_session *session = janus_videoroom_lookup_session(handle);
	if(!session) {
		JANUS_LOG(LOG_ERR, "No session associated with this handle...\n");
		return;
	}
	session->started = FALSE;
	if(session->destroyed) {
		return;
	}
	if(g_atomic_int_add(&session->hangingup, 1)) {
		return;
	}
	/* Send an event to the browser and tell the PeerConnection is over */
	if(session->participant_type == janus_videoroom_p_type_publisher) {
		/* This publisher just 'unpublished' */
		janus_videoroom_participant *participant = (janus_videoroom_participant *)session->participant;
		if(participant->sdp)
			g_free(participant->sdp);
		participant->sdp = NULL;
		participant->firefox = FALSE;
		participant->audio_active = FALSE;
		participant->video_active = FALSE;
		participant->data_active = FALSE;
		participant->audio_active_packets = 0;
		participant->audio_dBov_sum = 0;
		participant->audio_dBov_level = 0;
		participant->talking = FALSE;
		participant->remb_startup = 4;
		participant->remb_latest = 0;
		participant->fir_latest = 0;
		participant->fir_seq = 0;
		/* Get rid of the recorders, if available */
		janus_mutex_lock(&participant->rec_mutex);
		janus_videoroom_recorder_close(participant);
		janus_mutex_unlock(&participant->rec_mutex);
		janus_mutex_lock(&participant->listeners_mutex);
		while(participant->listeners) {
			janus_videoroom_listener *l = (janus_videoroom_listener *)participant->listeners->data;
			if(l) {
				participant->listeners = g_slist_remove(participant->listeners, l);
				l->feed = NULL;
			}
		}
		janus_mutex_unlock(&participant->listeners_mutex);
		janus_videoroom_leave_or_unpublish(participant, FALSE, FALSE);
		/* Also notify event handlers */
		if(participant->room && gateway->events_is_enabled()) {
			json_t *info = json_object();
			json_object_set_new(info, "event", json_string("unpublished"));
			json_object_set_new(info, "room", json_integer(participant->room->room_id));
			json_object_set_new(info, "id", json_integer(participant->user_id));
			gateway->notify_event(&janus_videoroom_plugin, handle, info);
		}
	} else if(session->participant_type == janus_videoroom_p_type_subscriber) {
		/* Get rid of listener */
		janus_videoroom_listener *listener = (janus_videoroom_listener *)session->participant;
		if(listener) {
			listener->paused = TRUE;
			janus_videoroom_participant *publisher = listener->feed;
			if(publisher != NULL) {
				janus_mutex_lock(&publisher->listeners_mutex);
				publisher->listeners = g_slist_remove(publisher->listeners, listener);
				janus_mutex_unlock(&publisher->listeners_mutex);
				listener->feed = NULL;
				if(listener->pvt_id > 0) {
					janus_videoroom_participant *owner = g_hash_table_lookup(publisher->room->private_ids, GUINT_TO_POINTER(listener->pvt_id));
					if(owner != NULL) {
						janus_mutex_lock(&owner->listeners_mutex);
						owner->subscriptions = g_slist_remove(owner->subscriptions, listener);
						janus_mutex_unlock(&owner->listeners_mutex);
					}
				}
				/* Also notify event handlers */
				if(notify_events && gateway->events_is_enabled()) {
					json_t *info = json_object();
					json_object_set_new(info, "event", json_string("unsubscribed"));
					json_object_set_new(info, "room", json_integer(publisher->room->room_id));
					json_object_set_new(info, "feed", json_integer(publisher->user_id));
					gateway->notify_event(&janus_videoroom_plugin, session->handle, info);
				}
			}
		}
		/* TODO Should we close the handle as well? */
	}
}

/* Thread to handle incoming messages */
static void *janus_videoroom_handler(void *data) {
	JANUS_LOG(LOG_VERB, "Joining VideoRoom handler thread\n");
	janus_videoroom_message *msg = NULL;
	int error_code = 0;
	char error_cause[512];
	json_t *root = NULL;
	while(g_atomic_int_get(&initialized) && !g_atomic_int_get(&stopping)) {
		msg = g_async_queue_pop(messages);
		if(msg == NULL)
			continue;
		if(msg == &exit_message)
			break;
		if(msg->handle == NULL) {
			janus_videoroom_message_free(msg);
			continue;
		}
		janus_mutex_lock(&sessions_mutex);
		janus_videoroom_session *session = janus_videoroom_lookup_session(msg->handle);
		if(!session) {
			janus_mutex_unlock(&sessions_mutex);
			JANUS_LOG(LOG_ERR, "No session associated with this handle...\n");
			janus_videoroom_message_free(msg);
			continue;
		}
		if(session->destroyed) {
			janus_mutex_unlock(&sessions_mutex);
			janus_videoroom_message_free(msg);
			continue;
		}
		janus_mutex_unlock(&sessions_mutex);
		/* Handle request */
		error_code = 0;
		root = NULL;
		if(msg->message == NULL) {
			JANUS_LOG(LOG_ERR, "No message??\n");
			error_code = JANUS_VIDEOROOM_ERROR_NO_MESSAGE;
			g_snprintf(error_cause, 512, "%s", "No message??");
			goto error;
		}
		root = msg->message;
		/* Get the request first */
		JANUS_VALIDATE_JSON_OBJECT(root, request_parameters,
			error_code, error_cause, TRUE,
			JANUS_VIDEOROOM_ERROR_MISSING_ELEMENT, JANUS_VIDEOROOM_ERROR_INVALID_ELEMENT);
		if(error_code != 0)
			goto error;
		json_t *request = json_object_get(root, "request");
		const char *request_text = json_string_value(request);
		json_t *event = NULL;
		/* 'create' and 'destroy' are handled synchronously: what kind of participant is this session referring to? */
		if(session->participant_type == janus_videoroom_p_type_none) {
			JANUS_LOG(LOG_VERB, "Configuring new participant\n");
			/* Not configured yet, we need to do this now */
			if(strcasecmp(request_text, "join") && strcasecmp(request_text, "joinandconfigure")) {
				JANUS_LOG(LOG_ERR, "Invalid request on unconfigured participant\n");
				error_code = JANUS_VIDEOROOM_ERROR_JOIN_FIRST;
				g_snprintf(error_cause, 512, "Invalid request on unconfigured participant");
				goto error;
			}
			JANUS_VALIDATE_JSON_OBJECT(root, join_parameters,
				error_code, error_cause, TRUE,
				JANUS_VIDEOROOM_ERROR_MISSING_ELEMENT, JANUS_VIDEOROOM_ERROR_INVALID_ELEMENT);
			if(error_code != 0)
				goto error;
			janus_mutex_lock(&rooms_mutex);
			janus_videoroom *videoroom = NULL;
			error_code = janus_videoroom_access_room(root, FALSE, TRUE, &videoroom, error_cause, sizeof(error_cause));
			janus_mutex_unlock(&rooms_mutex);
			if(error_code != 0)
				goto error;
			json_t *ptype = json_object_get(root, "ptype");
			const char *ptype_text = json_string_value(ptype);
			if(!strcasecmp(ptype_text, "publisher")) {
				JANUS_LOG(LOG_VERB, "Configuring new publisher\n");
				JANUS_VALIDATE_JSON_OBJECT(root, publisher_parameters,
					error_code, error_cause, TRUE,
					JANUS_VIDEOROOM_ERROR_MISSING_ELEMENT, JANUS_VIDEOROOM_ERROR_INVALID_ELEMENT);
				if(error_code != 0)
					goto error;
				/* A token might be required to join */
				if(videoroom->check_tokens) {
					json_t *token = json_object_get(root, "token");
					const char *token_text = token ? json_string_value(token) : NULL;
					if(token_text == NULL || g_hash_table_lookup(videoroom->allowed, token_text) == NULL) {
						JANUS_LOG(LOG_ERR, "Unauthorized (not in the allowed list)\n");
						error_code = JANUS_VIDEOROOM_ERROR_UNAUTHORIZED;
						g_snprintf(error_cause, 512, "Unauthorized (not in the allowed list)");
						goto error;
					}
				}
				json_t *display = json_object_get(root, "display");
				const char *display_text = display ? json_string_value(display) : NULL;
				guint64 user_id = 0;
				json_t *id = json_object_get(root, "id");
				janus_mutex_lock(&videoroom->participants_mutex);
				if(id) {
					user_id = json_integer_value(id);
					if(g_hash_table_lookup(videoroom->participants, &user_id) != NULL) {
						janus_mutex_unlock(&videoroom->participants_mutex);
						/* User ID already taken */
						JANUS_LOG(LOG_ERR, "User ID %"SCNu64" already exists\n", user_id);
						error_code = JANUS_VIDEOROOM_ERROR_ID_EXISTS;
						g_snprintf(error_cause, 512, "User ID %"SCNu64" already exists", user_id);
						goto error;
					}
				}
				if(user_id == 0) {
					/* Generate a random ID */
					while(user_id == 0) {
						user_id = janus_random_uint64();
						if(g_hash_table_lookup(videoroom->participants, &user_id) != NULL) {
							/* User ID already taken, try another one */
							user_id = 0;
						}
					}
				}
				JANUS_LOG(LOG_VERB, "  -- Publisher ID: %"SCNu64"\n", user_id);
				/* Process the request */
				json_t *audio = NULL, *video = NULL, *data = NULL,
					*bitrate = NULL, *record = NULL, *recfile = NULL;
				if(!strcasecmp(request_text, "joinandconfigure")) {
					/* Also configure (or publish a new feed) audio/video/bitrate for this new publisher */
					/* join_parameters were validated earlier. */
					audio = json_object_get(root, "audio");
					video = json_object_get(root, "video");
					data = json_object_get(root, "data");
					bitrate = json_object_get(root, "bitrate");
					record = json_object_get(root, "record");
					recfile = json_object_get(root, "filename");
				}
				janus_videoroom_participant *publisher = g_malloc0(sizeof(janus_videoroom_participant));
				publisher->session = session;
				publisher->room = videoroom;
				publisher->user_id = user_id;
				publisher->display = display_text ? g_strdup(display_text) : NULL;
				publisher->sdp = NULL;		/* We'll deal with this later */
				publisher->audio = FALSE;	/* We'll deal with this later */
				publisher->video = FALSE;	/* We'll deal with this later */
				publisher->data = FALSE;	/* We'll deal with this later */
				publisher->acodec = JANUS_VIDEOROOM_NOAUDIO;	/* We'll deal with this later */
				publisher->vcodec = JANUS_VIDEOROOM_NOVIDEO;	/* We'll deal with this later */
				publisher->audio_active = FALSE;
				publisher->video_active = FALSE;
				publisher->data_active = FALSE;
				publisher->recording_active = FALSE;
				publisher->recording_base = NULL;
				publisher->arc = NULL;
				publisher->vrc = NULL;
				publisher->drc = NULL;
				janus_mutex_init(&publisher->rec_mutex);
				publisher->firefox = FALSE;
				publisher->bitrate = videoroom->bitrate;
				publisher->listeners = NULL;
				publisher->subscriptions = NULL;
				janus_mutex_init(&publisher->listeners_mutex);
				publisher->audio_pt = -1;	/* We'll deal with this later */
				publisher->video_pt = -1;	/* We'll deal with this later */
				publisher->audio_ssrc = janus_random_uint32();
				publisher->video_ssrc = janus_random_uint32();
				publisher->audio_level_extmap_id = 0;
				publisher->video_orient_extmap_id = 0;
				publisher->playout_delay_extmap_id = 0;
				publisher->remb_startup = 4;
				publisher->remb_latest = 0;
				publisher->fir_latest = 0;
				publisher->fir_seq = 0;
				janus_mutex_init(&publisher->rtp_forwarders_mutex);
				publisher->rtp_forwarders = g_hash_table_new_full(NULL, NULL, NULL, (GDestroyNotify)janus_videoroom_rtp_forwarder_free_helper);
				publisher->udp_sock = -1;
				/* Finally, generate a private ID: this is only needed in case the participant
				 * wants to allow the plugin to know which subscriptions belong to them */
				publisher->pvt_id = 0;
				while(publisher->pvt_id == 0) {
					publisher->pvt_id = janus_random_uint32();
					if(g_hash_table_lookup(videoroom->private_ids, GUINT_TO_POINTER(publisher->pvt_id)) != NULL) {
						/* Private ID already taken, try another one */
						publisher->pvt_id = 0;
					}
					g_hash_table_insert(videoroom->private_ids, GUINT_TO_POINTER(publisher->pvt_id), publisher);
				}
				/* In case we also wanted to configure */
				if(audio) {
					publisher->audio_active = json_is_true(audio);
					JANUS_LOG(LOG_VERB, "Setting audio property: %s (room %"SCNu64", user %"SCNu64")\n", publisher->audio_active ? "true" : "false", publisher->room->room_id, publisher->user_id);
				}
				if(video) {
					publisher->video_active = json_is_true(video);
					JANUS_LOG(LOG_VERB, "Setting video property: %s (room %"SCNu64", user %"SCNu64")\n", publisher->video_active ? "true" : "false", publisher->room->room_id, publisher->user_id);
				}
				if(data) {
					publisher->data_active = json_is_true(data);
					JANUS_LOG(LOG_VERB, "Setting data property: %s (room %"SCNu64", user %"SCNu64")\n", publisher->data_active ? "true" : "false", publisher->room->room_id, publisher->user_id);
				}
				if(bitrate) {
					publisher->bitrate = json_integer_value(bitrate);
					JANUS_LOG(LOG_VERB, "Setting video bitrate: %"SCNu32" (room %"SCNu64", user %"SCNu64")\n", publisher->bitrate, publisher->room->room_id, publisher->user_id);
				}
				if(record) {
					publisher->recording_active = json_is_true(record);
					JANUS_LOG(LOG_VERB, "Setting record property: %s (room %"SCNu64", user %"SCNu64")\n", publisher->recording_active ? "true" : "false", publisher->room->room_id, publisher->user_id);
				}
				if(recfile) {
					publisher->recording_base = g_strdup(json_string_value(recfile));
					JANUS_LOG(LOG_VERB, "Setting recording basename: %s (room %"SCNu64", user %"SCNu64")\n", publisher->recording_base, publisher->room->room_id, publisher->user_id);
				}
				/* Done */
				session->participant_type = janus_videoroom_p_type_publisher;
				session->participant = publisher;
				/* Return a list of all available publishers (those with an SDP available, that is) */
				json_t *list = json_array();
				GHashTableIter iter;
				gpointer value;
				g_hash_table_insert(videoroom->participants, janus_uint64_dup(publisher->user_id), publisher);
				g_hash_table_iter_init(&iter, videoroom->participants);
				while (!videoroom->destroyed && g_hash_table_iter_next(&iter, NULL, &value)) {
					janus_videoroom_participant *p = value;
					if(p == publisher || !p->sdp || !p->session->started) {
						continue;
					}
					json_t *pl = json_object();
					json_object_set_new(pl, "id", json_integer(p->user_id));
					if(p->display)
						json_object_set_new(pl, "display", json_string(p->display));
					if(p->audio)
						json_object_set_new(pl, "audio_codec", json_string(janus_videoroom_audiocodec_name(p->acodec)));
					if(p->video)
						json_object_set_new(pl, "video_codec", json_string(janus_videoroom_videocodec_name(p->vcodec)));
					if(p->audio_level_extmap_id > 0)
						json_object_set_new(pl, "talking", p->talking ? json_true() : json_false());
					json_array_append_new(list, pl);
				}
				janus_mutex_unlock(&videoroom->participants_mutex);
				event = json_object();
				json_object_set_new(event, "videoroom", json_string("joined"));
				json_object_set_new(event, "room", json_integer(videoroom->room_id));
				json_object_set_new(event, "description", json_string(videoroom->room_name));
				json_object_set_new(event, "id", json_integer(user_id));
				json_object_set_new(event, "private_id", json_integer(publisher->pvt_id));
				json_object_set_new(event, "publishers", list);
				/* See if we need to notify about a new participant joined the room (by default, we don't). */
				janus_videoroom_participant_joining(publisher);

				/* Also notify event handlers */
				if(notify_events && gateway->events_is_enabled()) {
					json_t *info = json_object();
					json_object_set_new(info, "event", json_string("joined"));
					json_object_set_new(info, "room", json_integer(videoroom->room_id));
					json_object_set_new(info, "id", json_integer(user_id));
					json_object_set_new(info, "private_id", json_integer(publisher->pvt_id));
					if(display_text != NULL)
						json_object_set_new(info, "display", json_string(display_text));
					gateway->notify_event(&janus_videoroom_plugin, session->handle, info);
				}
			} else if(!strcasecmp(ptype_text, "listener")) {
				JANUS_LOG(LOG_VERB, "Configuring new listener\n");
				/* This is a new listener */
				JANUS_VALIDATE_JSON_OBJECT(root, listener_parameters,
					error_code, error_cause, TRUE,
					JANUS_VIDEOROOM_ERROR_MISSING_ELEMENT, JANUS_VIDEOROOM_ERROR_INVALID_ELEMENT);
				if(error_code != 0)
					goto error;
				json_t *feed = json_object_get(root, "feed");
				guint64 feed_id = json_integer_value(feed);
				json_t *pvt = json_object_get(root, "private_id");
				guint64 pvt_id = json_integer_value(pvt);
				json_t *audio = json_object_get(root, "audio");
				json_t *video = json_object_get(root, "video");
				json_t *data = json_object_get(root, "data");
				json_t *offer_audio = json_object_get(root, "offer_audio");
				json_t *offer_video = json_object_get(root, "offer_video");
				json_t *offer_data = json_object_get(root, "offer_data");
				janus_mutex_lock(&videoroom->participants_mutex);
				janus_videoroom_participant *owner = NULL;
				janus_videoroom_participant *publisher = g_hash_table_lookup(videoroom->participants, &feed_id);
				janus_mutex_unlock(&videoroom->participants_mutex);
				if(publisher == NULL || publisher->sdp == NULL) {
					JANUS_LOG(LOG_ERR, "No such feed (%"SCNu64")\n", feed_id);
					error_code = JANUS_VIDEOROOM_ERROR_NO_SUCH_FEED;
					g_snprintf(error_cause, 512, "No such feed (%"SCNu64")", feed_id);
					goto error;
				} else {
					/* First of all, let's check if this room requires valid private_id values */
					if(videoroom->require_pvtid) {
						/* It does, let's make sure this subscription complies */
						owner = g_hash_table_lookup(videoroom->private_ids, GUINT_TO_POINTER(pvt_id));
						if(pvt_id == 0 || owner == NULL) {
							JANUS_LOG(LOG_ERR, "Unauthorized (this room requires a valid private_id)\n");
							error_code = JANUS_VIDEOROOM_ERROR_UNAUTHORIZED;
							g_snprintf(error_cause, 512, "Unauthorized (this room requires a valid private_id)");
							goto error;
						}
					}
					janus_videoroom_listener *listener = g_malloc0(sizeof(janus_videoroom_listener));
					listener->session = session;
					listener->room = videoroom;
					listener->feed = publisher;
					listener->pvt_id = pvt_id;
					/* Initialize the listener context */
					janus_rtp_switching_context_reset(&listener->context);
					listener->audio_offered = offer_audio ? json_is_true(offer_audio) : TRUE;	/* True by default */
					if(!publisher->audio)
						listener->audio_offered = FALSE;	/* ... unless the publisher isn't sending any audio */
					listener->video_offered = offer_video ? json_is_true(offer_video) : TRUE;	/* True by default */
					if(!publisher->video)
						listener->video_offered = FALSE;	/* ... unless the publisher isn't sending any video */
					listener->data_offered = offer_data ? json_is_true(offer_data) : TRUE;	/* True by default */
					if(!publisher->data)
						listener->data_offered = FALSE;	/* ... unless the publisher isn't sending any data */
					if((!publisher->audio || !listener->audio_offered) &&
							(!publisher->video || !listener->video_offered) &&
							(!publisher->data || !listener->data_offered)) {
						g_free(listener);
						JANUS_LOG(LOG_ERR, "Can't offer an SDP with no audio, video or data\n");
						error_code = JANUS_VIDEOROOM_ERROR_INVALID_SDP;
						g_snprintf(error_cause, 512, "Can't offer an SDP with no audio, video or data");
						goto error;
					}
					listener->audio = audio ? json_is_true(audio) : TRUE;	/* True by default */
					if(!publisher->audio || !listener->audio_offered)
						listener->audio = FALSE;	/* ... unless the publisher isn't sending any audio or we're skipping it */
					listener->video = video ? json_is_true(video) : TRUE;	/* True by default */
					if(!publisher->video || !listener->video_offered)
						listener->video = FALSE;	/* ... unless the publisher isn't sending any video or we're skipping it */
					listener->data = data ? json_is_true(data) : TRUE;	/* True by default */
					if(!publisher->data || !listener->data_offered)
						listener->data = FALSE;	/* ... unless the publisher isn't sending any data or we're skipping it */
					listener->paused = TRUE;	/* We need an explicit start from the listener */
					listener->substream = -1;
					listener->substream_target = 2;
					listener->templayer = -1;
					listener->templayer_target = 2;
					listener->last_relayed = 0;
					janus_vp8_simulcast_context_reset(&listener->simulcast_context);
					session->participant = listener;
					if(videoroom->do_svc) {
						/* This listener belongs to a room where VP9 SVC has been enabled,
						 * let's assume we're interested in all layers for the time being */
						listener->spatial_layer = -1;
						listener->target_spatial_layer = 1;		/* FIXME Chrome sends 0 and 1 */
						listener->temporal_layer = -1;
						listener->target_temporal_layer = 2;	/* FIXME Chrome sends 0, 1 and 2 */
					}
					janus_mutex_lock(&publisher->listeners_mutex);
					publisher->listeners = g_slist_append(publisher->listeners, listener);
					janus_mutex_unlock(&publisher->listeners_mutex);
					if(owner != NULL) {
						janus_mutex_lock(&owner->listeners_mutex);
						owner->subscriptions = g_slist_append(owner->subscriptions, listener);
						janus_mutex_unlock(&owner->listeners_mutex);
					}
					event = json_object();
					json_object_set_new(event, "videoroom", json_string("attached"));
					json_object_set_new(event, "room", json_integer(videoroom->room_id));
					json_object_set_new(event, "id", json_integer(feed_id));
					if(publisher->display)
						json_object_set_new(event, "display", json_string(publisher->display));
					session->participant_type = janus_videoroom_p_type_subscriber;
					JANUS_LOG(LOG_VERB, "Preparing JSON event as a reply\n");
					/* Negotiate by sending the selected publisher SDP back */
					if(publisher->sdp != NULL) {
						/* Check if there's something the original SDP has that we should remove */
						char *sdp = publisher->sdp;
						if((publisher->audio && !listener->audio_offered) ||
								(publisher->video && !listener->video_offered) ||
								(publisher->data && !listener->data_offered)) {
							JANUS_LOG(LOG_VERB, "Munging SDP offer to adapt it to the listener's requirements\n");
							janus_sdp *offer = janus_sdp_parse(publisher->sdp, NULL, 0);
							if(publisher->audio && !listener->audio_offered)
								janus_sdp_mline_remove(offer, JANUS_SDP_AUDIO);
							if(publisher->video && !listener->video_offered)
								janus_sdp_mline_remove(offer, JANUS_SDP_VIDEO);
							if(publisher->data && !listener->data_offered)
								janus_sdp_mline_remove(offer, JANUS_SDP_APPLICATION);
							sdp = janus_sdp_write(offer);
							janus_sdp_free(offer);
						}
						json_t *jsep = json_pack("{ssss}", "type", "offer", "sdp", sdp);
						if(sdp != publisher->sdp)
							g_free(sdp);
						/* How long will the gateway take to push the event? */
						g_atomic_int_set(&session->hangingup, 0);
						gint64 start = janus_get_monotonic_time();
						int res = gateway->push_event(msg->handle, &janus_videoroom_plugin, msg->transaction, event, jsep);
						JANUS_LOG(LOG_VERB, "  >> Pushing event: %d (took %"SCNu64" us)\n", res, janus_get_monotonic_time()-start);
						json_decref(event);
						json_decref(jsep);
						janus_videoroom_message_free(msg);
						/* Also notify event handlers */
						if(notify_events && gateway->events_is_enabled()) {
							json_t *info = json_object();
							json_object_set_new(info, "event", json_string("subscribing"));
							json_object_set_new(info, "room", json_integer(videoroom->room_id));
							json_object_set_new(info, "feed", json_integer(feed_id));
							json_object_set_new(info, "private_id", json_integer(pvt_id));
							gateway->notify_event(&janus_videoroom_plugin, session->handle, info);
						}
						continue;
					}
				}
			} else {
				JANUS_LOG(LOG_ERR, "Invalid element (ptype)\n");
				error_code = JANUS_VIDEOROOM_ERROR_INVALID_ELEMENT;
				g_snprintf(error_cause, 512, "Invalid element (ptype)");
				goto error;
			}
		} else if(session->participant_type == janus_videoroom_p_type_publisher) {
			/* Handle this publisher */
			janus_videoroom_participant *participant = (janus_videoroom_participant *)session->participant;
			if(participant == NULL) {
				JANUS_LOG(LOG_ERR, "Invalid participant instance\n");
				error_code = JANUS_VIDEOROOM_ERROR_UNKNOWN_ERROR;
				g_snprintf(error_cause, 512, "Invalid participant instance");
				goto error;
			}
			if(!strcasecmp(request_text, "join") || !strcasecmp(request_text, "joinandconfigure")) {
				JANUS_LOG(LOG_ERR, "Already in as a publisher on this handle\n");
				error_code = JANUS_VIDEOROOM_ERROR_ALREADY_JOINED;
				g_snprintf(error_cause, 512, "Already in as a publisher on this handle");
				goto error;
			} else if(!strcasecmp(request_text, "configure") || !strcasecmp(request_text, "publish")) {
				if(!strcasecmp(request_text, "publish") && participant->sdp) {
					JANUS_LOG(LOG_ERR, "Can't publish, already published\n");
					error_code = JANUS_VIDEOROOM_ERROR_ALREADY_PUBLISHED;
					g_snprintf(error_cause, 512, "Can't publish, already published");
					goto error;
				}
				if(participant->kicked) {
					JANUS_LOG(LOG_ERR, "Unauthorized, you have been kicked\n");
					error_code = JANUS_VIDEOROOM_ERROR_UNAUTHORIZED;
					g_snprintf(error_cause, 512, "Unauthorized, you have been kicked");
					goto error;
				}
				/* Configure (or publish a new feed) audio/video/bitrate for this publisher */
				JANUS_VALIDATE_JSON_OBJECT(root, publish_parameters,
					error_code, error_cause, TRUE,
					JANUS_VIDEOROOM_ERROR_MISSING_ELEMENT, JANUS_VIDEOROOM_ERROR_INVALID_ELEMENT);
				if(error_code != 0)
					goto error;
				json_t *audio = json_object_get(root, "audio");
				json_t *audiocodec = json_object_get(root, "audiocodec");
				json_t *video = json_object_get(root, "video");
				json_t *videocodec = json_object_get(root, "videocodec");
				json_t *data = json_object_get(root, "data");
				json_t *bitrate = json_object_get(root, "bitrate");
				json_t *record = json_object_get(root, "record");
				json_t *recfile = json_object_get(root, "filename");
				json_t *display = json_object_get(root, "display");
				if(audio) {
					gboolean audio_active = json_is_true(audio);
					if(session->started && audio_active && !participant->audio_active) {
						/* Audio was just resumed, try resetting the RTP headers for viewers */
						janus_mutex_lock(&participant->listeners_mutex);
						GSList *ps = participant->listeners;
						while(ps) {
							janus_videoroom_listener *l = (janus_videoroom_listener *)ps->data;
							if(l)
								l->context.a_seq_reset = TRUE;
							ps = ps->next;
						}
						janus_mutex_unlock(&participant->listeners_mutex);
					}
					participant->audio_active = audio_active;
					JANUS_LOG(LOG_VERB, "Setting audio property: %s (room %"SCNu64", user %"SCNu64")\n", participant->audio_active ? "true" : "false", participant->room->room_id, participant->user_id);
				}
				if(audiocodec && json_string_value(json_object_get(msg->jsep, "sdp")) != NULL) {
					/* The participant would like to use an audio codec in particular */
					janus_videoroom_audiocodec acodec = janus_videoroom_audiocodec_from_name(json_string_value(audiocodec));
					if(acodec == JANUS_VIDEOROOM_NOAUDIO ||
							(acodec != participant->room->acodec[0] &&
							acodec != participant->room->acodec[1] &&
							acodec != participant->room->acodec[2])) {
						JANUS_LOG(LOG_ERR, "Participant asked for audio codec '%s', but it's not allowed (room %"SCNu64", user %"SCNu64")\n",
							json_string_value(audiocodec), participant->room->room_id, participant->user_id);
						error_code = JANUS_VIDEOROOM_ERROR_INVALID_ELEMENT;
						g_snprintf(error_cause, 512, "Audio codec unavailable in this room");
						goto error;
					}
					participant->acodec = acodec;
					JANUS_LOG(LOG_VERB, "Participant asked for audio codec '%s' (room %"SCNu64", user %"SCNu64")\n",
						json_string_value(audiocodec), participant->room->room_id, participant->user_id);
				}
				if(video) {
					gboolean video_active = json_is_true(video);
					if(session->started && video_active && !participant->video_active) {
						/* Video was just resumed, try resetting the RTP headers for viewers */
						janus_mutex_lock(&participant->listeners_mutex);
						GSList *ps = participant->listeners;
						while(ps) {
							janus_videoroom_listener *l = (janus_videoroom_listener *)ps->data;
							if(l)
								l->context.v_seq_reset = TRUE;
							ps = ps->next;
						}
						janus_mutex_unlock(&participant->listeners_mutex);
					}
					participant->video_active = video_active;
					JANUS_LOG(LOG_VERB, "Setting video property: %s (room %"SCNu64", user %"SCNu64")\n", participant->video_active ? "true" : "false", participant->room->room_id, participant->user_id);
				}
				if(videocodec && json_string_value(json_object_get(msg->jsep, "sdp")) != NULL) {
					/* The participant would like to use a video codec in particular */
					janus_videoroom_videocodec vcodec = janus_videoroom_videocodec_from_name(json_string_value(videocodec));
					if(vcodec == JANUS_VIDEOROOM_NOVIDEO ||
							(vcodec != participant->room->vcodec[0] &&
							vcodec != participant->room->vcodec[1] &&
							vcodec != participant->room->vcodec[2])) {
						JANUS_LOG(LOG_ERR, "Participant asked for video codec '%s', but it's not allowed (room %"SCNu64", user %"SCNu64")\n",
							json_string_value(videocodec), participant->room->room_id, participant->user_id);
						error_code = JANUS_VIDEOROOM_ERROR_INVALID_ELEMENT;
						g_snprintf(error_cause, 512, "Video codec unavailable in this room");
						goto error;
					}
					participant->vcodec = vcodec;
					JANUS_LOG(LOG_VERB, "Participant asked for video codec '%s' (room %"SCNu64", user %"SCNu64")\n",
						json_string_value(videocodec), participant->room->room_id, participant->user_id);
				}
				if(data) {
					gboolean data_active = json_is_true(data);
					participant->data_active = data_active;
					JANUS_LOG(LOG_VERB, "Setting data property: %s (room %"SCNu64", user %"SCNu64")\n", participant->data_active ? "true" : "false", participant->room->room_id, participant->user_id);
				}
				if(bitrate) {
					participant->bitrate = json_integer_value(bitrate);
					JANUS_LOG(LOG_VERB, "Setting video bitrate: %"SCNu32" (room %"SCNu64", user %"SCNu64")\n", participant->bitrate, participant->room->room_id, participant->user_id);
					/* Send a new REMB */
					if(session->started)
						participant->remb_latest = janus_get_monotonic_time();
					char rtcpbuf[24];
					janus_rtcp_remb((char *)(&rtcpbuf), 24, participant->bitrate ? participant->bitrate : 256*1024);
					gateway->relay_rtcp(msg->handle, 1, rtcpbuf, 24);
				}
				janus_mutex_lock(&participant->rec_mutex);
				gboolean prev_recording_active = participant->recording_active;
				if(record) {
					participant->recording_active = json_is_true(record);
					JANUS_LOG(LOG_VERB, "Setting record property: %s (room %"SCNu64", user %"SCNu64")\n", participant->recording_active ? "true" : "false", participant->room->room_id, participant->user_id);
				}
				if(recfile) {
					participant->recording_base = g_strdup(json_string_value(recfile));
					JANUS_LOG(LOG_VERB, "Setting recording basename: %s (room %"SCNu64", user %"SCNu64")\n", participant->recording_base, participant->room->room_id, participant->user_id);
				}
				/* Do we need to do something with the recordings right now? */
				if(participant->recording_active != prev_recording_active) {
					/* Something changed */
					if(!participant->recording_active) {
						/* Not recording (anymore?) */
						janus_videoroom_recorder_close(participant);
					} else if(participant->recording_active && participant->sdp) {
						/* We've started recording, send a PLI/FIR and go on */
						janus_videoroom_recorder_create(
							participant, strstr(participant->sdp, "m=audio") != NULL,
							strstr(participant->sdp, "m=video") != NULL,
							strstr(participant->sdp, "m=application") != NULL);
						if(strstr(participant->sdp, "m=video")) {
							/* Send a FIR */
							char buf[20];
							memset(buf, 0, 20);
							janus_rtcp_fir((char *)&buf, 20, &participant->fir_seq);
							JANUS_LOG(LOG_VERB, "Recording video, sending FIR to %"SCNu64" (%s)\n",
								participant->user_id, participant->display ? participant->display : "??");
							gateway->relay_rtcp(participant->session->handle, 1, buf, 20);
							/* Send a PLI too, just in case... */
							janus_rtcp_pli((char *)&buf, 12);
							JANUS_LOG(LOG_VERB, "Recording video, sending PLI to %"SCNu64" (%s)\n",
								participant->user_id, participant->display ? participant->display : "??");
							gateway->relay_rtcp(participant->session->handle, 1, buf, 12);
						}
					}
				}
				janus_mutex_unlock(&participant->rec_mutex);
				if(display) {
					janus_mutex_lock(&participant->room->participants_mutex);
					char *old_display = participant->display;
					char *new_display = g_strdup(json_string_value(display));
					participant->display = new_display;
					g_free(old_display);
					json_t *display_event = json_object();
					json_object_set_new(display_event, "videoroom", json_string("event"));
					json_object_set_new(display_event, "id", json_integer(participant->user_id));
					json_object_set_new(display_event, "display", json_string(participant->display));
					if(participant->room && !participant->room->destroyed) {
						janus_videoroom_notify_participants(participant, display_event);
					}
					janus_mutex_unlock(&participant->room->participants_mutex);
					json_decref(display_event);
				}
				/* Done */
				event = json_object();
				json_object_set_new(event, "videoroom", json_string("event"));
				json_object_set_new(event, "room", json_integer(participant->room->room_id));
				json_object_set_new(event, "configured", json_string("ok"));
				/* Also notify event handlers */
				if(notify_events && gateway->events_is_enabled()) {
					json_t *info = json_object();
					json_object_set_new(info, "event", json_string("configured"));
					json_object_set_new(info, "room", json_integer(participant->room->room_id));
					json_object_set_new(info, "id", json_integer(participant->user_id));
					json_object_set_new(info, "audio_active", participant->audio_active ? json_true() : json_false());
					json_object_set_new(info, "video_active", participant->video_active ? json_true() : json_false());
					json_object_set_new(info, "data_active", participant->data_active ? json_true() : json_false());
					json_object_set_new(info, "bitrate", json_integer(participant->bitrate));
					if(participant->arc || participant->vrc || participant->drc) {
						json_t *recording = json_object();
						if(participant->arc && participant->arc->filename)
							json_object_set_new(recording, "audio", json_string(participant->arc->filename));
						if(participant->vrc && participant->vrc->filename)
							json_object_set_new(recording, "video", json_string(participant->vrc->filename));
						if(participant->drc && participant->drc->filename)
							json_object_set_new(recording, "data", json_string(participant->drc->filename));
						json_object_set_new(info, "recording", recording);
					}
					gateway->notify_event(&janus_videoroom_plugin, session->handle, info);
				}
			} else if(!strcasecmp(request_text, "unpublish")) {
				/* This participant wants to unpublish */
				if(!participant->sdp) {
					JANUS_LOG(LOG_ERR, "Can't unpublish, not published\n");
					error_code = JANUS_VIDEOROOM_ERROR_NOT_PUBLISHED;
					g_snprintf(error_cause, 512, "Can't unpublish, not published");
					goto error;
				}
				/* Tell the core to tear down the PeerConnection, hangup_media will do the rest */
				gateway->close_pc(session->handle);
				/* Done */
				event = json_object();
				json_object_set_new(event, "videoroom", json_string("event"));
				json_object_set_new(event, "room", json_integer(participant->room->room_id));
				json_object_set_new(event, "unpublished", json_string("ok"));
			} else if(!strcasecmp(request_text, "leave")) {
				/* Prepare an event to confirm the request */
				event = json_object();
				json_object_set_new(event, "videoroom", json_string("event"));
				json_object_set_new(event, "room", json_integer(participant->room->room_id));
				json_object_set_new(event, "leaving", json_string("ok"));
				/* This publisher is leaving, tell everybody */
				session->participant_type = janus_videoroom_p_type_none;
				janus_videoroom_leave_or_unpublish(participant, TRUE, FALSE);
				/* Done */
				participant->audio_active = FALSE;
				participant->video_active = FALSE;
				participant->data_active = FALSE;
				session->started = FALSE;
				//~ session->destroy = TRUE;
			} else {
				JANUS_LOG(LOG_ERR, "Unknown request '%s'\n", request_text);
				error_code = JANUS_VIDEOROOM_ERROR_INVALID_REQUEST;
				g_snprintf(error_cause, 512, "Unknown request '%s'", request_text);
				goto error;
			}
		} else if(session->participant_type == janus_videoroom_p_type_subscriber) {
			/* Handle this listener */
			janus_videoroom_listener *listener = (janus_videoroom_listener *)session->participant;
			if(listener == NULL) {
				JANUS_LOG(LOG_ERR, "Invalid listener instance\n");
				error_code = JANUS_VIDEOROOM_ERROR_UNKNOWN_ERROR;
				g_snprintf(error_cause, 512, "Invalid listener instance");
				goto error;
			}
			if(!strcasecmp(request_text, "join")) {
				JANUS_LOG(LOG_ERR, "Already in as a listener on this handle\n");
				error_code = JANUS_VIDEOROOM_ERROR_ALREADY_JOINED;
				g_snprintf(error_cause, 512, "Already in as a listener on this handle");
				goto error;
			} else if(!strcasecmp(request_text, "start")) {
				/* Start/restart receiving the publisher streams */
				listener->paused = FALSE;
				event = json_object();
				json_object_set_new(event, "videoroom", json_string("event"));
				json_object_set_new(event, "room", json_integer(listener->room->room_id));
				json_object_set_new(event, "started", json_string("ok"));
			} else if(!strcasecmp(request_text, "configure")) {
				JANUS_VALIDATE_JSON_OBJECT(root, configure_parameters,
					error_code, error_cause, TRUE,
					JANUS_VIDEOROOM_ERROR_MISSING_ELEMENT, JANUS_VIDEOROOM_ERROR_INVALID_ELEMENT);
				if(error_code != 0)
					goto error;
				if(listener->kicked) {
					JANUS_LOG(LOG_ERR, "Unauthorized, you have been kicked\n");
					error_code = JANUS_VIDEOROOM_ERROR_UNAUTHORIZED;
					g_snprintf(error_cause, 512, "Unauthorized, you have been kicked");
					goto error;
				}
				json_t *audio = json_object_get(root, "audio");
				json_t *video = json_object_get(root, "video");
				json_t *data = json_object_get(root, "data");
				json_t *spatial = json_object_get(root, "spatial_layer");
				json_t *temporal = json_object_get(root, "temporal_layer");
				json_t *sc_substream = json_object_get(root, "substream");
				if(json_integer_value(sc_substream) > 2) {
					JANUS_LOG(LOG_ERR, "Invalid element (substream should be 0, 1 or 2)\n");
					error_code = JANUS_VIDEOROOM_ERROR_INVALID_ELEMENT;
					g_snprintf(error_cause, 512, "Invalid value (substream should be 0, 1 or 2)");
					goto error;
				}
				json_t *sc_temporal = json_object_get(root, "temporal");
				if(json_integer_value(sc_temporal) > 2) {
					JANUS_LOG(LOG_ERR, "Invalid element (temporal should be 0, 1 or 2)\n");
					error_code = JANUS_VIDEOROOM_ERROR_INVALID_ELEMENT;
					g_snprintf(error_cause, 512, "Invalid value (temporal should be 0, 1 or 2)");
					goto error;
				}
				/* Update the audio/video/data flags, if set */
				janus_videoroom_participant *publisher = listener->feed;
				if(publisher) {
					if(audio && publisher->audio && listener->audio_offered)
						listener->audio = json_is_true(audio);
					if(video && publisher->video && listener->video_offered) {
						listener->video = json_is_true(video);
						if(listener->video) {
							/* Send a FIR */
							char buf[20];
							janus_rtcp_fir((char *)&buf, 20, &publisher->fir_seq);
							JANUS_LOG(LOG_VERB, "Restoring video for listener, sending FIR to %"SCNu64" (%s)\n", publisher->user_id, publisher->display ? publisher->display : "??");
							gateway->relay_rtcp(publisher->session->handle, 1, buf, 20);
							/* Send a PLI too, just in case... */
							janus_rtcp_pli((char *)&buf, 12);
							JANUS_LOG(LOG_VERB, "Restoring video for listener, sending PLI to %"SCNu64" (%s)\n", publisher->user_id, publisher->display ? publisher->display : "??");
							gateway->relay_rtcp(publisher->session->handle, 1, buf, 12);
						}
					}
					if(data && publisher->data && listener->data_offered)
						listener->data = json_is_true(data);
					/* Check if a simulcasting-related request is involved */
					if(sc_substream && publisher->ssrc[0] != 0) {
						listener->substream_target = json_integer_value(sc_substream);
						JANUS_LOG(LOG_VERB, "Setting video SSRC to let through (simulcast): %"SCNu32" (index %d, was %d)\n",
							publisher->ssrc[listener->substream], listener->substream_target, listener->substream);
						if(listener->substream_target == listener->substream) {
							/* No need to do anything, we're already getting the right substream, so notify the user */
							json_t *event = json_object();
							json_object_set_new(event, "videoroom", json_string("event"));
							json_object_set_new(event, "room", json_integer(listener->room->room_id));
							json_object_set_new(event, "substream", json_integer(listener->substream));
							gateway->push_event(msg->handle, &janus_videoroom_plugin, NULL, event, NULL);
							json_decref(event);
						} else {
							/* Send a FIR */
							char buf[20];
							janus_rtcp_fir((char *)&buf, 20, &publisher->fir_seq);
							JANUS_LOG(LOG_VERB, "Simulcasting substream change, sending FIR to %"SCNu64" (%s)\n", publisher->user_id, publisher->display ? publisher->display : "??");
							gateway->relay_rtcp(publisher->session->handle, 1, buf, 20);
							/* Send a PLI too, just in case... */
							janus_rtcp_pli((char *)&buf, 12);
							JANUS_LOG(LOG_VERB, "Simulcasting substream change, sending PLI to %"SCNu64" (%s)\n", publisher->user_id, publisher->display ? publisher->display : "??");
							gateway->relay_rtcp(publisher->session->handle, 1, buf, 12);
						}
					}
					if(sc_temporal && publisher->ssrc[0] != 0) {
						listener->templayer_target = json_integer_value(sc_temporal);
						JANUS_LOG(LOG_VERB, "Setting video temporal layer to let through (simulcast): %d (was %d)\n",
							listener->templayer_target, listener->templayer);
						if(listener->templayer_target == listener->templayer) {
							/* No need to do anything, we're already getting the right temporal, so notify the user */
							json_t *event = json_object();
							json_object_set_new(event, "videoroom", json_string("event"));
							json_object_set_new(event, "room", json_integer(listener->room->room_id));
							json_object_set_new(event, "temporal", json_integer(listener->templayer));
							gateway->push_event(msg->handle, &janus_videoroom_plugin, NULL, event, NULL);
							json_decref(event);
						} else {
							/* Send a FIR */
							char buf[20];
							janus_rtcp_fir((char *)&buf, 20, &publisher->fir_seq);
							JANUS_LOG(LOG_VERB, "Simulcasting temporal layer change, sending FIR to %"SCNu64" (%s)\n", publisher->user_id, publisher->display ? publisher->display : "??");
							gateway->relay_rtcp(publisher->session->handle, 1, buf, 20);
							/* Send a PLI too, just in case... */
							janus_rtcp_pli((char *)&buf, 12);
							JANUS_LOG(LOG_VERB, "Simulcasting temporal layer change, sending PLI to %"SCNu64" (%s)\n", publisher->user_id, publisher->display ? publisher->display : "??");
							gateway->relay_rtcp(publisher->session->handle, 1, buf, 12);
						}
					}
				}
				if(listener->room->do_svc) {
					/* Also check if the viewer is trying to configure a layer change */
					if(spatial) {
						int spatial_layer = json_integer_value(spatial);
						if(spatial_layer > 1) {
							JANUS_LOG(LOG_WARN, "Spatial layer higher than 1, will probably be ignored\n");
						}
						if(spatial_layer == listener->spatial_layer) {
							/* No need to do anything, we're already getting the right spatial layer, so notify the user */
							json_t *event = json_object();
							json_object_set_new(event, "videoroom", json_string("event"));
							json_object_set_new(event, "room", json_integer(listener->room->room_id));
							json_object_set_new(event, "spatial_layer", json_integer(listener->spatial_layer));
							gateway->push_event(msg->handle, &janus_videoroom_plugin, NULL, event, NULL);
							json_decref(event);
						} else if(spatial_layer != listener->target_spatial_layer) {
							/* Send a FIR to the new RTP forward publisher */
							char buf[20];
							janus_rtcp_fir((char *)&buf, 20, &publisher->fir_seq);
							JANUS_LOG(LOG_VERB, "Need to downscale spatially, sending FIR to %"SCNu64" (%s)\n", publisher->user_id, publisher->display ? publisher->display : "??");
							gateway->relay_rtcp(publisher->session->handle, 1, buf, 20);
							/* Send a PLI too, just in case... */
							janus_rtcp_pli((char *)&buf, 12);
							JANUS_LOG(LOG_VERB, "Need to downscale spatially, sending PLI to %"SCNu64" (%s)\n", publisher->user_id, publisher->display ? publisher->display : "??");
							gateway->relay_rtcp(publisher->session->handle, 1, buf, 12);
						}
						listener->target_spatial_layer = spatial_layer;
					}
					if(temporal) {
						int temporal_layer = json_integer_value(temporal);
						if(temporal_layer > 2) {
							JANUS_LOG(LOG_WARN, "Temporal layer higher than 2, will probably be ignored\n");
						}
						if(temporal_layer == listener->temporal_layer) {
							/* No need to do anything, we're already getting the right temporal layer, so notify the user */
							json_t *event = json_object();
							json_object_set_new(event, "videoroom", json_string("event"));
							json_object_set_new(event, "room", json_integer(listener->room->room_id));
							json_object_set_new(event, "temporal_layer", json_integer(listener->temporal_layer));
							gateway->push_event(msg->handle, &janus_videoroom_plugin, NULL, event, NULL);
							json_decref(event);
						}
						listener->target_temporal_layer = temporal_layer;
					}
				}
				event = json_object();
				json_object_set_new(event, "videoroom", json_string("event"));
				json_object_set_new(event, "room", json_integer(listener->room->room_id));
				json_object_set_new(event, "configured", json_string("ok"));
			} else if(!strcasecmp(request_text, "pause")) {
				/* Stop receiving the publisher streams for a while */
				listener->paused = TRUE;
				event = json_object();
				json_object_set_new(event, "videoroom", json_string("event"));
				json_object_set_new(event, "room", json_integer(listener->room->room_id));
				json_object_set_new(event, "paused", json_string("ok"));
			} else if(!strcasecmp(request_text, "switch")) {
				/* This listener wants to switch to a different publisher */
				JANUS_VALIDATE_JSON_OBJECT(root, listener_parameters,
					error_code, error_cause, TRUE,
					JANUS_VIDEOROOM_ERROR_MISSING_ELEMENT, JANUS_VIDEOROOM_ERROR_INVALID_ELEMENT);
				if(error_code != 0)
					goto error;
				json_t *feed = json_object_get(root, "feed");
				guint64 feed_id = json_integer_value(feed);
				json_t *audio = json_object_get(root, "audio");
				json_t *video = json_object_get(root, "video");
				json_t *data = json_object_get(root, "data");
				if(!listener->room) {
					JANUS_LOG(LOG_ERR, "Room Destroyed \n");
					error_code = JANUS_VIDEOROOM_ERROR_NO_SUCH_ROOM;
					g_snprintf(error_cause, 512, "No such room ");
					goto error;
				}
				if(listener->room->destroyed) {
					JANUS_LOG(LOG_ERR, "Room Destroyed (%"SCNu64")\n", listener->room->room_id);
					error_code = JANUS_VIDEOROOM_ERROR_NO_SUCH_ROOM;
					g_snprintf(error_cause, 512, "No such room (%"SCNu64")", listener->room->room_id);
					goto error;
				}
				janus_mutex_lock(&listener->room->participants_mutex);
				janus_videoroom_participant *publisher = g_hash_table_lookup(listener->room->participants, &feed_id);
				janus_mutex_unlock(&listener->room->participants_mutex);
				if(publisher == NULL || publisher->sdp == NULL) {
					JANUS_LOG(LOG_ERR, "No such feed (%"SCNu64")\n", feed_id);
					error_code = JANUS_VIDEOROOM_ERROR_NO_SUCH_FEED;
					g_snprintf(error_cause, 512, "No such feed (%"SCNu64")", feed_id);
					goto error;
				}
				gboolean paused = listener->paused;
				listener->paused = TRUE;
				/* Unsubscribe from the previous publisher */
				janus_videoroom_participant *prev_feed = listener->feed;
				if(prev_feed) {
					/* ... but make sure the codecs are compliant first */
					if(publisher->acodec != prev_feed->acodec || publisher->vcodec != prev_feed->vcodec) {
						listener->paused = paused;
						JANUS_LOG(LOG_ERR, "The two publishers are not using the same codecs, can't switch\n");
						error_code = JANUS_VIDEOROOM_ERROR_INVALID_SDP;
						g_snprintf(error_cause, 512, "The two publishers are not using the same codecs, can't switch");
						goto error;
					}
					/* Go on */
					janus_mutex_lock(&prev_feed->listeners_mutex);
					prev_feed->listeners = g_slist_remove(prev_feed->listeners, listener);
					janus_mutex_unlock(&prev_feed->listeners_mutex);
					listener->feed = NULL;
				}
				/* Subscribe to the new one */
				listener->audio = audio ? json_is_true(audio) : TRUE;	/* True by default */
				if(!publisher->audio)
					listener->audio = FALSE;	/* ... unless the publisher isn't sending any audio */
				listener->video = video ? json_is_true(video) : TRUE;	/* True by default */
				if(!publisher->video)
					listener->video = FALSE;	/* ... unless the publisher isn't sending any video */
				listener->data = data ? json_is_true(data) : TRUE;	/* True by default */
				if(!publisher->data)
					listener->data = FALSE;	/* ... unless the publisher isn't sending any data */
				if(listener->room && listener->room->do_svc) {
					/* This listener belongs to a room where VP9 SVC has been enabled,
					 * let's assume we're interested in all layers for the time being */
					listener->spatial_layer = -1;
					listener->target_spatial_layer = 1;		/* FIXME Chrome sends 0 and 1 */
					listener->temporal_layer = -1;
					listener->target_temporal_layer = 2;	/* FIXME Chrome sends 0, 1 and 2 */
				}
				janus_mutex_lock(&publisher->listeners_mutex);
				publisher->listeners = g_slist_append(publisher->listeners, listener);
				janus_mutex_unlock(&publisher->listeners_mutex);
				listener->feed = publisher;
				/* Send a FIR to the new publisher */
				char buf[20];
				janus_rtcp_fir((char *)&buf, 20, &publisher->fir_seq);
				JANUS_LOG(LOG_VERB, "Switching existing listener to new publisher, sending FIR to %"SCNu64" (%s)\n", publisher->user_id, publisher->display ? publisher->display : "??");
				gateway->relay_rtcp(publisher->session->handle, 1, buf, 20);
				/* Send a PLI too, just in case... */
				janus_rtcp_pli((char *)&buf, 12);
				JANUS_LOG(LOG_VERB, "Switching existing listener to new publisher, sending PLI to %"SCNu64" (%s)\n", publisher->user_id, publisher->display ? publisher->display : "??");
				gateway->relay_rtcp(publisher->session->handle, 1, buf, 12);
				/* Done */
				listener->paused = paused;
				event = json_object();
				json_object_set_new(event, "videoroom", json_string("event"));
				json_object_set_new(event, "switched", json_string("ok"));
				json_object_set_new(event, "room", json_integer(listener->room->room_id));
				json_object_set_new(event, "id", json_integer(feed_id));
				if(publisher->display)
					json_object_set_new(event, "display", json_string(publisher->display));
				/* Also notify event handlers */
				if(notify_events && gateway->events_is_enabled()) {
					json_t *info = json_object();
					json_object_set_new(info, "event", json_string("switched"));
					json_object_set_new(info, "room", json_integer(publisher->room->room_id));
					json_object_set_new(info, "feed", json_integer(publisher->user_id));
					gateway->notify_event(&janus_videoroom_plugin, session->handle, info);
				}
			} else if(!strcasecmp(request_text, "leave")) {
				janus_videoroom_participant *publisher = listener->feed;
				if(publisher != NULL) {
					janus_mutex_lock(&publisher->listeners_mutex);
					publisher->listeners = g_slist_remove(publisher->listeners, listener);
					janus_mutex_unlock(&publisher->listeners_mutex);
					listener->feed = NULL;
				}
				if(listener->pvt_id > 0) {
					janus_videoroom_participant *owner = g_hash_table_lookup(listener->room->private_ids, GUINT_TO_POINTER(listener->pvt_id));
					if(owner != NULL) {
						janus_mutex_lock(&owner->listeners_mutex);
						owner->subscriptions = g_slist_remove(owner->subscriptions, listener);
						janus_mutex_unlock(&owner->listeners_mutex);
					}
				}
				session->participant_type = janus_videoroom_p_type_none;
				event = json_object();
				json_object_set_new(event, "videoroom", json_string("event"));
				json_object_set_new(event, "room", json_integer(listener->room->room_id));
				json_object_set_new(event, "left", json_string("ok"));
				session->started = FALSE;
			} else {
				JANUS_LOG(LOG_ERR, "Unknown request '%s'\n", request_text);
				error_code = JANUS_VIDEOROOM_ERROR_INVALID_REQUEST;
				g_snprintf(error_cause, 512, "Unknown request '%s'", request_text);
				goto error;
			}
		}

		/* Prepare JSON event */
		JANUS_LOG(LOG_VERB, "Preparing JSON event as a reply\n");
		/* Any SDP to handle? */
		const char *msg_sdp_type = json_string_value(json_object_get(msg->jsep, "type"));
		const char *msg_sdp = json_string_value(json_object_get(msg->jsep, "sdp"));
		gboolean perc = json_is_true(json_object_get(msg->jsep, "perc"));
		json_t *msg_simulcast = json_object_get(msg->jsep, "simulcast");
		if(!msg_sdp) {
			int ret = gateway->push_event(msg->handle, &janus_videoroom_plugin, msg->transaction, event, NULL);
			JANUS_LOG(LOG_VERB, "  >> %d (%s)\n", ret, janus_get_api_error(ret));
			json_decref(event);
		} else {
			JANUS_LOG(LOG_VERB, "This is involving a negotiation (%s) as well:\n%s\n", msg_sdp_type, msg_sdp);
			const char *type = NULL;
			if(!strcasecmp(msg_sdp_type, "offer")) {
				/* We need to answer */
				type = "answer";
			} else if(!strcasecmp(msg_sdp_type, "answer")) {
				/* We got an answer (from a listener?), no need to negotiate */
				janus_videoroom_listener *listener = (janus_videoroom_listener *)session->participant;
				janus_videoroom *videoroom = listener->room;
				if(videoroom->perc && !perc) {
					JANUS_LOG(LOG_ERR, "This is a PERC-only room\n");
					error_code = JANUS_VIDEOROOM_ERROR_INVALID_SDP_TYPE;
					g_snprintf(error_cause, 512, "This is a PERC-only room");
					goto error;
				}
				g_atomic_int_set(&session->hangingup, 0);
				int ret = gateway->push_event(msg->handle, &janus_videoroom_plugin, msg->transaction, event, NULL);
				JANUS_LOG(LOG_VERB, "  >> %d (%s)\n", ret, janus_get_api_error(ret));
				json_decref(event);
				janus_videoroom_message_free(msg);
				continue;
			} else {
				/* TODO We don't support anything else right now... */
				JANUS_LOG(LOG_ERR, "Unknown SDP type '%s'\n", msg_sdp_type);
				error_code = JANUS_VIDEOROOM_ERROR_INVALID_SDP_TYPE;
				g_snprintf(error_cause, 512, "Unknown SDP type '%s'", msg_sdp_type);
				goto error;
			}
			if(session->participant_type != janus_videoroom_p_type_publisher) {
				/* We shouldn't be here, we always offer ourselves */
				JANUS_LOG(LOG_ERR, "Only publishers send offers\n");
				error_code = JANUS_VIDEOROOM_ERROR_INVALID_SDP_TYPE;
				g_snprintf(error_cause, 512, "Only publishers send offers");
				goto error;
			} else {
				/* This is a new publisher: is there room? */
				janus_videoroom_participant *participant = (janus_videoroom_participant *)session->participant;
				janus_videoroom *videoroom = participant->room;
				int count = 0;
				GHashTableIter iter;
				gpointer value;
				if(!videoroom) {
					error_code = JANUS_VIDEOROOM_ERROR_NO_SUCH_ROOM;
					goto error;
				}
				if(videoroom->destroyed) {
					error_code = JANUS_VIDEOROOM_ERROR_NO_SUCH_ROOM;
					goto error;
				}
				if(videoroom->perc && !perc) {
					JANUS_LOG(LOG_ERR, "This is a PERC-only room\n");
					error_code = JANUS_VIDEOROOM_ERROR_INVALID_SDP_TYPE;
					g_snprintf(error_cause, 512, "This is a PERC-only room");
					goto error;
				}
				janus_mutex_lock(&videoroom->participants_mutex);
				g_hash_table_iter_init(&iter, videoroom->participants);
				while (!videoroom->destroyed && g_hash_table_iter_next(&iter, NULL, &value)) {
					janus_videoroom_participant *p = value;
					if(p != participant && p->sdp)
						count++;
				}
				janus_mutex_unlock(&videoroom->participants_mutex);
				if(count == videoroom->max_publishers) {
					participant->audio_active = FALSE;
					participant->video_active = FALSE;
					participant->data_active = FALSE;
					JANUS_LOG(LOG_ERR, "Maximum number of publishers (%d) already reached\n", videoroom->max_publishers);
					error_code = JANUS_VIDEOROOM_ERROR_PUBLISHERS_FULL;
					g_snprintf(error_cause, 512, "Maximum number of publishers (%d) already reached", videoroom->max_publishers);
					goto error;
				}
				/* Now prepare the SDP to give back */
				if(strstr(msg_sdp, "Mozilla")) {
					participant->firefox = TRUE;
				}
				/* Start by parsing the offer */
				char error_str[512];
				janus_sdp *offer = janus_sdp_parse(msg_sdp, error_str, sizeof(error_str));
				if(offer == NULL) {
					json_decref(event);
					JANUS_LOG(LOG_ERR, "Error parsing offer: %s\n", error_str);
					error_code = JANUS_VIDEOROOM_ERROR_INVALID_SDP;
					g_snprintf(error_cause, 512, "Error parsing offer: %s", error_str);
					goto error;
				}
				gboolean audio_level_extmap = FALSE, video_orient_extmap = FALSE, playout_delay_extmap = FALSE;
				janus_sdp_mdirection audio_level_mdir = JANUS_SDP_SENDRECV,
					video_orient_mdir = JANUS_SDP_SENDRECV,
					playout_delay_mdir = JANUS_SDP_SENDRECV;
				GList *temp = offer->m_lines;
				while(temp) {
					/* Which media are available? */
					janus_sdp_mline *m = (janus_sdp_mline *)temp->data;
					if(m->type == JANUS_SDP_AUDIO && m->port > 0 &&
							m->direction != JANUS_SDP_RECVONLY && m->direction != JANUS_SDP_INACTIVE) {
						participant->audio = TRUE;
					} else if(m->type == JANUS_SDP_VIDEO && m->port > 0 &&
							m->direction != JANUS_SDP_RECVONLY && m->direction != JANUS_SDP_INACTIVE) {
						participant->video = TRUE;
					} else if(m->type == JANUS_SDP_APPLICATION && m->port > 0) {
						participant->data = TRUE;
					}
					if(m->type == JANUS_SDP_AUDIO || m->type == JANUS_SDP_VIDEO) {
						/* Are the extmaps we care about there? */
						GList *ma = m->attributes;
						while(ma) {
							janus_sdp_attribute *a = (janus_sdp_attribute *)ma->data;
							if(a->value) {
								if(videoroom->audiolevel_ext && m->type == JANUS_SDP_AUDIO && strstr(a->value, JANUS_RTP_EXTMAP_AUDIO_LEVEL)) {
									participant->audio_level_extmap_id = atoi(a->value);
									audio_level_extmap = TRUE;
									audio_level_mdir = a->direction;
								} else if(videoroom->videoorient_ext && m->type == JANUS_SDP_VIDEO && strstr(a->value, JANUS_RTP_EXTMAP_VIDEO_ORIENTATION)) {
									participant->video_orient_extmap_id = atoi(a->value);
									video_orient_extmap = TRUE;
									video_orient_mdir = a->direction;
								} else if(videoroom->playoutdelay_ext && m->type == JANUS_SDP_VIDEO && strstr(a->value, JANUS_RTP_EXTMAP_PLAYOUT_DELAY)) {
									participant->playout_delay_extmap_id = atoi(a->value);
									playout_delay_extmap = TRUE;
									playout_delay_mdir = a->direction;
								}
							}
							ma = ma->next;
						}
					}
					temp = temp->next;
				}
				/* Prepare an answer now: force the room codecs and recvonly on the Janus side */
				JANUS_LOG(LOG_VERB, "The publisher %s going to send an audio stream\n", participant->audio ? "is" : "is NOT");
				JANUS_LOG(LOG_VERB, "The publisher %s going to send a video stream\n", participant->video ? "is" : "is NOT");
				JANUS_LOG(LOG_VERB, "The publisher %s going to open a data channel\n", participant->data ? "is" : "is NOT");
				/* Check the codecs we can use, or the ones we should */
				if(participant->acodec == JANUS_VIDEOROOM_NOAUDIO) {
					int i=0;
					for(i=0; i<3; i++) {
						if(participant->room->acodec[i] == JANUS_VIDEOROOM_NOAUDIO)
							continue;
						if(janus_sdp_get_codec_pt(offer, janus_videoroom_audiocodec_name(participant->room->acodec[i])) != -1) {
							participant->acodec = participant->room->acodec[i];
							break;
						}
					}
				}
				JANUS_LOG(LOG_VERB, "The publisher is going to use the %s audio codec\n", janus_videoroom_audiocodec_name(participant->acodec));
				participant->audio_pt = janus_videoroom_audiocodec_pt(participant->acodec);
				if(participant->vcodec == JANUS_VIDEOROOM_NOVIDEO) {
					int i=0;
					for(i=0; i<3; i++) {
						if(participant->room->vcodec[i] == JANUS_VIDEOROOM_NOVIDEO)
							continue;
						if(janus_sdp_get_codec_pt(offer, janus_videoroom_videocodec_name(participant->room->vcodec[i])) != -1) {
							participant->vcodec = participant->room->vcodec[i];
							break;
						}
					}
				}
				JANUS_LOG(LOG_VERB, "The publisher is going to use the %s video codec\n", janus_videoroom_videocodec_name(participant->vcodec));
				participant->video_pt = janus_videoroom_videocodec_pt(participant->vcodec);
				janus_sdp *answer = janus_sdp_generate_answer(offer,
					JANUS_SDP_OA_AUDIO_CODEC, janus_videoroom_audiocodec_name(participant->acodec),
					JANUS_SDP_OA_AUDIO_DIRECTION, JANUS_SDP_RECVONLY,
					JANUS_SDP_OA_VIDEO_CODEC, janus_videoroom_videocodec_name(participant->vcodec),
					JANUS_SDP_OA_VIDEO_DIRECTION, JANUS_SDP_RECVONLY,
					JANUS_SDP_OA_DONE);
				janus_sdp_free(offer);
				/* Replace the session name */
				g_free(answer->s_name);
				char s_name[100];
				g_snprintf(s_name, sizeof(s_name), "VideoRoom %"SCNu64, videoroom->room_id);
				answer->s_name = g_strdup(s_name);
				/* Which media are REALLY available? (some may have been rejected) */
				participant->audio = FALSE;
				participant->video = FALSE;
				participant->data = FALSE;
				temp = answer->m_lines;
				while(temp) {
					janus_sdp_mline *m = (janus_sdp_mline *)temp->data;
					if(m->type == JANUS_SDP_AUDIO && m->port > 0 && m->direction != JANUS_SDP_INACTIVE) {
						participant->audio = TRUE;
					} else if(m->type == JANUS_SDP_VIDEO && m->port > 0 && m->direction != JANUS_SDP_INACTIVE) {
						participant->video = TRUE;
					} else if(m->type == JANUS_SDP_APPLICATION && m->port > 0) {
						participant->data = TRUE;
					}
					temp = temp->next;
				}
				JANUS_LOG(LOG_VERB, "Per the answer, the publisher %s going to send an audio stream\n", participant->audio ? "is" : "is NOT");
				JANUS_LOG(LOG_VERB, "Per the answer, the publisher %s going to send a video stream\n", participant->video ? "is" : "is NOT");
				JANUS_LOG(LOG_VERB, "Per the answer, the publisher %s going to open a data channel\n", participant->data ? "is" : "is NOT");
				/* Update the event with info on the codecs that we'll be handling */
				if(event) {
					if(participant->audio)
						json_object_set_new(event, "audio_codec", json_string(janus_videoroom_audiocodec_name(participant->acodec)));
					if(participant->video)
						json_object_set_new(event, "video_codec", json_string(janus_videoroom_videocodec_name(participant->vcodec)));
				}
				/* Also add a bandwidth SDP attribute if we're capping the bitrate in the room */
				if(participant->firefox) {	/* Don't add any b=AS attribute for Chrome */
					janus_sdp_mline *m = janus_sdp_mline_find(answer, JANUS_SDP_VIDEO);
					if(m != NULL && videoroom->bitrate > 0) {
						m->b_name = g_strdup("AS");
						m->b_value = (int)(videoroom->bitrate/1000);
					}
				}
				/* Add the extmap attributes, if needed */
				if(audio_level_extmap) {
					/* First of all, let's check if the extmap attribute had a direction */
					const char *direction = NULL;
					switch(audio_level_mdir) {
						case JANUS_SDP_SENDONLY:
							direction = "/recvonly";
							break;
						case JANUS_SDP_RECVONLY:
						case JANUS_SDP_INACTIVE:
							direction = "/inactive";
							break;
						default:
							direction = "";
							break;
					}
					janus_sdp_attribute *a = janus_sdp_attribute_create("extmap",
						"%d%s %s\r\n", participant->audio_level_extmap_id, direction, JANUS_RTP_EXTMAP_AUDIO_LEVEL);
					janus_sdp_attribute_add_to_mline(janus_sdp_mline_find(answer, JANUS_SDP_AUDIO), a);
				}
				if(video_orient_extmap) {
					/* First of all, let's check if the extmap attribute had a direction */
					const char *direction = NULL;
					switch(video_orient_mdir) {
						case JANUS_SDP_SENDONLY:
							direction = "/recvonly";
							break;
						case JANUS_SDP_RECVONLY:
						case JANUS_SDP_INACTIVE:
							direction = "/inactive";
							break;
						default:
							direction = "";
							break;
					}
					janus_sdp_attribute *a = janus_sdp_attribute_create("extmap",
						"%d%s %s\r\n", participant->video_orient_extmap_id, direction, JANUS_RTP_EXTMAP_VIDEO_ORIENTATION);
					janus_sdp_attribute_add_to_mline(janus_sdp_mline_find(answer, JANUS_SDP_VIDEO), a);
				}
				if(playout_delay_extmap) {
					/* First of all, let's check if the extmap attribute had a direction */
					const char *direction = NULL;
					switch(playout_delay_mdir) {
						case JANUS_SDP_SENDONLY:
							direction = "/recvonly";
							break;
						case JANUS_SDP_RECVONLY:
						case JANUS_SDP_INACTIVE:
							direction = "/inactive";
							break;
						default:
							direction = "";
							break;
					}
					janus_sdp_attribute *a = janus_sdp_attribute_create("extmap",
						"%d%s %s\r\n", participant->playout_delay_extmap_id, direction, JANUS_RTP_EXTMAP_PLAYOUT_DELAY);
					janus_sdp_attribute_add_to_mline(janus_sdp_mline_find(answer, JANUS_SDP_VIDEO), a);
				}
				/* Generate an SDP string we can send back to the publisher */
				char *answer_sdp = janus_sdp_write(answer);
				/* Now turn the SDP into what we'll send subscribers, using the static payload types for making switching easier */
				offer = janus_sdp_generate_offer(s_name, answer->c_addr,
					JANUS_SDP_OA_AUDIO, participant->audio,
					JANUS_SDP_OA_AUDIO_CODEC, janus_videoroom_audiocodec_name(participant->acodec),
					JANUS_SDP_OA_AUDIO_PT, janus_videoroom_audiocodec_pt(participant->acodec),
					JANUS_SDP_OA_AUDIO_DIRECTION, JANUS_SDP_SENDONLY,
					JANUS_SDP_OA_VIDEO, participant->video,
					JANUS_SDP_OA_VIDEO_CODEC, janus_videoroom_videocodec_name(participant->vcodec),
					JANUS_SDP_OA_VIDEO_PT, janus_videoroom_videocodec_pt(participant->vcodec),
					JANUS_SDP_OA_VIDEO_DIRECTION, JANUS_SDP_SENDONLY,
					JANUS_SDP_OA_DATA, participant->data,
					JANUS_SDP_OA_DONE);
				/* Add the extmap attributes, if needed */
				if(audio_level_extmap) {
					janus_sdp_attribute *a = janus_sdp_attribute_create("extmap",
						"%d %s\r\n", participant->audio_level_extmap_id, JANUS_RTP_EXTMAP_AUDIO_LEVEL);
					janus_sdp_attribute_add_to_mline(janus_sdp_mline_find(offer, JANUS_SDP_AUDIO), a);
				}
				if(video_orient_extmap) {
					janus_sdp_attribute *a = janus_sdp_attribute_create("extmap",
						"%d %s\r\n", participant->video_orient_extmap_id, JANUS_RTP_EXTMAP_VIDEO_ORIENTATION);
					janus_sdp_attribute_add_to_mline(janus_sdp_mline_find(offer, JANUS_SDP_VIDEO), a);
				}
				if(playout_delay_extmap) {
					janus_sdp_attribute *a = janus_sdp_attribute_create("extmap",
						"%d %s\r\n", participant->playout_delay_extmap_id, JANUS_RTP_EXTMAP_PLAYOUT_DELAY);
					janus_sdp_attribute_add_to_mline(janus_sdp_mline_find(offer, JANUS_SDP_VIDEO), a);
				}
				/* Generate an SDP string we can offer subscribers later on */
				char *offer_sdp = janus_sdp_write(offer);
				janus_sdp_free(offer);
				janus_sdp_free(answer);
				/* Is this room recorded? */
				janus_mutex_lock(&participant->rec_mutex);
				if(videoroom->record || participant->recording_active) {
					janus_videoroom_recorder_create(participant, participant->audio, participant->video, participant->data);
				}
				/* Is simulcasting involved */
				if(msg_simulcast && participant->vcodec == JANUS_VIDEOROOM_VP8) {
					JANUS_LOG(LOG_VERB, "Publisher is going to do simulcasting\n");
					participant->ssrc[0] = json_integer_value(json_object_get(msg_simulcast, "ssrc-0"));
					participant->ssrc[1] = json_integer_value(json_object_get(msg_simulcast, "ssrc-1"));
					participant->ssrc[2] = json_integer_value(json_object_get(msg_simulcast, "ssrc-2"));
				} else {
					/* No simulcasting involved */
					participant->ssrc[0] = 0;
					participant->ssrc[1] = 0;
					participant->ssrc[2] = 0;
				}
				janus_mutex_unlock(&participant->rec_mutex);
				/* Send the answer back to the publisher */
				JANUS_LOG(LOG_VERB, "Handling publisher: turned this into an '%s':\n%s\n", type, answer_sdp);
				json_t *jsep = json_pack("{ssss}", "type", type, "sdp", answer_sdp);
				g_free(answer_sdp);
				/* How long will the gateway take to push the event? */
				g_atomic_int_set(&session->hangingup, 0);
				gint64 start = janus_get_monotonic_time();
				int res = gateway->push_event(msg->handle, &janus_videoroom_plugin, msg->transaction, event, jsep);
				JANUS_LOG(LOG_VERB, "  >> Pushing event: %d (took %"SCNu64" us)\n", res, janus_get_monotonic_time()-start);
				/* Done */
				if(res != JANUS_OK) {
					/* TODO Failed to negotiate? We should remove this publisher */
					g_free(offer_sdp);
				} else {
					/* Store the participant's SDP for interested listeners */
					participant->sdp = offer_sdp;
					/* We'll wait for the setup_media event before actually telling listeners */
				}
				json_decref(event);
				json_decref(jsep);
			}
		}
		janus_videoroom_message_free(msg);

		continue;
		
error:
		{
			/* Prepare JSON error event */
			json_t *event = json_object();
			json_object_set_new(event, "videoroom", json_string("event"));
			json_object_set_new(event, "error_code", json_integer(error_code));
			json_object_set_new(event, "error", json_string(error_cause));
			int ret = gateway->push_event(msg->handle, &janus_videoroom_plugin, msg->transaction, event, NULL);
			JANUS_LOG(LOG_VERB, "  >> Pushing event: %d (%s)\n", ret, janus_get_api_error(ret));
			json_decref(event);
			janus_videoroom_message_free(msg);
		}
	}
	JANUS_LOG(LOG_VERB, "Leaving VideoRoom handler thread\n");
	return NULL;
}

/* Helper to quickly relay RTP packets from publishers to subscribers */
static void janus_videoroom_relay_rtp_packet(gpointer data, gpointer user_data) {
	janus_videoroom_rtp_relay_packet *packet = (janus_videoroom_rtp_relay_packet *)user_data;
	if(!packet || !packet->data || packet->length < 1) {
		JANUS_LOG(LOG_ERR, "Invalid packet...\n");
		return;
	}
	janus_videoroom_listener *listener = (janus_videoroom_listener *)data;
	if(!listener || !listener->session) {
		// JANUS_LOG(LOG_ERR, "Invalid session...\n");
		return;
	}
	if(listener->paused || listener->kicked) {
		// JANUS_LOG(LOG_ERR, "This listener paused the stream...\n");
		return;
	}
	janus_videoroom_session *session = listener->session;
	if(!session || !session->handle) {
		// JANUS_LOG(LOG_ERR, "Invalid session...\n");
		return;
	}
	if(!session->started) {
		// JANUS_LOG(LOG_ERR, "Streaming not started yet for this session...\n");
		return;
	}
	
	/* Make sure there hasn't been a publisher switch by checking the SSRC */
	if(packet->is_video) {
		/* Check if this listener is subscribed to this medium */
		if(!listener->video) {
			/* Nope, don't relay */
			return;
		}
		/* Check if there's any SVC info to take into account */
		if(packet->svc) {
			/* There is: check if this is a layer that can be dropped for this viewer
			 * Note: Following core inspired by the excellent job done by Sergio Garcia Murillo here:
			 * https://github.com/medooze/media-server/blob/master/src/vp9/VP9LayerSelector.cpp */
			gboolean override_mark_bit = FALSE, has_marker_bit = packet->data->markerbit;
			int temporal_layer = listener->temporal_layer;
			if(listener->target_temporal_layer > listener->temporal_layer) {
				/* We need to upscale */
				JANUS_LOG(LOG_HUGE, "We need to upscale temporally:\n");
				if(packet->ubit && packet->bbit && packet->temporal_layer <= listener->target_temporal_layer) {
					JANUS_LOG(LOG_HUGE, "  -- Upscaling temporal layer: %u --> %u\n",
						packet->temporal_layer, listener->target_temporal_layer);
					listener->temporal_layer = packet->temporal_layer;
					temporal_layer = listener->temporal_layer;
					/* Notify the viewer */
					json_t *event = json_object();
					json_object_set_new(event, "videoroom", json_string("event"));
					json_object_set_new(event, "room", json_integer(listener->room->room_id));
					json_object_set_new(event, "temporal_layer", json_integer(listener->temporal_layer));
					gateway->push_event(listener->session->handle, &janus_videoroom_plugin, NULL, event, NULL);
					json_decref(event);
				}
			} else if(listener->target_temporal_layer < listener->temporal_layer) {
				/* We need to downscale */
				JANUS_LOG(LOG_HUGE, "We need to downscale temporally:\n");
				if(packet->ebit) {
					JANUS_LOG(LOG_HUGE, "  -- Downscaling temporal layer: %u --> %u\n",
						listener->temporal_layer, listener->target_temporal_layer);
					listener->temporal_layer = listener->target_temporal_layer;
					/* Notify the viewer */
					json_t *event = json_object();
					json_object_set_new(event, "videoroom", json_string("event"));
					json_object_set_new(event, "room", json_integer(listener->room->room_id));
					json_object_set_new(event, "temporal_layer", json_integer(listener->temporal_layer));
					gateway->push_event(listener->session->handle, &janus_videoroom_plugin, NULL, event, NULL);
					json_decref(event);
				}
			}
			if(temporal_layer < packet->temporal_layer) {
				/* Drop the packet: update the context to make sure sequence number is increased normally later */
				JANUS_LOG(LOG_HUGE, "Dropping packet (temporal layer %d < %d)\n", temporal_layer, packet->temporal_layer);
				listener->context.v_base_seq++;
				return;
			}
			int spatial_layer = listener->spatial_layer;
			if(listener->target_spatial_layer > listener->spatial_layer) {
				JANUS_LOG(LOG_HUGE, "We need to upscale spatially:\n");
				/* We need to upscale */
				if(packet->pbit == 0 && packet->bbit && packet->spatial_layer == listener->spatial_layer+1) {
					JANUS_LOG(LOG_HUGE, "  -- Upscaling spatial layer: %u --> %u\n",
						packet->spatial_layer, listener->target_spatial_layer);
					listener->spatial_layer = packet->spatial_layer;
					spatial_layer = listener->spatial_layer;
					/* Notify the viewer */
					json_t *event = json_object();
					json_object_set_new(event, "videoroom", json_string("event"));
					json_object_set_new(event, "room", json_integer(listener->room->room_id));
					json_object_set_new(event, "spatial_layer", json_integer(listener->spatial_layer));
					gateway->push_event(listener->session->handle, &janus_videoroom_plugin, NULL, event, NULL);
					json_decref(event);
				}
			} else if(listener->target_spatial_layer < listener->spatial_layer) {
				/* We need to downscale */
				JANUS_LOG(LOG_HUGE, "We need to downscale spatially:\n");
				if(packet->ebit) {
					JANUS_LOG(LOG_HUGE, "  -- Downscaling spatial layer: %u --> %u\n",
						listener->spatial_layer, listener->target_spatial_layer);
					listener->spatial_layer = listener->target_spatial_layer;
					/* Notify the viewer */
					json_t *event = json_object();
					json_object_set_new(event, "videoroom", json_string("event"));
					json_object_set_new(event, "room", json_integer(listener->room->room_id));
					json_object_set_new(event, "spatial_layer", json_integer(listener->spatial_layer));
					gateway->push_event(listener->session->handle, &janus_videoroom_plugin, NULL, event, NULL);
					json_decref(event);
				}
			}
			if(spatial_layer < packet->spatial_layer) {
				/* Drop the packet: update the context to make sure sequence number is increased normally later */
				JANUS_LOG(LOG_HUGE, "Dropping packet (spatial layer %d < %d)\n", spatial_layer, packet->spatial_layer);
				listener->context.v_base_seq++;
				return;
			} else if(packet->ebit && spatial_layer == packet->spatial_layer) {
				/* If we stop at layer 0, we need a marker bit now, as the one from layer 1 will not be received */
				override_mark_bit = TRUE;
			}
			/* If we got here, we can send the frame: this doesn't necessarily mean it's
			 * one of the layers the user wants, as there may be dependencies involved */
			JANUS_LOG(LOG_HUGE, "Sending packet (spatial=%d, temporal=%d)\n",
				packet->spatial_layer, packet->temporal_layer);
			/* Fix sequence number and timestamp (publisher switching may be involved) */
			janus_rtp_header_update(packet->data, &listener->context, TRUE, 4500);
			if(override_mark_bit && !has_marker_bit) {
				packet->data->markerbit = 1;
			}
			if(gateway != NULL)
				gateway->relay_rtp(session->handle, packet->is_video, (char *)packet->data, packet->length);
			if(override_mark_bit && !has_marker_bit) {
				packet->data->markerbit = 0;
			}
			/* Restore the timestamp and sequence number to what the publisher set them to */
			packet->data->timestamp = htonl(packet->timestamp);
			packet->data->seq_number = htons(packet->seq_number);
		} else if(packet->ssrc[0] != 0) {
			/* Handle simulcast: don't relay if it's not the SSRC we wanted to handle */
			uint32_t ssrc = ntohl(packet->data->ssrc);
			int plen = 0;
			char *payload = janus_rtp_payload((char *)packet->data, packet->length, &plen);
			if(payload == NULL)
				return;
			gboolean switched = FALSE;
			if(listener->substream != listener->substream_target) {
				/* There has been a change: let's wait for a keyframe on the target */
				int step = (listener->substream < 1 && listener->substream_target == 2);
				if(ssrc == packet->ssrc[listener->substream_target] || (step && ssrc == packet->ssrc[step])) {
					//~ if(janus_vp8_is_keyframe(payload, plen)) {
						uint32_t ssrc_old = 0;
						if(listener->substream != -1)
							ssrc_old = packet->ssrc[listener->substream];
						JANUS_LOG(LOG_VERB, "Received keyframe on SSRC %"SCNu32", switching (was %"SCNu32")\n", ssrc, ssrc_old);
						listener->substream = (ssrc == packet->ssrc[listener->substream_target] ? listener->substream_target : step);;
						switched = TRUE;
						/* Notify the viewer */
						json_t *event = json_object();
						json_object_set_new(event, "videoroom", json_string("event"));
						json_object_set_new(event, "room", json_integer(listener->room->room_id));
						json_object_set_new(event, "substream", json_integer(listener->substream));
						gateway->push_event(listener->session->handle, &janus_videoroom_plugin, NULL, event, NULL);
						json_decref(event);
					//~ } else {
						//~ JANUS_LOG(LOG_WARN, "Not a keyframe on SSRC %"SCNu32" yet, waiting before switching\n", ssrc);
					//~ }
				}
			}
			/* If we haven't received our desired substream yet, let's drop temporarily */
			if(listener->last_relayed == 0) {
				/* Let's start slow */
				listener->last_relayed = janus_get_monotonic_time();
			} else {
				/* Check if 250ms went by with no packet relayed */
				gint64 now = janus_get_monotonic_time();
				if(now-listener->last_relayed >= 250000) {
					listener->last_relayed = now;
					int substream = listener->substream-1;
					if(substream < 0)
						substream = 0;
					if(listener->substream != substream) {
						JANUS_LOG(LOG_WARN, "No packet received on substream %d for a while, falling back to %d\n",
							listener->substream, substream);
						listener->substream = substream;
						/* Send a PLI */
						JANUS_LOG(LOG_VERB, "Just (re-)enabled video, sending a PLI to recover it\n");
						char rtcpbuf[12];
						memset(rtcpbuf, 0, 12);
						janus_rtcp_pli((char *)&rtcpbuf, 12);
						if(listener->feed && listener->feed->session && listener->feed->session->handle)
							gateway->relay_rtcp(listener->feed->session->handle, 1, rtcpbuf, 12);
						/* Notify the viewer */
						json_t *event = json_object();
						json_object_set_new(event, "videoroom", json_string("event"));
						json_object_set_new(event, "room", json_integer(listener->room->room_id));
						json_object_set_new(event, "substream", json_integer(listener->substream));
						gateway->push_event(listener->session->handle, &janus_videoroom_plugin, NULL, event, NULL);
						json_decref(event);
					}
				}
			}
			if(ssrc != packet->ssrc[listener->substream]) {
				JANUS_LOG(LOG_HUGE, "Dropping packet (it's from SSRC %"SCNu32", but we're only relaying SSRC %"SCNu32" now\n",
					ssrc, packet->ssrc[listener->substream]);
				return;
			}
			listener->last_relayed = janus_get_monotonic_time();
			/* Check if there's any temporal scalability to take into account */
			uint16_t picid = 0;
			uint8_t tlzi = 0;
			uint8_t tid = 0;
			uint8_t ybit = 0;
			uint8_t keyidx = 0;
			if(janus_vp8_parse_descriptor(payload, plen, &picid, &tlzi, &tid, &ybit, &keyidx) == 0) {
				//~ JANUS_LOG(LOG_WARN, "%"SCNu16", %u, %u, %u, %u\n", picid, tlzi, tid, ybit, keyidx);
				if(listener->templayer != listener->templayer_target) {
					/* FIXME We should be smarter in deciding when to switch */
					listener->templayer = listener->templayer_target;
					/* Notify the user */
					json_t *event = json_object();
					json_object_set_new(event, "videoroom", json_string("event"));
					json_object_set_new(event, "room", json_integer(listener->room->room_id));
					json_object_set_new(event, "temporal", json_integer(listener->templayer));
					gateway->push_event(listener->session->handle, &janus_videoroom_plugin, NULL, event, NULL);
					json_decref(event);
				}
				if(tid > listener->templayer) {
					JANUS_LOG(LOG_HUGE, "Dropping packet (it's temporal layer %d, but we're capping at %d)\n",
						tid, listener->templayer);
					/* We increase the base sequence number, or there will be gaps when delivering later */
					listener->context.v_base_seq++;
					return;
				}
			}
			/* If we got here, update the RTP header and send the packet */
			janus_rtp_header_update(packet->data, &listener->context, TRUE, 4500);
			char vp8pd[6];
			memcpy(vp8pd, payload, sizeof(vp8pd));
			janus_vp8_simulcast_descriptor_update(payload, plen, &listener->simulcast_context, switched);
			/* Send the packet */
			if(gateway != NULL)
				gateway->relay_rtp(session->handle, packet->is_video, (char *)packet->data, packet->length);
			/* Restore the timestamp and sequence number to what the publisher set them to */
			packet->data->timestamp = htonl(packet->timestamp);
			packet->data->seq_number = htons(packet->seq_number);
			/* Restore the original payload descriptor as well, as it will be needed by the next viewer */
			memcpy(payload, vp8pd, sizeof(vp8pd));
		} else {
			/* Fix sequence number and timestamp (publisher switching may be involved) */
			janus_rtp_header_update(packet->data, &listener->context, TRUE, 4500);
			/* Send the packet */
			if(gateway != NULL)
				gateway->relay_rtp(session->handle, packet->is_video, (char *)packet->data, packet->length);
			/* Restore the timestamp and sequence number to what the publisher set them to */
			packet->data->timestamp = htonl(packet->timestamp);
			packet->data->seq_number = htons(packet->seq_number);
		}
	} else {
		/* Check if this listener is subscribed to this medium */
		if(!listener->audio) {
			/* Nope, don't relay */
			return;
		}
		/* Fix sequence number and timestamp (publisher switching may be involved) */
		janus_rtp_header_update(packet->data, &listener->context, FALSE, 960);
		/* Send the packet */
		if(gateway != NULL)
			gateway->relay_rtp(session->handle, packet->is_video, (char *)packet->data, packet->length);
		/* Restore the timestamp and sequence number to what the publisher set them to */
		packet->data->timestamp = htonl(packet->timestamp);
		packet->data->seq_number = htons(packet->seq_number);
	}

	return;
}

static void janus_videoroom_relay_data_packet(gpointer data, gpointer user_data) {
	char *text = (char *)user_data;
	janus_videoroom_listener *listener = (janus_videoroom_listener *)data;
	if(!listener || !listener->session || !listener->data || listener->paused) {
		return;
	}
	janus_videoroom_session *session = listener->session;
	if(!session || !session->handle) {
		return;
	}
	if(!session->started) {
		return;
	}
	if(gateway != NULL && text != NULL) {
		JANUS_LOG(LOG_VERB, "Forwarding DataChannel message (%zu bytes) to viewer: %s\n", strlen(text), text);
		gateway->relay_data(session->handle, text, strlen(text));
	}
	return;
}

/* Helper to free janus_videoroom structs. */
static void janus_videoroom_free(janus_videoroom *room) {
	if(room) {
		janus_mutex_lock(&room->participants_mutex);
		g_free(room->room_name);
		g_free(room->room_secret);
		g_free(room->room_pin);
		g_free(room->rec_dir);
		g_hash_table_unref(room->participants);
		g_hash_table_unref(room->private_ids);
		g_hash_table_destroy(room->allowed);
		janus_mutex_unlock(&room->participants_mutex);
		janus_mutex_destroy(&room->participants_mutex);
		g_free(room);
		room = NULL;
	}
}

static void janus_videoroom_listener_free(janus_videoroom_listener *l) {
	JANUS_LOG(LOG_VERB, "Freeing listener\n");
	g_free(l);
}

static void janus_videoroom_participant_free(janus_videoroom_participant *p) {
	JANUS_LOG(LOG_VERB, "Freeing publisher\n");
	g_free(p->display);
	g_free(p->sdp);

	if(p->arc) {
		janus_recorder_free(p->arc);
		p->arc = NULL;
	}
	if(p->vrc) {
		janus_recorder_free(p->vrc);
		p->vrc = NULL;
	}
	if(p->drc) {
		janus_recorder_free(p->drc);
		p->drc = NULL;
	}

	janus_mutex_lock(&p->listeners_mutex);
	while(p->listeners) {
		janus_videoroom_listener *l = (janus_videoroom_listener *)p->listeners->data;
		if(l) {
			p->listeners = g_slist_remove(p->listeners, l);
			l->feed = NULL;
		}
	}
	g_slist_free(p->subscriptions);
	janus_mutex_unlock(&p->listeners_mutex);
	janus_mutex_lock(&p->rtp_forwarders_mutex);
	if(p->udp_sock > 0) {
		close(p->udp_sock);
		p->udp_sock = 0;
	}
	g_hash_table_destroy(p->rtp_forwarders);
	p->rtp_forwarders = NULL;
	janus_mutex_unlock(&p->rtp_forwarders_mutex);
	g_slist_free(p->listeners);

	janus_mutex_destroy(&p->listeners_mutex);
	janus_mutex_destroy(&p->rtp_forwarders_mutex);
	g_free(p);
}<|MERGE_RESOLUTION|>--- conflicted
+++ resolved
@@ -1896,10 +1896,8 @@
 				janus_config_add_item(config, cat, "secret", videoroom->room_secret);
 			if(videoroom->room_pin)
 				janus_config_add_item(config, cat, "pin", videoroom->room_pin);
-<<<<<<< HEAD
 			if(videoroom->perc)
 				janus_config_add_item(config, cat, "perc", "yes");
-=======
 			if(videoroom->audiolevel_ext) {
 				janus_config_add_item(config, cat, "audiolevel_ext", "yes");
 				if(videoroom->audiolevel_event)
@@ -1919,7 +1917,6 @@
 				janus_config_add_item(config, cat, "playoutdelay_ext", "yes");
 			if(videoroom->notify_joining)
 				janus_config_add_item(config, cat, "notify_joining", "yes");
->>>>>>> 3c1f42ba
 			if(videoroom->record)
 				janus_config_add_item(config, cat, "record", "yes");
 			if(videoroom->rec_dir)
