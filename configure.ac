--- conflicted
+++ resolved
@@ -88,13 +88,10 @@
                      [enable_plugin_recordplay=no])
                AS_IF([test "x$enable_plugin_sip" != "xyes"],
                      [enable_plugin_sip=no])
-<<<<<<< HEAD
                AS_IF([test "x$enable_plugin_sipre" != "xyes"],
                      [enable_plugin_sipre=no])
-=======
                AS_IF([test "x$enable_plugin_nosip" != "xyes"],
                      [enable_plugin_nosip=no])
->>>>>>> 5cbe5563
                AS_IF([test "x$enable_plugin_streaming" != "xyes"],
                      [enable_plugin_streaming=no])
                AS_IF([test "x$enable_plugin_textroom" != "xyes"],
@@ -483,21 +480,19 @@
                      [enable_plugin_sip=no])],
               [enable_plugin_sip=maybe])
 
-<<<<<<< HEAD
 AC_ARG_ENABLE([plugin-sipre],
               [AS_HELP_STRING([--disable-plugin-sipre],
                               [Disable sipre plugin])],
               [AS_IF([test "x$enable_plugin_sipre" != "xyes"],
                      [enable_plugin_sipre=no])],
               [enable_plugin_sipre=maybe])
-=======
+
 AC_ARG_ENABLE([plugin-nosip],
               [AS_HELP_STRING([--disable-plugin-nosip],
                               [Disable nosip plugin])],
               [AS_IF([test "x$enable_plugin_nosip" != "xyes"],
                      [enable_plugin_nosip=no])],
               [enable_plugin_nosip=yes])
->>>>>>> 5cbe5563
 
 AC_ARG_ENABLE([plugin-streaming],
               [AS_HELP_STRING([--disable-plugin-streaming],
@@ -597,11 +592,8 @@
 AM_CONDITIONAL([ENABLE_PLUGIN_ECHOTEST], [test "x$enable_plugin_echotest" = "xyes"])
 AM_CONDITIONAL([ENABLE_PLUGIN_RECORDPLAY], [test "x$enable_plugin_recordplay" = "xyes"])
 AM_CONDITIONAL([ENABLE_PLUGIN_SIP], [test "x$enable_plugin_sip" = "xyes"])
-<<<<<<< HEAD
 AM_CONDITIONAL([ENABLE_PLUGIN_SIPRE], [test "x$enable_plugin_sipre" = "xyes"])
-=======
 AM_CONDITIONAL([ENABLE_PLUGIN_NOSIP], [test "x$enable_plugin_nosip" = "xyes"])
->>>>>>> 5cbe5563
 AM_CONDITIONAL([ENABLE_PLUGIN_STREAMING], [test "x$enable_plugin_streaming" = "xyes"])
 AM_CONDITIONAL([ENABLE_PLUGIN_VIDEOCALL], [test "x$enable_plugin_videocall" = "xyes"])
 AM_CONDITIONAL([ENABLE_PLUGIN_VIDEOROOM], [test "x$enable_plugin_videoroom" = "xyes"])
@@ -765,19 +757,14 @@
 	[echo "    Video Call:            yes"],
 	[echo "    Video Call:            no"])
 AM_COND_IF([ENABLE_PLUGIN_SIP],
-<<<<<<< HEAD
 	[echo "    SIP Gateway (Sofia):   yes"],
 	[echo "    SIP Gateway (Sofia):   no"])
 AM_COND_IF([ENABLE_PLUGIN_SIPRE],
 	[echo "    SIP Gateway (libre):   yes"],
 	[echo "    SIP Gateway (libre):   no"])
-=======
-	[echo "    SIP Gateway:           yes"],
-	[echo "    SIP Gateway:           no"])
 AM_COND_IF([ENABLE_PLUGIN_NOSIP],
 	[echo "    NoSIP (RTP Bridge):    yes"],
 	[echo "    NoSIP (RTP Bridge):    no"])
->>>>>>> 5cbe5563
 AM_COND_IF([ENABLE_PLUGIN_AUDIOBRIDGE],
 	[echo "    Audio Bridge:          yes"],
 	[echo "    Audio Bridge:          no"])
