/*! \file   janus.c
 * \author Lorenzo Miniero <lorenzo@meetecho.com>
 * \copyright GNU General Public License v3
 * \brief  Janus core
 * \details Implementation of the gateway core. This code takes care of
 * the gateway initialization (command line/configuration) and setup,
 * and makes use of the available transport plugins (by default HTTP,
 * WebSockets, RabbitMQ, if compiled) and Janus protocol (a JSON-based
 * protocol) to interact with the applications, whether they're web based
 * or not. The core also takes care of bridging peers and plugins
 * accordingly, in terms of both messaging and real-time media transfer
 * via WebRTC. 
 * 
 * \ingroup core
 * \ref core
 */
 
#include <dlfcn.h>
#include <dirent.h>
#include <net/if.h>
#include <netdb.h>
#include <signal.h>
#include <getopt.h>
#include <sys/resource.h>
#include <sys/stat.h>
#include <poll.h>

#include "janus.h"
#include "cmdline.h"
#include "config.h"
#include "apierror.h"
#include "debug.h"
#include "sdp.h"
#include "auth.h"


#define JANUS_NAME				"Janus WebRTC Gateway"
#define JANUS_AUTHOR			"Meetecho s.r.l."
#define JANUS_VERSION			10
#define JANUS_VERSION_STRING	"0.1.0"

#ifdef __MACH__
#define SHLIB_EXT "0.dylib"
#else
#define SHLIB_EXT ".so"
#endif


static janus_config *config = NULL;
static char *config_file = NULL;
static char *configs_folder = NULL;

static GHashTable *transports = NULL;
static GHashTable *transports_so = NULL;

static GHashTable *plugins = NULL;
static GHashTable *plugins_so = NULL;


<<<<<<< HEAD
#ifdef REFCOUNT_DEBUG
/* Reference counters debugging */
GHashTable *counters = NULL;
janus_mutex counters_mutex;
#endif
=======
/* Daemonization */
static gboolean daemonize = FALSE;
static int pipefd[2];
>>>>>>> 0afb0a3a


/* Certificates */
static char *server_pem = NULL;
gchar *janus_get_server_pem(void) {
	return server_pem;
}
static char *server_key = NULL;
gchar *janus_get_server_key(void) {
	return server_key;
}


/* API secrets */
static char *api_secret = NULL, *admin_api_secret = NULL;


/* Admin/Monitor helpers */
json_t *janus_admin_stream_summary(janus_ice_stream *stream);
json_t *janus_admin_component_summary(janus_ice_component *component);


/* IP addresses */
static gchar local_ip[INET6_ADDRSTRLEN];
gchar *janus_get_local_ip(void) {
	return local_ip;
}
static gchar *public_ip = NULL;
gchar *janus_get_public_ip(void) {
	/* Fallback to the local IP, if we have no public one */
	return public_ip ? public_ip : local_ip;
}
void janus_set_public_ip(const char *ip) {
	/* once set do not override */
	if(ip == NULL || public_ip != NULL)
		return;
	public_ip = g_strdup(ip);
}
static volatile gint stop = 0;
gint janus_is_stopping(void) {
	return g_atomic_int_get(&stop);
}


/* Information */
json_t *janus_info(const char *transaction);
json_t *janus_info(const char *transaction) {
	/* Prepare a summary on the gateway */
	json_t *info = json_object();
	json_object_set_new(info, "janus", json_string("server_info"));
	if(transaction != NULL)
		json_object_set_new(info, "transaction", json_string(transaction));
	json_object_set_new(info, "name", json_string(JANUS_NAME));
	json_object_set_new(info, "version", json_integer(JANUS_VERSION));
	json_object_set_new(info, "version_string", json_string(JANUS_VERSION_STRING));
	json_object_set_new(info, "author", json_string(JANUS_AUTHOR));
	json_object_set_new(info, "log-to-stdout", json_string(janus_log_is_stdout_enabled() ? "true" : "false"));
	json_object_set_new(info, "log-to-file", json_string(janus_log_is_logfile_enabled() ? "true" : "false"));
	if(janus_log_is_logfile_enabled())
		json_object_set_new(info, "log-path", json_string(janus_log_get_logfile_path()));
#ifdef HAVE_SCTP
	json_object_set_new(info, "data_channels", json_string("true"));
#else
	json_object_set_new(info, "data_channels", json_string("false"));
#endif
	json_object_set_new(info, "local-ip", json_string(local_ip));
	if(public_ip != NULL)
		json_object_set_new(info, "public-ip", json_string(public_ip));
	json_object_set_new(info, "ipv6", json_string(janus_ice_is_ipv6_enabled() ? "true" : "false"));
	json_object_set_new(info, "ice-tcp", json_string(janus_ice_is_ice_tcp_enabled() ? "true" : "false"));
	if(janus_ice_get_stun_server() != NULL) {
		char server[255];
		g_snprintf(server, 255, "%s:%"SCNu16, janus_ice_get_stun_server(), janus_ice_get_stun_port());
		json_object_set_new(info, "stun-server", json_string(server));
	}
	if(janus_ice_get_turn_server() != NULL) {
		char server[255];
		g_snprintf(server, 255, "%s:%"SCNu16, janus_ice_get_turn_server(), janus_ice_get_turn_port());
		json_object_set_new(info, "turn-server", json_string(server));
	}
	json_object_set_new(info, "api_secret", json_string(api_secret != NULL ? "true" : "false"));
	json_object_set_new(info, "auth_token", json_string(janus_auth_is_enabled() ? "true" : "false"));
	/* Available transports */
	json_t *t_data = json_object();
	if(transports && g_hash_table_size(transports) > 0) {
		GHashTableIter iter;
		gpointer value;
		g_hash_table_iter_init(&iter, transports);
		while (g_hash_table_iter_next(&iter, NULL, &value)) {
			janus_transport *t = value;
			if(t == NULL) {
				continue;
			}
			json_t *transport = json_object();
			json_object_set_new(transport, "name", json_string(t->get_name()));
			json_object_set_new(transport, "author", json_string(t->get_author()));
			json_object_set_new(transport, "description", json_string(t->get_description()));
			json_object_set_new(transport, "version_string", json_string(t->get_version_string()));
			json_object_set_new(transport, "version", json_integer(t->get_version()));
			json_object_set_new(t_data, t->get_package(), transport);
		}
	}
	json_object_set_new(info, "transports", t_data);
	/* Available plugins */
	json_t *p_data = json_object();
	if(plugins && g_hash_table_size(plugins) > 0) {
		GHashTableIter iter;
		gpointer value;
		g_hash_table_iter_init(&iter, plugins);
		while (g_hash_table_iter_next(&iter, NULL, &value)) {
			janus_plugin *p = value;
			if(p == NULL) {
				continue;
			}
			json_t *plugin = json_object();
			json_object_set_new(plugin, "name", json_string(p->get_name()));
			json_object_set_new(plugin, "author", json_string(p->get_author()));
			json_object_set_new(plugin, "description", json_string(p->get_description()));
			json_object_set_new(plugin, "version_string", json_string(p->get_version_string()));
			json_object_set_new(plugin, "version", json_integer(p->get_version()));
			json_object_set_new(p_data, p->get_package(), plugin);
		}
	}
	json_object_set_new(info, "plugins", p_data);
	
	return info;
}


/* Logging */
int janus_log_level = LOG_INFO;
gboolean janus_log_timestamps = FALSE;
gboolean janus_log_colors = FALSE;
int lock_debug = 0;
#ifdef REFCOUNT_DEBUG
int refcount_debug = 1;
#else
int refcount_debug = 0;
#endif


/*! \brief Signal handler (just used to intercept CTRL+C and SIGTERM) */
static void janus_handle_signal(int signum) {
	switch(g_atomic_int_get(&stop)) {
		case 0:
			JANUS_PRINT("Stopping gateway, please wait...\n");
			break;
		case 1:
			JANUS_PRINT("In a hurry? I'm trying to free resources cleanly, here!\n");
			break;
		default:
			JANUS_PRINT("Ok, leaving immediately...\n");
			break;
	}
	g_atomic_int_inc(&stop);
	if(g_atomic_int_get(&stop) > 2)
		exit(1);
}

/*! \brief Termination handler (atexit) */
static void janus_termination_handler(void) {
	/* Remove the PID file if we created it */
	janus_pidfile_remove();
	/* Close the logger */
	janus_log_destroy();
	/* If we're daemonizing, we send an error code to the parent */
	if(daemonize) {
		int code = 1;
		ssize_t res = 0;
		do {
			res = write(pipefd[1], &code, sizeof(int));
		} while(res == -1 && errno == EINTR);
	}
}


/** @name Transport plugin callback interface
 * These are the callbacks implemented by the gateway core, as part of
 * the janus_transport_callbacks interface. Everything the transport
 * plugins send the gateway is handled here.
 */
///@{
void janus_transport_incoming_request(janus_transport *plugin, janus_transport_session *transport, void *request_id, gboolean admin, json_t *message, json_error_t *error);
void janus_transport_gone(janus_transport *plugin, janus_transport_session *transport);
gboolean janus_transport_is_api_secret_needed(janus_transport *plugin);
gboolean janus_transport_is_api_secret_valid(janus_transport *plugin, const char *apisecret);
gboolean janus_transport_is_auth_token_needed(janus_transport *plugin);
gboolean janus_transport_is_auth_token_valid(janus_transport *plugin, const char *token);

static janus_transport_callbacks janus_handler_transport =
	{
		.incoming_request = janus_transport_incoming_request,
		.transport_gone = janus_transport_gone,
		.is_api_secret_needed = janus_transport_is_api_secret_needed,
		.is_api_secret_valid = janus_transport_is_api_secret_valid,
		.is_auth_token_needed = janus_transport_is_auth_token_needed,
		.is_auth_token_valid = janus_transport_is_auth_token_valid,
	}; 
GThreadPool *tasks = NULL;
void janus_transport_task(gpointer data, gpointer user_data);
///@}


/** @name Plugin callback interface
 * These are the callbacks implemented by the gateway core, as part of
 * the janus_callbacks interface. Everything the plugins send the
 * gateway is handled here.
 */
///@{
int janus_plugin_push_event(janus_plugin_session *plugin_session, janus_plugin *plugin, const char *transaction, const char *message, const char *sdp_type, const char *sdp);
json_t *janus_plugin_handle_sdp(janus_plugin_session *plugin_session, janus_plugin *plugin, const char *sdp_type, const char *sdp);
void janus_plugin_relay_rtp(janus_plugin_session *plugin_session, int video, char *buf, int len);
void janus_plugin_relay_rtcp(janus_plugin_session *plugin_session, int video, char *buf, int len);
void janus_plugin_relay_data(janus_plugin_session *plugin_session, char *buf, int len);
void janus_plugin_close_pc(janus_plugin_session *plugin_session);
void janus_plugin_end_session(janus_plugin_session *plugin_session);
static janus_callbacks janus_handler_plugin =
	{
		.push_event = janus_plugin_push_event,
		.relay_rtp = janus_plugin_relay_rtp,
		.relay_rtcp = janus_plugin_relay_rtcp,
		.relay_data = janus_plugin_relay_data,
		.close_pc = janus_plugin_close_pc,
		.end_session = janus_plugin_end_session,
	}; 
///@}


/* Gateway Sessions */
static janus_mutex sessions_mutex;
static GHashTable *sessions = NULL;
static GMainContext *sessions_watchdog_context = NULL;


#define SESSION_TIMEOUT		60		/* FIXME Should this be higher, e.g., 120 seconds? */

static void janus_session_free(const janus_refcount *session_ref) {
	janus_session *session = janus_refcount_containerof(session_ref, janus_session, ref);
	JANUS_LOG(LOG_WARN, "Freeing Janus session: %p\n", session_ref);
	/* This session can be destroyed, free all the resources */
	if(session->ice_handles != NULL) {
		g_hash_table_destroy(session->ice_handles);
		session->ice_handles = NULL;
	}
	if(session->source != NULL) {
		janus_request_destroy(session->source);
		session->source = NULL;
	}
	g_free(session);
}

static gboolean janus_check_sessions(gpointer user_data) {
	janus_mutex_lock(&sessions_mutex);
	if(sessions && g_hash_table_size(sessions) > 0) {
		GHashTableIter iter;
		gpointer value;
		g_hash_table_iter_init(&iter, sessions);
		while (g_hash_table_iter_next(&iter, NULL, &value)) {
			janus_session *session = (janus_session *) value;
			if (!session || g_atomic_int_get(&session->destroyed)) {
				continue;
			}
			gint64 now = janus_get_monotonic_time();
			if (now - session->last_activity >= SESSION_TIMEOUT * G_USEC_PER_SEC && !g_atomic_int_get(&session->timeout)) {
				JANUS_LOG(LOG_INFO, "Timeout expired for session %"SCNu64"...\n", session->session_id);

				/* Notify the transport */
				if(session->source) {
					json_t *event = json_object();
					json_object_set_new(event, "janus", json_string("timeout"));
					json_object_set_new(event, "session_id", json_integer(session->session_id));
					/* Send this to the transport client and notify the session's over */
					session->source->transport->send_message(session->source->instance, NULL, FALSE, event);
					session->source->transport->session_over(session->source->instance, session->session_id, TRUE);
				}
				
				/* FIXME Is this safe? apparently it causes hash table errors on the console */
				g_hash_table_iter_remove(&iter);

				/* Mark the session as over, we'll deal with it later */
				g_atomic_int_set(&session->timeout, 1);
				janus_session_destroy(session);
			}
		}
	}
	janus_mutex_unlock(&sessions_mutex);

	return G_SOURCE_CONTINUE;
}

static gpointer janus_sessions_watchdog(gpointer user_data) {
	GMainLoop *loop = (GMainLoop *) user_data;
	GMainContext *watchdog_context = g_main_loop_get_context(loop);
	GSource *timeout_source;

	timeout_source = g_timeout_source_new_seconds(2);
	g_source_set_callback(timeout_source, janus_check_sessions, watchdog_context, NULL);
	g_source_attach(timeout_source, watchdog_context);
	g_source_unref(timeout_source);

	JANUS_LOG(LOG_INFO, "Sessions watchdog started\n");

	g_main_loop_run(loop);

	JANUS_LOG(LOG_INFO, "Sessions watchdog stopped\n");

	return NULL;
}


janus_session *janus_session_create(guint64 session_id) {
	janus_session *session = NULL;
	if(session_id == 0) {
		while(session_id == 0) {
			session_id = g_random_int();
			session = janus_session_find(session_id);
			if(session != NULL) {
				/* Session ID already taken, try another one */
				janus_refcount_decrease(&session->ref);
				session_id = 0;
			}
		}
	}
	JANUS_LOG(LOG_INFO, "Creating new session: %"SCNu64"\n", session_id);
	session = (janus_session *)g_malloc0(sizeof(janus_session));
	if(session == NULL) {
		JANUS_LOG(LOG_FATAL, "Memory error!\n");
		return NULL;
	}
	session->session_id = session_id;
	janus_refcount_init(&session->ref, janus_session_free);
	session->source = NULL;
	g_atomic_int_set(&session->destroyed, 0);
	g_atomic_int_set(&session->timeout, 0);
	session->last_activity = janus_get_monotonic_time();
	janus_mutex_init(&session->mutex);
	janus_mutex_lock(&sessions_mutex);
	g_hash_table_insert(sessions, GUINT_TO_POINTER(session_id), session);
	janus_mutex_unlock(&sessions_mutex);
	return session;
}

janus_session *janus_session_find(guint64 session_id) {
	janus_mutex_lock(&sessions_mutex);
	janus_session *session = g_hash_table_lookup(sessions, GUINT_TO_POINTER(session_id));
	if(session != NULL) {
		/* A successful find automatically increases the reference counter:
		 * it's up to the caller to decrease it again when done */
		janus_refcount_increase(&session->ref);
	}
	janus_mutex_unlock(&sessions_mutex);
	return session;
}

void janus_session_notify_event(janus_session *session, json_t *event) {
	if(session != NULL && !g_atomic_int_get(&session->destroyed) && session->source != NULL && session->source->transport != NULL) {
		/* Send this to the transport client */
		JANUS_LOG(LOG_HUGE, "Sending event to %s (%p)\n", session->source->transport->get_package(), session->source->instance);
		session->source->transport->send_message(session->source->instance, NULL, FALSE, event);
	} else {
		/* No transport, free the event */
		json_decref(event);
	}
}


/* Destroys a session but does not remove it from the sessions hash table. */
gint janus_session_destroy(janus_session *session) {
	guint64 session_id = session->session_id;
	JANUS_LOG(LOG_INFO, "Destroying session %"SCNu64"\n", session_id);
	if(!g_atomic_int_compare_and_exchange(&session->destroyed, 0, 1))
		return 0;
	if(session->ice_handles != NULL && g_hash_table_size(session->ice_handles) > 0) {
		GHashTableIter iter;
		gpointer value;
		/* Remove all handles */
		g_hash_table_iter_init(&iter, session->ice_handles);
		while (g_hash_table_iter_next(&iter, NULL, &value)) {
			janus_ice_handle *handle = value;
			if(!handle)
				continue;
			janus_ice_handle_destroy(session, handle->handle_id);
			g_hash_table_iter_remove(&iter);
			janus_refcount_decrease(&handle->ref);
		}
	}

	/* The session will actually be destroyed when the counter gets to 0 */
	janus_refcount_decrease(&session->ref);

	return 0;
}


/* Requests management */
janus_request *janus_request_new(janus_transport *transport, janus_transport_session *instance, void *request_id, gboolean admin, json_t *message) {
	janus_request *request = (janus_request *)g_malloc0(sizeof(janus_request));
	request->transport = transport;
	request->instance = instance;
	janus_refcount_increase(&instance->ref);
	request->request_id = request_id;
	request->admin = admin;
	request->message = message;
	return request;
}

void janus_request_destroy(janus_request *request) {
	if(request == NULL)
		return;
	request->transport = NULL;
	janus_refcount_decrease(&request->instance->ref);
	request->instance = NULL;
	request->request_id = NULL;
	if(request->message)
		json_decref(request->message);
	request->message = NULL;
	g_free(request);
}

int janus_process_incoming_request(janus_request *request) {
	int ret = -1;
	if(request == NULL) {
		JANUS_LOG(LOG_ERR, "Missing request or payload to process, giving up...\n");
		return ret;
	}
	json_t *root = request->message;
	/* Ok, let's start with the ids */
	guint64 session_id = 0, handle_id = 0;
	json_t *s = json_object_get(root, "session_id");
	if(s && json_is_integer(s))
		session_id = json_integer_value(s);
	json_t *h = json_object_get(root, "handle_id");
	if(h && json_is_integer(h))
		handle_id = json_integer_value(h);

	janus_session *session = NULL;
	janus_ice_handle *handle = NULL;

	/* Get transaction and message request */
	json_t *transaction = json_object_get(root, "transaction");
	if(!transaction) {
		ret = janus_process_error(request, session_id, NULL, JANUS_ERROR_MISSING_MANDATORY_ELEMENT, "Missing mandatory element (transaction)");
		goto jsondone;
	}
	if(!json_is_string(transaction)) {
		ret = janus_process_error(request, session_id, NULL, JANUS_ERROR_INVALID_ELEMENT_TYPE, "Invalid element type (transaction should be a string)");
		goto jsondone;
	}
	const gchar *transaction_text = json_string_value(transaction);
	json_t *message = json_object_get(root, "janus");
	if(!message) {
		ret = janus_process_error(request, session_id, transaction_text, JANUS_ERROR_MISSING_MANDATORY_ELEMENT, "Missing mandatory element (janus)");
		goto jsondone;
	}
	if(!json_is_string(message)) {
		ret = janus_process_error(request, session_id, transaction_text, JANUS_ERROR_INVALID_ELEMENT_TYPE, "Invalid element type (janus should be a string)");
		goto jsondone;
	}
	const gchar *message_text = json_string_value(message);
	
	if(session_id == 0 && handle_id == 0) {
		/* Can only be a 'Create new session', a 'Get info' or a 'Ping/Pong' request */
		if(!strcasecmp(message_text, "info")) {
			ret = janus_process_success(request, janus_info(transaction_text));
			goto jsondone;
		}
		if(!strcasecmp(message_text, "ping")) {
			/* Prepare JSON reply */
			json_t *reply = json_object();
			json_object_set_new(reply, "janus", json_string("pong"));
			json_object_set_new(reply, "transaction", json_string(transaction_text));
			ret = janus_process_success(request, reply);
			goto jsondone;
		}
		if(strcasecmp(message_text, "create")) {
			ret = janus_process_error(request, session_id, transaction_text, JANUS_ERROR_INVALID_REQUEST_PATH, "Unhandled request '%s' at this path", message_text);
			goto jsondone;
		}
		/* Any secret/token to check? */
		gboolean secret_authorized = FALSE, token_authorized = FALSE;
		if(api_secret == NULL && !janus_auth_is_enabled()) {
			/* Nothing to check */
			secret_authorized = TRUE;
			token_authorized = TRUE;
		} else {
			if(api_secret != NULL) {
				/* There's an API secret, check that the client provided it */
				json_t *secret = json_object_get(root, "apisecret");
				if(secret && json_is_string(secret) && janus_strcmp_const_time(json_string_value(secret), api_secret)) {
					secret_authorized = TRUE;
				}
			}
			if(janus_auth_is_enabled()) {
				/* The token based authentication mechanism is enabled, check that the client provided it */
				json_t *token = json_object_get(root, "token");
				if(token && json_is_string(token) && janus_auth_check_token(json_string_value(token))) {
					token_authorized = TRUE;
				}
			}
			/* We consider a request authorized if either the proper API secret or a valid token has been provided */
			if(!secret_authorized && !token_authorized) {
				ret = janus_process_error(request, session_id, transaction_text, JANUS_ERROR_UNAUTHORIZED, NULL);
				goto jsondone;
			}
		}
		session_id = 0;
		json_t *id = json_object_get(root, "id");
		if(id != NULL) {
			/* The application provided the session ID to use */
			if(!json_is_integer(id) || json_integer_value(id) < 0) {
				ret = janus_process_error(request, session_id, transaction_text, JANUS_ERROR_INVALID_ELEMENT_TYPE, "Invalid element type (id should be a positive integer)");
				goto jsondone;
			}
			session_id = json_integer_value(id);
			if(session_id > 0 && (session = janus_session_find(session_id)) != NULL) {
				/* Session ID already taken */
				janus_refcount_decrease(&session->ref);
				ret = janus_process_error(request, session_id, transaction_text, JANUS_ERROR_SESSION_CONFLICT, "Session ID already in use");
				goto jsondone;
			}
		}
		/* Handle it */
		session = janus_session_create(session_id);
		if(session == NULL) {
			ret = janus_process_error(request, session_id, transaction_text, JANUS_ERROR_UNKNOWN, "Memory error");
			goto jsondone;
		}
		session_id = session->session_id;
		/* We increase the counter as this request is using the session */
		janus_refcount_increase(&session->ref);
		/* Take note of the request source that originated this session (HTTP, WebSockets, RabbitMQ?) */
		session->source = janus_request_new(request->transport, request->instance, NULL, FALSE, NULL);
		/* Notify the source that a new session has been created */
		request->transport->session_created(request->instance, session->session_id);
		/* Prepare JSON reply */
		json_t *reply = json_object();
		json_object_set_new(reply, "janus", json_string("success"));
		json_object_set_new(reply, "transaction", json_string(transaction_text));
		json_t *data = json_object();
		json_object_set_new(data, "id", json_integer(session_id));
		json_object_set_new(reply, "data", data);
		/* Send the success reply */
		ret = janus_process_success(request, reply);
		goto jsondone;
	}
	if(session_id < 1) {
		JANUS_LOG(LOG_ERR, "Invalid session\n");
		ret = janus_process_error(request, session_id, transaction_text, JANUS_ERROR_SESSION_NOT_FOUND, NULL);
		goto jsondone;
	}
	if(h && handle_id < 1) {
		JANUS_LOG(LOG_ERR, "Invalid handle\n");
		ret = janus_process_error(request, session_id, transaction_text, JANUS_ERROR_SESSION_NOT_FOUND, NULL);
		goto jsondone;
	}

	/* Go on with the processing */
	gboolean secret_authorized = FALSE, token_authorized = FALSE;
	if(api_secret == NULL && !janus_auth_is_enabled()) {
		/* Nothing to check */
		secret_authorized = TRUE;
		token_authorized = TRUE;
	} else {
		if(api_secret != NULL) {
			/* There's an API secret, check that the client provided it */
			json_t *secret = json_object_get(root, "apisecret");
			if(secret && json_is_string(secret) && janus_strcmp_const_time(json_string_value(secret), api_secret)) {
				secret_authorized = TRUE;
			}
		}
		if(janus_auth_is_enabled()) {
			/* The token based authentication mechanism is enabled, check that the client provided it */
			json_t *token = json_object_get(root, "token");
			if(token && json_is_string(token) && janus_auth_check_token(json_string_value(token))) {
				token_authorized = TRUE;
			}
		}
		/* We consider a request authorized if either the proper API secret or a valid token has been provided */
		if(!secret_authorized && !token_authorized) {
			ret = janus_process_error(request, session_id, transaction_text, JANUS_ERROR_UNAUTHORIZED, NULL);
			goto jsondone;
		}
	}

	/* If we got here, make sure we have a session (and/or a handle) */
	session = janus_session_find(session_id);
	if(!session) {
		JANUS_LOG(LOG_ERR, "Couldn't find any session %"SCNu64"...\n", session_id);
		ret = janus_process_error(request, session_id, transaction_text, JANUS_ERROR_SESSION_NOT_FOUND, "No such session %"SCNu64"", session_id);
		goto jsondone;
	}
	/* Update the last activity timer */
	session->last_activity = janus_get_monotonic_time();
	handle = NULL;
	if(handle_id > 0) {
		handle = janus_ice_handle_find(session, handle_id);
		if(!handle) {
			JANUS_LOG(LOG_ERR, "Couldn't find any handle %"SCNu64" in session %"SCNu64"...\n", handle_id, session_id);
			ret = janus_process_error(request, session_id, transaction_text, JANUS_ERROR_HANDLE_NOT_FOUND, "No such handle %"SCNu64" in session %"SCNu64"", handle_id, session_id);
			goto jsondone;
		}
	}

	/* What is this? */
	if(!strcasecmp(message_text, "keepalive")) {
		/* Just a keep-alive message, reply with an ack */
		JANUS_LOG(LOG_VERB, "Got a keep-alive on session %"SCNu64"\n", session_id);
		json_t *reply = json_object();
		json_object_set_new(reply, "janus", json_string("ack"));
		json_object_set_new(reply, "session_id", json_integer(session_id));
		json_object_set_new(reply, "transaction", json_string(transaction_text));
		/* Send the success reply */
		ret = janus_process_success(request, reply);
	} else if(!strcasecmp(message_text, "attach")) {
		if(handle != NULL) {
			/* Attach is a session-level command */
			ret = janus_process_error(request, session_id, transaction_text, JANUS_ERROR_INVALID_REQUEST_PATH, "Unhandled request '%s' at this path", message_text);
			goto jsondone;
		}
		json_t *plugin = json_object_get(root, "plugin");
		if(!plugin) {
			ret = janus_process_error(request, session_id, transaction_text, JANUS_ERROR_MISSING_MANDATORY_ELEMENT, "Missing mandatory element (plugin)");
			goto jsondone;
		}
		if(!json_is_string(plugin)) {
			ret = janus_process_error(request, session_id, transaction_text, JANUS_ERROR_INVALID_ELEMENT_TYPE, "Invalid element type (plugin should be a string)");
			goto jsondone;
		}
		const gchar *plugin_text = json_string_value(plugin);
		janus_plugin *plugin_t = janus_plugin_find(plugin_text);
		if(plugin_t == NULL) {
			ret = janus_process_error(request, session_id, transaction_text, JANUS_ERROR_PLUGIN_NOT_FOUND, "No such plugin '%s'", plugin_text);
			goto jsondone;
		}
		/* If the auth token mechanism is enabled, we should check if this token can access this plugin */
		if(janus_auth_is_enabled()) {
			json_t *token = json_object_get(root, "token");
			if(token != NULL) {
				const char *token_value = json_string_value(token);
				if(token_value && !janus_auth_check_plugin(token_value, plugin_t)) {
					JANUS_LOG(LOG_ERR, "Token '%s' can't access plugin '%s'\n", token_value, plugin_text);
					ret = janus_process_error(request, session_id, transaction_text, JANUS_ERROR_UNAUTHORIZED_PLUGIN, "Provided token can't access plugin '%s'", plugin_text);
					goto jsondone;
				}
			}
		}
		/* Create handle */
		handle = janus_ice_handle_create(session);
		if(handle == NULL) {
			ret = janus_process_error(request, session_id, transaction_text, JANUS_ERROR_UNKNOWN, "Memory error");
			goto jsondone;
		}
		handle_id = handle->handle_id;
		/* We increase the counter as this request is using the handle */
		janus_refcount_increase(&handle->ref);
		/* Attach to the plugin */
		int error = 0;
		if((error = janus_ice_handle_attach_plugin(session, handle_id, plugin_t)) != 0) {
			/* TODO Make error struct to pass verbose information */
			janus_ice_handle_destroy(session, handle_id);
			janus_mutex_lock(&session->mutex);
			g_hash_table_remove(session->ice_handles, GUINT_TO_POINTER(handle_id));
			janus_mutex_unlock(&session->mutex);
			janus_refcount_decrease(&handle->ref);

			ret = janus_process_error(request, session_id, transaction_text, JANUS_ERROR_PLUGIN_ATTACH, "Couldn't attach to plugin: error '%d'", error);
			goto jsondone;
		}
		/* Prepare JSON reply */
		json_t *reply = json_object();
		json_object_set_new(reply, "janus", json_string("success"));
		json_object_set_new(reply, "session_id", json_integer(session_id));
		json_object_set_new(reply, "transaction", json_string(transaction_text));
		json_t *data = json_object();
		json_object_set_new(data, "id", json_integer(handle_id));
		json_object_set_new(reply, "data", data);
		/* Send the success reply */
		ret = janus_process_success(request, reply);
	} else if(!strcasecmp(message_text, "destroy")) {
		if(handle != NULL) {
			/* Query is a session-level command */
			ret = janus_process_error(request, session_id, transaction_text, JANUS_ERROR_INVALID_REQUEST_PATH, "Unhandled request '%s' at this path", message_text);
			goto jsondone;
		}
		janus_mutex_lock(&sessions_mutex);
		g_hash_table_remove(sessions, GUINT_TO_POINTER(session->session_id));
		janus_mutex_unlock(&sessions_mutex);
		/* Notify the source that the session has been destroyed */
		if(session->source && session->source->transport) {
			session->source->transport->session_over(session->source->instance, session->session_id, FALSE);
		}
		/* Schedule the session for deletion */
		janus_session_destroy(session);

		/* Prepare JSON reply */
		json_t *reply = json_object();
		json_object_set_new(reply, "janus", json_string("success"));
		json_object_set_new(reply, "session_id", json_integer(session_id));
		json_object_set_new(reply, "transaction", json_string(transaction_text));
		/* Send the success reply */
		ret = janus_process_success(request, reply);
	} else if(!strcasecmp(message_text, "detach")) {
		if(handle == NULL) {
			/* Query is an handle-level command */
			ret = janus_process_error(request, session_id, transaction_text, JANUS_ERROR_INVALID_REQUEST_PATH, "Unhandled request '%s' at this path", message_text);
			goto jsondone;
		}
		if(handle->app == NULL || handle->app_handle == NULL) {
			ret = janus_process_error(request, session_id, transaction_text, JANUS_ERROR_PLUGIN_DETACH, "No plugin to detach from");
			goto jsondone;
		}
		int error = janus_ice_handle_destroy(session, handle_id);
		janus_mutex_lock(&session->mutex);
		g_hash_table_remove(session->ice_handles, GUINT_TO_POINTER(handle_id));
		janus_mutex_unlock(&session->mutex);
		janus_refcount_decrease(&handle->ref);

		if(error != 0) {
			/* TODO Make error struct to pass verbose information */
			ret = janus_process_error(request, session_id, transaction_text, JANUS_ERROR_PLUGIN_DETACH, "Couldn't detach from plugin: error '%d'", error);
			/* TODO Delete handle instance */
			goto jsondone;
		}
		/* Prepare JSON reply */
		json_t *reply = json_object();
		json_object_set_new(reply, "janus", json_string("success"));
		json_object_set_new(reply, "session_id", json_integer(session_id));
		json_object_set_new(reply, "transaction", json_string(transaction_text));
		/* Send the success reply */
		ret = janus_process_success(request, reply);
	} else if(!strcasecmp(message_text, "hangup")) {
		if(handle == NULL) {
			/* Query is an handle-level command */
			ret = janus_process_error(request, session_id, transaction_text, JANUS_ERROR_INVALID_REQUEST_PATH, "Unhandled request '%s' at this path", message_text);
			goto jsondone;
		}
		if(handle->app == NULL || handle->app_handle == NULL) {
			ret = janus_process_error(request, session_id, transaction_text, JANUS_ERROR_PLUGIN_DETACH, "No plugin attached");
			goto jsondone;
		}
		janus_ice_webrtc_hangup(handle);
		/* Prepare JSON reply */
		json_t *reply = json_object();
		json_object_set_new(reply, "janus", json_string("success"));
		json_object_set_new(reply, "session_id", json_integer(session_id));
		json_object_set_new(reply, "transaction", json_string(transaction_text));
		/* Send the success reply */
		ret = janus_process_success(request, reply);
	} else if(!strcasecmp(message_text, "message")) {
		if(handle == NULL) {
			/* Query is an handle-level command */
			ret = janus_process_error(request, session_id, transaction_text, JANUS_ERROR_INVALID_REQUEST_PATH, "Unhandled request '%s' at this path", message_text);
			goto jsondone;
		}
		if(handle->app == NULL || handle->app_handle == NULL) {
			ret = janus_process_error(request, session_id, transaction_text, JANUS_ERROR_PLUGIN_MESSAGE, "No plugin to handle this message");
			goto jsondone;
		}
		janus_plugin *plugin_t = (janus_plugin *)handle->app;
		JANUS_LOG(LOG_VERB, "[%"SCNu64"] There's a message for %s\n", handle->handle_id, plugin_t->get_name());
		json_t *body = json_object_get(root, "body");
		if(body == NULL) {
			ret = janus_process_error(request, session_id, transaction_text, JANUS_ERROR_MISSING_MANDATORY_ELEMENT, "Missing mandatory element (body)");
			goto jsondone;
		}
		if(!json_is_object(body)) {
			ret = janus_process_error(request, session_id, transaction_text, JANUS_ERROR_INVALID_JSON_OBJECT, "Invalid body object");
			goto jsondone;
		}
		/* Is there an SDP attached? */
		json_t *jsep = json_object_get(root, "jsep");
		char *jsep_type = NULL;
		char *jsep_sdp = NULL, *jsep_sdp_stripped = NULL;
		if(jsep != NULL) {
			if(!json_is_object(jsep)) {
				ret = janus_process_error(request, session_id, transaction_text, JANUS_ERROR_INVALID_JSON_OBJECT, "Invalid jsep object");
				goto jsondone;
			}
			json_t *type = json_object_get(jsep, "type");
			if(!type) {
				ret = janus_process_error(request, session_id, transaction_text, JANUS_ERROR_MISSING_MANDATORY_ELEMENT, "JSEP error: missing mandatory element (type)");
				goto jsondone;
			}
			if(!json_is_string(type)) {
				ret = janus_process_error(request, session_id, transaction_text, JANUS_ERROR_INVALID_ELEMENT_TYPE, "JSEP error: invalid element type (type should be a string)");
				goto jsondone;
			}
			jsep_type = g_strdup(json_string_value(type));
			type = NULL;
			/* Are we still cleaning up from a previous media session? */
			if(janus_flags_is_set(&handle->webrtc_flags, JANUS_ICE_HANDLE_WEBRTC_CLEANING)) {
				JANUS_LOG(LOG_VERB, "[%"SCNu64"] Still cleaning up from a previous media session, let's wait a bit...\n", handle->handle_id);
				gint64 waited = 0;
				while(janus_flags_is_set(&handle->webrtc_flags, JANUS_ICE_HANDLE_WEBRTC_CLEANING)) {
					g_usleep(100000);
					waited += 100000;
					if(waited >= 3*G_USEC_PER_SEC) {
						JANUS_LOG(LOG_VERB, "[%"SCNu64"]   -- Waited 3 seconds, that's enough!\n", handle->handle_id);
						break;
					}
				}
			}
			/* Check the JSEP type */
			janus_mutex_lock(&handle->mutex);
			int offer = 0;
			if(!strcasecmp(jsep_type, "offer")) {
				offer = 1;
				janus_flags_set(&handle->webrtc_flags, JANUS_ICE_HANDLE_WEBRTC_PROCESSING_OFFER);
				janus_flags_set(&handle->webrtc_flags, JANUS_ICE_HANDLE_WEBRTC_GOT_OFFER);
				janus_flags_clear(&handle->webrtc_flags, JANUS_ICE_HANDLE_WEBRTC_GOT_ANSWER);
			} else if(!strcasecmp(jsep_type, "answer")) {
				janus_flags_set(&handle->webrtc_flags, JANUS_ICE_HANDLE_WEBRTC_GOT_ANSWER);
				offer = 0;
			} else {
				/* TODO Handle other message types as well */
				ret = janus_process_error(request, session_id, transaction_text, JANUS_ERROR_JSEP_UNKNOWN_TYPE, "JSEP error: unknown message type '%s'", jsep_type);
				g_free(jsep_type);
				janus_flags_clear(&handle->webrtc_flags, JANUS_ICE_HANDLE_WEBRTC_PROCESSING_OFFER);
				janus_mutex_unlock(&handle->mutex);
				goto jsondone;
			}
			json_t *sdp = json_object_get(jsep, "sdp");
			if(!sdp) {
				ret = janus_process_error(request, session_id, transaction_text, JANUS_ERROR_MISSING_MANDATORY_ELEMENT, "JSEP error: missing mandatory element (sdp)");
				g_free(jsep_type);
				janus_flags_clear(&handle->webrtc_flags, JANUS_ICE_HANDLE_WEBRTC_PROCESSING_OFFER);
				janus_mutex_unlock(&handle->mutex);
				goto jsondone;
			}
			if(!json_is_string(sdp)) {
				ret = janus_process_error(request, session_id, transaction_text, JANUS_ERROR_INVALID_ELEMENT_TYPE, "JSEP error: invalid element type (sdp should be a string)");
				g_free(jsep_type);
				janus_flags_clear(&handle->webrtc_flags, JANUS_ICE_HANDLE_WEBRTC_PROCESSING_OFFER);
				janus_mutex_unlock(&handle->mutex);
				goto jsondone;
			}
			jsep_sdp = (char *)json_string_value(sdp);
			JANUS_LOG(LOG_VERB, "[%"SCNu64"] Remote SDP:\n%s", handle->handle_id, jsep_sdp);
			/* Is this valid SDP? */
			int audio = 0, video = 0, data = 0, bundle = 0, rtcpmux = 0, trickle = 0;
			janus_sdp *parsed_sdp = janus_sdp_preparse(jsep_sdp, &audio, &video, &data, &bundle, &rtcpmux, &trickle);
			if(parsed_sdp == NULL) {
				/* Invalid SDP */
				ret = janus_process_error(request, session_id, transaction_text, JANUS_ERROR_JSEP_INVALID_SDP, "JSEP error: invalid SDP");
				g_free(jsep_type);
				janus_flags_clear(&handle->webrtc_flags, JANUS_ICE_HANDLE_WEBRTC_PROCESSING_OFFER);
				janus_mutex_unlock(&handle->mutex);
				goto jsondone;
			}
			/* FIXME We're only handling single audio/video lines for now... */
			JANUS_LOG(LOG_VERB, "[%"SCNu64"] Audio %s been negotiated, Video %s been negotiated, SCTP/DataChannels %s been negotiated\n",
			                    handle->handle_id,
			                    audio ? "has" : "has NOT",
			                    video ? "has" : "has NOT",
			                    data ? "have" : "have NOT");
			if(audio > 1) {
				JANUS_LOG(LOG_WARN, "[%"SCNu64"] More than one audio line? only going to negotiate one...\n", handle->handle_id);
			}
			if(video > 1) {
				JANUS_LOG(LOG_WARN, "[%"SCNu64"] More than one video line? only going to negotiate one...\n", handle->handle_id);
			}
			if(data > 1) {
				JANUS_LOG(LOG_WARN, "[%"SCNu64"] More than one data line? only going to negotiate one...\n", handle->handle_id);
			}
#ifndef HAVE_SCTP
			if(data) {
				JANUS_LOG(LOG_WARN, "[%"SCNu64"]   -- DataChannels have been negotiated, but support for them has not been compiled...\n", handle->handle_id);
			}
#endif
			JANUS_LOG(LOG_VERB, "[%"SCNu64"] The browser: %s BUNDLE, %s rtcp-mux, %s doing Trickle ICE\n", handle->handle_id,
			                    bundle  ? "supports" : "does NOT support",
			                    rtcpmux ? "supports" : "does NOT support",
			                    trickle ? "is"       : "is NOT");
			/* Check if it's a new session, or an update... */
			if(!janus_flags_is_set(&handle->webrtc_flags, JANUS_ICE_HANDLE_WEBRTC_READY)
					|| janus_flags_is_set(&handle->webrtc_flags, JANUS_ICE_HANDLE_WEBRTC_ALERT)) {
				/* New session */
				if(offer) {
					/* Setup ICE locally (we received an offer) */
					if(janus_ice_setup_local(handle, offer, audio, video, data, bundle, rtcpmux, trickle) < 0) {
						JANUS_LOG(LOG_ERR, "Error setting ICE locally\n");
						g_free(jsep_type);
						janus_flags_clear(&handle->webrtc_flags, JANUS_ICE_HANDLE_WEBRTC_PROCESSING_OFFER);
						ret = janus_process_error(request, session_id, transaction_text, JANUS_ERROR_UNKNOWN, "Error setting ICE locally");
						janus_mutex_unlock(&handle->mutex);
						goto jsondone;
					}
				} else {
					/* Make sure we're waiting for an ANSWER in the first place */
					if(!handle->agent) {
						JANUS_LOG(LOG_ERR, "Unexpected ANSWER (did we offer?)\n");
						g_free(jsep_type);
						janus_flags_clear(&handle->webrtc_flags, JANUS_ICE_HANDLE_WEBRTC_PROCESSING_OFFER);
						ret = janus_process_error(request, session_id, transaction_text, JANUS_ERROR_UNEXPECTED_ANSWER, "Unexpected ANSWER (did we offer?)");
						janus_mutex_unlock(&handle->mutex);
						goto jsondone;
					}
				}
				janus_sdp_parse(handle, parsed_sdp);
				janus_sdp_free(parsed_sdp);
				if(!offer) {
					/* Set remote candidates now (we received an answer) */
					if(bundle) {
						janus_flags_set(&handle->webrtc_flags, JANUS_ICE_HANDLE_WEBRTC_BUNDLE);
					} else {
						janus_flags_clear(&handle->webrtc_flags, JANUS_ICE_HANDLE_WEBRTC_BUNDLE);
					}
					if(rtcpmux) {
						janus_flags_set(&handle->webrtc_flags, JANUS_ICE_HANDLE_WEBRTC_RTCPMUX);
					} else {
						janus_flags_clear(&handle->webrtc_flags, JANUS_ICE_HANDLE_WEBRTC_RTCPMUX);
					}
					if(trickle) {
						janus_flags_set(&handle->webrtc_flags, JANUS_ICE_HANDLE_WEBRTC_TRICKLE);
					} else {
						janus_flags_clear(&handle->webrtc_flags, JANUS_ICE_HANDLE_WEBRTC_TRICKLE);
					}
					if(janus_flags_is_set(&handle->webrtc_flags, JANUS_ICE_HANDLE_WEBRTC_BUNDLE)) {
						JANUS_LOG(LOG_HUGE, "[%"SCNu64"]   -- bundle is supported by the browser, getting rid of one of the RTP/RTCP components, if any...\n", handle->handle_id);
						if(audio) {
							/* Get rid of video and data, if present */
							if(handle->streams && handle->video_stream) {
								handle->audio_stream->video_ssrc = handle->video_stream->video_ssrc;
								handle->audio_stream->video_ssrc_peer = handle->video_stream->video_ssrc_peer;
								handle->audio_stream->video_ssrc_peer_rtx = handle->video_stream->video_ssrc_peer_rtx;
								nice_agent_attach_recv(handle->agent, handle->video_stream->stream_id, 1, g_main_loop_get_context (handle->iceloop), NULL, NULL);
								if(!janus_ice_is_rtcpmux_forced())
									nice_agent_attach_recv(handle->agent, handle->video_stream->stream_id, 2, g_main_loop_get_context (handle->iceloop), NULL, NULL);
								nice_agent_remove_stream(handle->agent, handle->video_stream->stream_id);
								janus_ice_stream_destroy(handle->streams, handle->video_stream);
							}
							handle->video_stream = NULL;
							handle->video_id = 0;
							if(handle->streams && handle->data_stream) {
								nice_agent_attach_recv(handle->agent, handle->data_stream->stream_id, 1, g_main_loop_get_context (handle->iceloop), NULL, NULL);
								nice_agent_remove_stream(handle->agent, handle->data_stream->stream_id);
								janus_ice_stream_destroy(handle->streams, handle->data_stream);
							}
							handle->data_stream = NULL;
							handle->data_id = 0;
						} else if(video) {
							/* Get rid of data, if present */
							if(handle->streams && handle->data_stream) {
								nice_agent_attach_recv(handle->agent, handle->data_stream->stream_id, 1, g_main_loop_get_context (handle->iceloop), NULL, NULL);
								nice_agent_remove_stream(handle->agent, handle->data_stream->stream_id);
								janus_ice_stream_destroy(handle->streams, handle->data_stream);
							}
							handle->data_stream = NULL;
							handle->data_id = 0;
						}
					}
					if(janus_flags_is_set(&handle->webrtc_flags, JANUS_ICE_HANDLE_WEBRTC_RTCPMUX) && !janus_ice_is_rtcpmux_forced()) {
						JANUS_LOG(LOG_HUGE, "[%"SCNu64"]   -- rtcp-mux is supported by the browser, getting rid of RTCP components, if any...\n", handle->handle_id);
						if(handle->audio_stream && handle->audio_stream->components != NULL) {
							nice_agent_attach_recv(handle->agent, handle->audio_id, 2, g_main_loop_get_context (handle->iceloop), NULL, NULL);
							/* Free the component */
							janus_ice_component_destroy(handle->audio_stream->components, handle->audio_stream->rtcp_component);
							handle->audio_stream->rtcp_component = NULL;
							/* Create a dummy candidate and enforce it as the one to use for this now unneeded component */
							NiceCandidate *c = nice_candidate_new(NICE_CANDIDATE_TYPE_HOST);
							c->component_id = 2;
							c->stream_id = handle->audio_stream->stream_id;
#ifndef HAVE_LIBNICE_TCP
							c->transport = NICE_CANDIDATE_TRANSPORT_UDP;
#endif
							strncpy(c->foundation, "1", NICE_CANDIDATE_MAX_FOUNDATION);
							c->priority = 1;
							nice_address_set_from_string(&c->addr, "127.0.0.1");
							nice_address_set_port(&c->addr, janus_ice_get_rtcpmux_blackhole_port());
							c->username = g_strdup(handle->audio_stream->ruser);
							c->password = g_strdup(handle->audio_stream->rpass);
							if(!nice_agent_set_selected_remote_candidate(handle->agent, handle->audio_stream->stream_id, 2, c)) {
								JANUS_LOG(LOG_ERR, "[%"SCNu64"] Error forcing dummy candidate on RTCP component of stream %d\n", handle->handle_id, handle->audio_stream->stream_id);
								nice_candidate_free(c);
							}
						}
						if(handle->video_stream && handle->video_stream->components != NULL) {
							nice_agent_attach_recv(handle->agent, handle->video_id, 2, g_main_loop_get_context (handle->iceloop), NULL, NULL);
							/* Free the component */
							janus_ice_component_destroy(handle->video_stream->components, handle->video_stream->rtcp_component);
							handle->video_stream->rtcp_component = NULL;
							/* Create a dummy candidate and enforce it as the one to use for this now unneeded component */
							NiceCandidate *c = nice_candidate_new(NICE_CANDIDATE_TYPE_HOST);
							c->component_id = 2;
							c->stream_id = handle->video_stream->stream_id;
#ifndef HAVE_LIBNICE_TCP
							c->transport = NICE_CANDIDATE_TRANSPORT_UDP;
#endif
							strncpy(c->foundation, "1", NICE_CANDIDATE_MAX_FOUNDATION);
							c->priority = 1;
							nice_address_set_from_string(&c->addr, "127.0.0.1");
							nice_address_set_port(&c->addr, janus_ice_get_rtcpmux_blackhole_port());
							c->username = g_strdup(handle->video_stream->ruser);
							c->password = g_strdup(handle->video_stream->rpass);
							if(!nice_agent_set_selected_remote_candidate(handle->agent, handle->video_stream->stream_id, 2, c)) {
								JANUS_LOG(LOG_ERR, "[%"SCNu64"] Error forcing dummy candidate on RTCP component of stream %d\n", handle->handle_id, handle->video_stream->stream_id);
								nice_candidate_free(c);
							}
						}
					}
					/* FIXME Any disabled m-line? */
					if(strstr(jsep_sdp, "m=audio 0")) {
						JANUS_LOG(LOG_VERB, "[%"SCNu64"] Audio disabled via SDP\n", handle->handle_id);
						if(!janus_flags_is_set(&handle->webrtc_flags, JANUS_ICE_HANDLE_WEBRTC_BUNDLE)
								|| (!video && !data)) {
							JANUS_LOG(LOG_HUGE, "  -- Marking audio stream as disabled\n");
							janus_ice_stream *stream = g_hash_table_lookup(handle->streams, GUINT_TO_POINTER(handle->audio_id));
							if(stream)
								stream->disabled = TRUE;
						}
					}
					if(strstr(jsep_sdp, "m=video 0")) {
						JANUS_LOG(LOG_VERB, "[%"SCNu64"] Video disabled via SDP\n", handle->handle_id);
						if(!janus_flags_is_set(&handle->webrtc_flags, JANUS_ICE_HANDLE_WEBRTC_BUNDLE)
								|| (!audio && !data)) {
							JANUS_LOG(LOG_HUGE, "  -- Marking video stream as disabled\n");
							janus_ice_stream *stream = NULL;
							if(!janus_flags_is_set(&handle->webrtc_flags, JANUS_ICE_HANDLE_WEBRTC_BUNDLE)) {
								stream = g_hash_table_lookup(handle->streams, GUINT_TO_POINTER(handle->video_id));
							} else {
								gint id = handle->audio_id > 0 ? handle->audio_id : handle->video_id;
								stream = g_hash_table_lookup(handle->streams, GUINT_TO_POINTER(id));
							}
							if(stream)
								stream->disabled = TRUE;
						}
					}
					if(strstr(jsep_sdp, "m=application 0 DTLS/SCTP")) {
						JANUS_LOG(LOG_VERB, "[%"SCNu64"] Data Channel disabled via SDP\n", handle->handle_id);
						if(!janus_flags_is_set(&handle->webrtc_flags, JANUS_ICE_HANDLE_WEBRTC_BUNDLE)
								|| (!audio && !video)) {
							JANUS_LOG(LOG_HUGE, "  -- Marking data channel stream as disabled\n");
							janus_ice_stream *stream = NULL;
							if(!janus_flags_is_set(&handle->webrtc_flags, JANUS_ICE_HANDLE_WEBRTC_BUNDLE)) {
								stream = g_hash_table_lookup(handle->streams, GUINT_TO_POINTER(handle->data_id));
							} else {
								gint id = handle->audio_id > 0 ? handle->audio_id : (handle->video_id > 0 ? handle->video_id : handle->data_id);
								stream = g_hash_table_lookup(handle->streams, GUINT_TO_POINTER(id));
							}
							if(stream)
								stream->disabled = TRUE;
						}
					}
					/* We got our answer */
					janus_flags_clear(&handle->webrtc_flags, JANUS_ICE_HANDLE_WEBRTC_PROCESSING_OFFER);
					/* Any pending trickles? */
					if(handle->pending_trickles) {
						JANUS_LOG(LOG_VERB, "[%"SCNu64"]   -- Processing %d pending trickle candidates\n", handle->handle_id, g_list_length(handle->pending_trickles));
						GList *temp = NULL;
						while(handle->pending_trickles) {
							temp = g_list_first(handle->pending_trickles);
							handle->pending_trickles = g_list_remove_link(handle->pending_trickles, temp);
							janus_ice_trickle *trickle = (janus_ice_trickle *)temp->data;
							g_list_free(temp);
							if(trickle == NULL)
								continue;
							if((janus_get_monotonic_time() - trickle->received) > 15*G_USEC_PER_SEC) {
								/* FIXME Candidate is too old, discard it */
								janus_ice_trickle_destroy(trickle);
								/* FIXME We should report that */
								continue;
							}
							json_t *candidate = trickle->candidate;
							if(candidate == NULL) {
								janus_ice_trickle_destroy(trickle);
								continue;
							}
							if(json_is_object(candidate)) {
								/* We got a single candidate */
								int error = 0;
								const char *error_string = NULL;
								if((error = janus_ice_trickle_parse(handle, candidate, &error_string)) != 0) {
									/* FIXME We should report the error parsing the trickle candidate */
								}
							} else if(json_is_array(candidate)) {
								/* We got multiple candidates in an array */
								JANUS_LOG(LOG_VERB, "Got multiple candidates (%zu)\n", json_array_size(candidate));
								if(json_array_size(candidate) > 0) {
									/* Handle remote candidates */
									size_t i = 0;
									for(i=0; i<json_array_size(candidate); i++) {
										json_t *c = json_array_get(candidate, i);
										/* FIXME We don't care if any trickle fails to parse */
										janus_ice_trickle_parse(handle, c, NULL);
									}
								}
							}
							/* Done, free candidate */
							janus_ice_trickle_destroy(trickle);
						}
					}
					/* This was an answer, check if it's time to start ICE */
					if(janus_flags_is_set(&handle->webrtc_flags, JANUS_ICE_HANDLE_WEBRTC_TRICKLE) &&
							!janus_flags_is_set(&handle->webrtc_flags, JANUS_ICE_HANDLE_WEBRTC_ALL_TRICKLES)) {
						JANUS_LOG(LOG_VERB, "[%"SCNu64"]   -- ICE Trickling is supported by the browser, waiting for remote candidates...\n", handle->handle_id);
						janus_flags_set(&handle->webrtc_flags, JANUS_ICE_HANDLE_WEBRTC_START);
					} else {
						JANUS_LOG(LOG_VERB, "[%"SCNu64"] Done! Sending connectivity checks...\n", handle->handle_id);
						if(handle->audio_id > 0) {
							janus_ice_setup_remote_candidates(handle, handle->audio_id, 1);
							if(!janus_flags_is_set(&handle->webrtc_flags, JANUS_ICE_HANDLE_WEBRTC_RTCPMUX))	/* http://tools.ietf.org/html/rfc5761#section-5.1.3 */
								janus_ice_setup_remote_candidates(handle, handle->audio_id, 2);
						}
						if(handle->video_id > 0) {
							janus_ice_setup_remote_candidates(handle, handle->video_id, 1);
							if(!janus_flags_is_set(&handle->webrtc_flags, JANUS_ICE_HANDLE_WEBRTC_RTCPMUX))	/* http://tools.ietf.org/html/rfc5761#section-5.1.3 */
								janus_ice_setup_remote_candidates(handle, handle->video_id, 2);
						}
						if(handle->data_id > 0) {
							janus_ice_setup_remote_candidates(handle, handle->data_id, 1);
						}
					}
				}
			} else {
				/* TODO Actually handle session updates: for now we ignore them, and just relay them to plugins */
				JANUS_LOG(LOG_WARN, "[%"SCNu64"] Ignoring negotiation update, we don't support them yet...\n", handle->handle_id);
			}
			handle->remote_sdp = g_strdup(jsep_sdp);
			janus_mutex_unlock(&handle->mutex);
			/* Anonymize SDP */
			jsep_sdp_stripped = janus_sdp_anonymize(jsep_sdp);
			if(jsep_sdp_stripped == NULL) {
				/* Invalid SDP */
				ret = janus_process_error(request, session_id, transaction_text, JANUS_ERROR_JSEP_INVALID_SDP, "JSEP error: invalid SDP");
				g_free(jsep_type);
				janus_flags_clear(&handle->webrtc_flags, JANUS_ICE_HANDLE_WEBRTC_PROCESSING_OFFER);
				goto jsondone;
			}
			sdp = NULL;
			janus_flags_clear(&handle->webrtc_flags, JANUS_ICE_HANDLE_WEBRTC_PROCESSING_OFFER);
		}

		/* Make sure the app handle is still valid */
		if(handle->app == NULL || handle->app_handle == NULL || !janus_plugin_session_is_alive(handle->app_handle)) {
			ret = janus_process_error(request, session_id, transaction_text, JANUS_ERROR_PLUGIN_MESSAGE, "No plugin to handle this message");
			g_free(jsep_type);
			g_free(jsep_sdp_stripped);
			janus_flags_clear(&handle->webrtc_flags, JANUS_ICE_HANDLE_WEBRTC_PROCESSING_OFFER);
			goto jsondone;
		}

		/* Send the message to the plugin (which must eventually free transaction_text, body_text, jsep_type and sdp) */
		char *body_text = json_dumps(body, JSON_INDENT(3) | JSON_PRESERVE_ORDER);
		janus_plugin_result *result = plugin_t->handle_message(handle->app_handle, g_strdup((char *)transaction_text), body_text, jsep_type, jsep_sdp_stripped);
		if(result == NULL) {
			/* Something went horribly wrong! */
			ret = janus_process_error(request, session_id, transaction_text, JANUS_ERROR_PLUGIN_MESSAGE, "Plugin didn't give a result");
			goto jsondone;
		}
		if(result->type == JANUS_PLUGIN_OK) {
			/* The plugin gave a result already (synchronous request/response) */
			if(result->content == NULL) {
				/* Missing content... */
				ret = janus_process_error(request, session_id, transaction_text, JANUS_ERROR_PLUGIN_MESSAGE, "Plugin didn't provide any content for this synchronous response");
				janus_plugin_result_destroy(result);
				goto jsondone;
			}
			json_error_t error;
			json_t *event = json_loads(result->content, 0, &error);
			if(!event) {
				JANUS_LOG(LOG_ERR, "[%"SCNu64"] Cannot send response from plugin (JSON error: on line %d: %s)\n", handle->handle_id, error.line, error.text);
				ret = janus_process_error(request, session_id, transaction_text, JANUS_ERROR_PLUGIN_MESSAGE, "Plugin returned an invalid JSON response");
				janus_plugin_result_destroy(result);
				goto jsondone;
			}
			if(!json_is_object(event)) {
				JANUS_LOG(LOG_ERR, "[%"SCNu64"] Cannot send response from plugin (JSON error: not an object)\n", handle->handle_id);
				json_decref(event);
				ret = janus_process_error(request, session_id, transaction_text, JANUS_ERROR_PLUGIN_MESSAGE, "Plugin returned an invalid JSON response");
				janus_plugin_result_destroy(result);
				goto jsondone;
			}
			/* Prepare JSON response */
			json_t *reply = json_object();
			json_object_set_new(reply, "janus", json_string("success"));
			json_object_set_new(reply, "session_id", json_integer(session->session_id));
			json_object_set_new(reply, "sender", json_integer(handle->handle_id));
			json_object_set_new(reply, "transaction", json_string(transaction_text));
			json_t *plugin_data = json_object();
			json_object_set_new(plugin_data, "plugin", json_string(plugin_t->get_package()));
			json_object_set_new(plugin_data, "data", event);
			json_object_set_new(reply, "plugindata", plugin_data);
			/* Send the success reply */
			ret = janus_process_success(request, reply);
		} else if(result->type == JANUS_PLUGIN_OK_WAIT) {
			/* The plugin received the request but didn't process it yet, send an ack (asynchronous notifications may follow) */
			json_t *reply = json_object();
			json_object_set_new(reply, "janus", json_string("ack"));
			json_object_set_new(reply, "session_id", json_integer(session_id));
			if(result->content)
				json_object_set_new(reply, "hint", json_string(result->content));
			json_object_set_new(reply, "transaction", json_string(transaction_text));
			/* Send the success reply */
			ret = janus_process_success(request, reply);
		} else {
			/* Something went horribly wrong! */
			ret = janus_process_error(request, session_id, transaction_text, JANUS_ERROR_PLUGIN_MESSAGE, "%s", result->content ? g_strdup(result->content) : "Plugin returned a severe (unknown) error");
			janus_plugin_result_destroy(result);
			goto jsondone;
		}			
		janus_plugin_result_destroy(result);
	} else if(!strcasecmp(message_text, "trickle")) {
		if(handle == NULL) {
			/* Trickle is an handle-level command */
			ret = janus_process_error(request, session_id, transaction_text, JANUS_ERROR_INVALID_REQUEST_PATH, "Unhandled request '%s' at this path", message_text);
			goto jsondone;
		}
		if(handle->app == NULL || handle->app_handle == NULL || !janus_plugin_session_is_alive(handle->app_handle)) {
			ret = janus_process_error(request, session_id, transaction_text, JANUS_ERROR_PLUGIN_MESSAGE, "No plugin to handle this trickle candidate");
			goto jsondone;
		}
		json_t *candidate = json_object_get(root, "candidate");
		json_t *candidates = json_object_get(root, "candidates");
		if(candidate == NULL && candidates == NULL) {
			ret = janus_process_error(request, session_id, transaction_text, JANUS_ERROR_MISSING_MANDATORY_ELEMENT, "Missing mandatory element (candidate|candidates)");
			goto jsondone;
		}
		if(candidate != NULL && candidates != NULL) {
			ret = janus_process_error(request, session_id, transaction_text, JANUS_ERROR_INVALID_JSON, "Can't have both candidate and candidates");
			goto jsondone;
		}
		janus_mutex_lock(&handle->mutex);
		if(!janus_flags_is_set(&handle->webrtc_flags, JANUS_ICE_HANDLE_WEBRTC_TRICKLE)) {
			/* It looks like this peer supports Trickle, after all */
			JANUS_LOG(LOG_VERB, "Handle %"SCNu64" supports trickle even if it didn't negotiate it...\n", handle->handle_id);
			janus_flags_set(&handle->webrtc_flags, JANUS_ICE_HANDLE_WEBRTC_TRICKLE);
		}
		/* Is there any stream ready? this trickle may get here before the SDP it relates to */
		if(handle->audio_stream == NULL && handle->video_stream == NULL && handle->data_stream == NULL) {
			JANUS_LOG(LOG_WARN, "[%"SCNu64"] No stream, queueing this trickle as it got here before the SDP...\n", handle->handle_id);
			/* Enqueue this trickle candidate(s), we'll process this later */
			janus_ice_trickle *early_trickle = janus_ice_trickle_new(handle, transaction_text, candidate ? candidate : candidates);
			handle->pending_trickles = g_list_append(handle->pending_trickles, early_trickle);
			/* Send the ack right away, an event will tell the application if the candidate(s) failed */
			goto trickledone;
		}
		/* Is the ICE stack ready already? */
		if(janus_flags_is_set(&handle->webrtc_flags, JANUS_ICE_HANDLE_WEBRTC_PROCESSING_OFFER) ||
				!janus_flags_is_set(&handle->webrtc_flags, JANUS_ICE_HANDLE_WEBRTC_GOT_OFFER) ||
				!janus_flags_is_set(&handle->webrtc_flags, JANUS_ICE_HANDLE_WEBRTC_GOT_ANSWER)) {
			const char *cause = NULL;
			if(janus_flags_is_set(&handle->webrtc_flags, JANUS_ICE_HANDLE_WEBRTC_PROCESSING_OFFER))
				cause = "processing the offer";
			else if(!janus_flags_is_set(&handle->webrtc_flags, JANUS_ICE_HANDLE_WEBRTC_GOT_ANSWER))
				cause = "waiting for the answer";
			else if(!janus_flags_is_set(&handle->webrtc_flags, JANUS_ICE_HANDLE_WEBRTC_GOT_OFFER))
				cause = "waiting for the offer";
			JANUS_LOG(LOG_VERB, "[%"SCNu64"] Still %s, queueing this trickle to wait until we're done there...\n",
				handle->handle_id, cause);
			/* Enqueue this trickle candidate(s), we'll process this later */
			janus_ice_trickle *early_trickle = janus_ice_trickle_new(handle, transaction_text, candidate ? candidate : candidates);
			handle->pending_trickles = g_list_append(handle->pending_trickles, early_trickle);
			/* Send the ack right away, an event will tell the application if the candidate(s) failed */
			goto trickledone;
		}
		if(candidate != NULL) {
			/* We got a single candidate */
			int error = 0;
			const char *error_string = NULL;
			if((error = janus_ice_trickle_parse(handle, candidate, &error_string)) != 0) {
				ret = janus_process_error(request, session_id, transaction_text, error, "%s", error_string);
				janus_mutex_unlock(&handle->mutex);
				goto jsondone;
			}
		} else {
			/* We got multiple candidates in an array */
			if(!json_is_array(candidates)) {
				ret = janus_process_error(request, session_id, transaction_text, JANUS_ERROR_INVALID_ELEMENT_TYPE, "candidates is not an array");
				janus_mutex_unlock(&handle->mutex);
				goto jsondone;
			}
			JANUS_LOG(LOG_VERB, "Got multiple candidates (%zu)\n", json_array_size(candidates));
			if(json_array_size(candidates) > 0) {
				/* Handle remote candidates */
				size_t i = 0;
				for(i=0; i<json_array_size(candidates); i++) {
					json_t *c = json_array_get(candidates, i);
					/* FIXME We don't care if any trickle fails to parse */
					janus_ice_trickle_parse(handle, c, NULL);
				}
			}
		}

trickledone:
		janus_mutex_unlock(&handle->mutex);
		/* We reply right away, not to block the web server... */
		json_t *reply = json_object();
		json_object_set_new(reply, "janus", json_string("ack"));
		json_object_set_new(reply, "session_id", json_integer(session_id));
		json_object_set_new(reply, "transaction", json_string(transaction_text));
		/* Send the success reply */
		ret = janus_process_success(request, reply);
	} else {
		ret = janus_process_error(request, session_id, transaction_text, JANUS_ERROR_UNKNOWN_REQUEST, "Unknown request '%s'", message_text);
	}

jsondone:
	/* Done processing */
	if(session != NULL)
		janus_refcount_decrease(&session->ref);
	if(handle != NULL)
		janus_refcount_decrease(&handle->ref);
	return ret;
}

/* Admin/monitor WebServer requests handler */
int janus_process_incoming_admin_request(janus_request *request) {
	int ret = -1;
	if(request == NULL) {
		JANUS_LOG(LOG_ERR, "Missing request or payload to process, giving up...\n");
		return ret;
	}
	json_t *root = request->message;
	/* Ok, let's start with the ids */
	guint64 session_id = 0, handle_id = 0;
	json_t *s = json_object_get(root, "session_id");
	if(s && json_is_integer(s))
		session_id = json_integer_value(s);
	json_t *h = json_object_get(root, "handle_id");
	if(h && json_is_integer(h))
		handle_id = json_integer_value(h);

	janus_session *session = NULL;
	janus_ice_handle *handle = NULL;

	/* Get transaction and message request */
	json_t *transaction = json_object_get(root, "transaction");
	if(!transaction) {
		ret = janus_process_error(request, session_id, NULL, JANUS_ERROR_MISSING_MANDATORY_ELEMENT, "Missing mandatory element (transaction)");
		goto jsondone;
	}
	if(!json_is_string(transaction)) {
		ret = janus_process_error(request, session_id, NULL, JANUS_ERROR_INVALID_ELEMENT_TYPE, "Invalid element type (transaction should be a string)");
		goto jsondone;
	}
	const gchar *transaction_text = json_string_value(transaction);
	json_t *message = json_object_get(root, "janus");
	if(!message) {
		ret = janus_process_error(request, session_id, transaction_text, JANUS_ERROR_MISSING_MANDATORY_ELEMENT, "Missing mandatory element (janus)");
		goto jsondone;
	}
	if(!json_is_string(message)) {
		ret = janus_process_error(request, session_id, transaction_text, JANUS_ERROR_INVALID_ELEMENT_TYPE, "Invalid element type (janus should be a string)");
		goto jsondone;
	}
	const gchar *message_text = json_string_value(message);
	
	if(session_id == 0 && handle_id == 0) {
		/* Can only be a 'Get all sessions' or some general setting manipulation request */
		if(!strcasecmp(message_text, "info")) {
			/* The generic info request */
			ret = janus_process_success(request, janus_info(transaction_text));
			goto jsondone;
		}
		if(admin_api_secret != NULL) {
			/* There's an admin/monitor secret, check that the client provided it */
			json_t *secret = json_object_get(root, "admin_secret");
			if(!secret || !json_is_string(secret) || !janus_strcmp_const_time(json_string_value(secret), admin_api_secret)) {
				ret = janus_process_error(request, session_id, transaction_text, JANUS_ERROR_UNAUTHORIZED, NULL);
				goto jsondone;
			}
		}
		if(!strcasecmp(message_text, "get_status")) {
			/* Return some info on the settings (mostly debug-related, at the moment) */
			json_t *reply = json_object();
			json_object_set_new(reply, "janus", json_string("success"));
			json_object_set_new(reply, "transaction", json_string(transaction_text));
			json_t *status = json_object();
			json_object_set_new(status, "token_auth", json_integer(janus_auth_is_enabled()));
			json_object_set_new(status, "log_level", json_integer(janus_log_level));
			json_object_set_new(status, "log_timestamps", json_integer(janus_log_timestamps));
			json_object_set_new(status, "log_colors", json_integer(janus_log_colors));
			json_object_set_new(status, "locking_debug", json_integer(lock_debug));
			json_object_set_new(status, "refcount_debug", json_integer(refcount_debug));
			json_object_set_new(status, "libnice_debug", json_integer(janus_ice_is_ice_debugging_enabled()));
			json_object_set_new(status, "max_nack_queue", json_integer(janus_get_max_nack_queue()));
			json_object_set_new(reply, "status", status);
			/* Send the success reply */
			ret = janus_process_success(request, reply);
			goto jsondone;
		} else if(!strcasecmp(message_text, "set_log_level")) {
			/* Change the debug logging level */
			json_t *level = json_object_get(root, "level");
			if(!level) {
				ret = janus_process_error(request, session_id, transaction_text, JANUS_ERROR_MISSING_MANDATORY_ELEMENT, "Missing mandatory element (level)");
				goto jsondone;
			}
			if(!json_is_integer(level) || json_integer_value(level) < 0) {
				ret = janus_process_error(request, session_id, transaction_text, JANUS_ERROR_INVALID_ELEMENT_TYPE, "Invalid element type (level should be a positive integer)");
				goto jsondone;
			}
			int level_num = json_integer_value(level);
			if(level_num < LOG_NONE || level_num > LOG_MAX) {
				ret = janus_process_error(request, session_id, transaction_text, JANUS_ERROR_INVALID_ELEMENT_TYPE, "Invalid element type (level should be between %d and %d)", LOG_NONE, LOG_MAX);
				goto jsondone;
			}
			janus_log_level = level_num;
			/* Prepare JSON reply */
			json_t *reply = json_object();
			json_object_set_new(reply, "janus", json_string("success"));
			json_object_set_new(reply, "transaction", json_string(transaction_text));
			json_object_set_new(reply, "level", json_integer(janus_log_level));
			/* Send the success reply */
			ret = janus_process_success(request, reply);
			goto jsondone;
		} else if(!strcasecmp(message_text, "set_locking_debug")) {
			/* Enable/disable the locking debug (would show a message on the console for every lock attempt) */
			json_t *debug = json_object_get(root, "debug");
			if(!debug) {
				ret = janus_process_error(request, session_id, transaction_text, JANUS_ERROR_MISSING_MANDATORY_ELEMENT, "Missing mandatory element (debug)");
				goto jsondone;
			}
			if(!json_is_integer(debug) || json_integer_value(debug) < 0) {
				ret = janus_process_error(request, session_id, transaction_text, JANUS_ERROR_INVALID_ELEMENT_TYPE, "Invalid element type (debug should be a positive integer)");
				goto jsondone;
			}
			int debug_num = json_integer_value(debug);
			if(debug_num < 0 || debug_num > 1) {
				ret = janus_process_error(request, session_id, transaction_text, JANUS_ERROR_INVALID_ELEMENT_TYPE, "Invalid element type (debug should be either 0 or 1)");
				goto jsondone;
			}
			lock_debug = debug_num;
			/* Prepare JSON reply */
			json_t *reply = json_object();
			json_object_set_new(reply, "janus", json_string("success"));
			json_object_set_new(reply, "transaction", json_string(transaction_text));
			json_object_set_new(reply, "locking_debug", json_integer(lock_debug));
			/* Send the success reply */
			ret = janus_process_success(request, reply);
			goto jsondone;
		} else if(!strcasecmp(message_text, "set_refcount_debug")) {
			/* Enable/disable the reference counter debug (would show a message on the console for every increase/decrease) */
			json_t *debug = json_object_get(root, "debug");
			if(!debug) {
				ret = janus_process_error(request, session_id, transaction_text, JANUS_ERROR_MISSING_MANDATORY_ELEMENT, "Missing mandatory element (debug)");
				goto jsondone;
			}
			if(!json_is_integer(debug) || json_integer_value(debug) < 0) {
				ret = janus_process_error(request, session_id, transaction_text, JANUS_ERROR_INVALID_ELEMENT_TYPE, "Invalid element type (debug should be a positive integer)");
				goto jsondone;
			}
			int debug_num = json_integer_value(debug);
			if(debug_num < 0 || debug_num > 1) {
				ret = janus_process_error(request, session_id, transaction_text, JANUS_ERROR_INVALID_ELEMENT_TYPE, "Invalid element type (debug should be either 0 or 1)");
				goto jsondone;
			}
			refcount_debug = debug_num;
			/* Prepare JSON reply */
			json_t *reply = json_object();
			json_object_set_new(reply, "janus", json_string("success"));
			json_object_set_new(reply, "transaction", json_string(transaction_text));
			json_object_set_new(reply, "refcount_debug", json_integer(refcount_debug));
			/* Send the success reply */
			ret = janus_process_success(request, reply);
			goto jsondone;
		} else if(!strcasecmp(message_text, "set_log_timestamps")) {
			/* Enable/disable the log timestamps */
			json_t *timestamps = json_object_get(root, "timestamps");
			if(!timestamps) {
				ret = janus_process_error(request, session_id, transaction_text, JANUS_ERROR_MISSING_MANDATORY_ELEMENT, "Missing mandatory element (timestamps)");
				goto jsondone;
			}
			if(!json_is_integer(timestamps) || json_integer_value(timestamps) < 0) {
				ret = janus_process_error(request, session_id, transaction_text, JANUS_ERROR_INVALID_ELEMENT_TYPE, "Invalid element type (timestamps should be a positive integer)");
				goto jsondone;
			}
			int timestamps_num = json_integer_value(timestamps);
			if(timestamps_num < 0 || timestamps_num > 1) {
				ret = janus_process_error(request, session_id, transaction_text, JANUS_ERROR_INVALID_ELEMENT_TYPE, "Invalid element type (timestamps should be either 0 or 1)");
				goto jsondone;
			}
			janus_log_timestamps = timestamps_num;
			/* Prepare JSON reply */
			json_t *reply = json_object();
			json_object_set_new(reply, "janus", json_string("success"));
			json_object_set_new(reply, "transaction", json_string(transaction_text));
			json_object_set_new(reply, "log_timestamps", json_integer(janus_log_timestamps));
			/* Send the success reply */
			ret = janus_process_success(request, reply);
			goto jsondone;
		} else if(!strcasecmp(message_text, "set_log_colors")) {
			/* Enable/disable the log colors */
			json_t *colors = json_object_get(root, "colors");
			if(!colors) {
				ret = janus_process_error(request, session_id, transaction_text, JANUS_ERROR_MISSING_MANDATORY_ELEMENT, "Missing mandatory element (colors)");
				goto jsondone;
			}
			if(!json_is_integer(colors) || json_integer_value(colors) < 0) {
				ret = janus_process_error(request, session_id, transaction_text, JANUS_ERROR_INVALID_ELEMENT_TYPE, "Invalid element type (colors should be a positive integer)");
				goto jsondone;
			}
			int colors_num = json_integer_value(colors);
			if(colors_num < 0 || colors_num > 1) {
				ret = janus_process_error(request, session_id, transaction_text, JANUS_ERROR_INVALID_ELEMENT_TYPE, "Invalid element type (colors should be either 0 or 1)");
				goto jsondone;
			}
			janus_log_colors = colors_num;
			/* Prepare JSON reply */
			json_t *reply = json_object();
			json_object_set_new(reply, "janus", json_string("success"));
			json_object_set_new(reply, "transaction", json_string(transaction_text));
			json_object_set_new(reply, "log_colors", json_integer(janus_log_colors));
			/* Send the success reply */
			ret = janus_process_success(request, reply);
			goto jsondone;
		} else if(!strcasecmp(message_text, "set_libnice_debug")) {
			/* Enable/disable the libnice debugging (http://nice.freedesktop.org/libnice/libnice-Debug-messages.html) */
			json_t *debug = json_object_get(root, "debug");
			if(!debug) {
				ret = janus_process_error(request, session_id, transaction_text, JANUS_ERROR_MISSING_MANDATORY_ELEMENT, "Missing mandatory element (debug)");
				goto jsondone;
			}
			if(!json_is_integer(debug) || json_integer_value(debug) < 0) {
				ret = janus_process_error(request, session_id, transaction_text, JANUS_ERROR_INVALID_ELEMENT_TYPE, "Invalid element type (debug should be a positive integer)");
				goto jsondone;
			}
			int debug_num = json_integer_value(debug);
			if(debug_num < 0 || debug_num > 1) {
				ret = janus_process_error(request, session_id, transaction_text, JANUS_ERROR_INVALID_ELEMENT_TYPE, "Invalid element type (debug should be either 0 or 1)");
				goto jsondone;
			}
			if(debug_num) {
				janus_ice_debugging_enable();
			} else {
				janus_ice_debugging_disable();
			}
			/* Prepare JSON reply */
			json_t *reply = json_object();
			json_object_set_new(reply, "janus", json_string("success"));
			json_object_set_new(reply, "transaction", json_string(transaction_text));
			json_object_set_new(reply, "libnice_debug", json_integer(janus_ice_is_ice_debugging_enabled()));
			/* Send the success reply */
			ret = janus_process_success(request, reply);
			goto jsondone;
		} else if(!strcasecmp(message_text, "set_max_nack_queue")) {
			/* Change the current value for the max NACK queue */
			json_t *mnq = json_object_get(root, "max_nack_queue");
			if(!mnq) {
				ret = janus_process_error(request, session_id, transaction_text, JANUS_ERROR_MISSING_MANDATORY_ELEMENT, "Missing mandatory element (max_nack_queue)");
				goto jsondone;
			}
			if(!json_is_integer(mnq) || json_integer_value(mnq) < 0) {
				ret = janus_process_error(request, session_id, transaction_text, JANUS_ERROR_INVALID_ELEMENT_TYPE, "Invalid element type (max_nack_queue should be a positive integer)");
				goto jsondone;
			}
			int mnq_num = json_integer_value(mnq);
			if(mnq_num < 0) {
				ret = janus_process_error(request, session_id, transaction_text, JANUS_ERROR_INVALID_ELEMENT_TYPE, "Invalid element type (max_nack_queue should be a positive integer)");
				goto jsondone;
			}
			janus_set_max_nack_queue(mnq_num);
			/* Prepare JSON reply */
			json_t *reply = json_object();
			json_object_set_new(reply, "janus", json_string("success"));
			json_object_set_new(reply, "transaction", json_string(transaction_text));
			json_object_set_new(reply, "max_nack_queue", json_integer(janus_get_max_nack_queue()));
			/* Send the success reply */
			ret = janus_process_success(request, reply);
			goto jsondone;
		} else if(!strcasecmp(message_text, "list_sessions")) {
			/* List sessions */
			session_id = 0;
			json_t *list = json_array();
			if(sessions != NULL && g_hash_table_size(sessions) > 0) {
				janus_mutex_lock(&sessions_mutex);
				GHashTableIter iter;
				gpointer value;
				g_hash_table_iter_init(&iter, sessions);
				while (g_hash_table_iter_next(&iter, NULL, &value)) {
					janus_session *session = value;
					if(session == NULL) {
						continue;
					}
					json_array_append_new(list, json_integer(session->session_id));
				}
				janus_mutex_unlock(&sessions_mutex);
			}
			/* Prepare JSON reply */
			json_t *reply = json_object();
			json_object_set_new(reply, "janus", json_string("success"));
			json_object_set_new(reply, "transaction", json_string(transaction_text));
			json_object_set_new(reply, "sessions", list);
			/* Send the success reply */
			ret = janus_process_success(request, reply);
			goto jsondone;
		} else if(!strcasecmp(message_text, "add_token")) {
			/* Add a token valid for authentication */
			if(!janus_auth_is_enabled()) {
				ret = janus_process_error(request, session_id, transaction_text, JANUS_ERROR_UNKNOWN, "Token based authentication disabled");
				goto jsondone;
			}
			json_t *token = json_object_get(root, "token");
			if(!token) {
				ret = janus_process_error(request, session_id, transaction_text, JANUS_ERROR_MISSING_MANDATORY_ELEMENT, "Missing mandatory element (token)");
				goto jsondone;
			}
			if(!json_is_string(token)) {
				ret = janus_process_error(request, session_id, transaction_text, JANUS_ERROR_INVALID_ELEMENT_TYPE, "Invalid element type (token should be a string)");
				goto jsondone;
			}
			const char *token_value = json_string_value(token);
			/* Any plugin this token should be limited to? */
			json_t *allowed = json_object_get(root, "plugins");
			if(allowed && !json_is_array(allowed)) {
				ret = janus_process_error(request, session_id, transaction_text, JANUS_ERROR_INVALID_ELEMENT_TYPE, "Invalid element type (plugins should be an array)");
				goto jsondone;
			}
			/* First of all, add the new token */
			if(!janus_auth_add_token(token_value)) {
				ret = janus_process_error(request, session_id, transaction_text, JANUS_ERROR_UNKNOWN, "Error adding token");
				goto jsondone;
			}
			/* Then take care of the plugins access limitations, if any */
			if(allowed && json_array_size(allowed) > 0) {
				/* Specify which plugins this token has access to */
				size_t i = 0;
				for(i=0; i<json_array_size(allowed); i++) {
					json_t *p = json_array_get(allowed, i);
					if(!p || !json_is_string(p)) {
						/* FIXME Should we fail here? */
						JANUS_LOG(LOG_WARN, "Invalid plugin passed to the new token request, skipping...\n");
						continue;
					}
					const gchar *plugin_text = json_string_value(p);
					janus_plugin *plugin_t = janus_plugin_find(plugin_text);
					if(plugin_t == NULL) {
						/* FIXME Should we fail here? */
						JANUS_LOG(LOG_WARN, "No such plugin '%s' passed to the new token request, skipping...\n", plugin_text);
						continue;
					}
					if(!janus_auth_allow_plugin(token_value, plugin_t)) {
						JANUS_LOG(LOG_WARN, "Error allowing access to '%s' to the new token, bad things may happen...\n", plugin_text);
					}
				}
			} else {
				/* No plugin limitation specified, allow all plugins */
				if(plugins && g_hash_table_size(plugins) > 0) {
					GHashTableIter iter;
					gpointer value;
					g_hash_table_iter_init(&iter, plugins);
					while (g_hash_table_iter_next(&iter, NULL, &value)) {
						janus_plugin *plugin_t = value;
						if(plugin_t == NULL)
							continue;
						if(!janus_auth_allow_plugin(token_value, plugin_t)) {
							JANUS_LOG(LOG_WARN, "Error allowing access to '%s' to the new token, bad things may happen...\n", plugin_t->get_package());
						}
					}
				}
			}
			/* Get the list of plugins this new token can access */
			json_t *plugins_list = json_array();
			GList *plugins = janus_auth_list_plugins(token_value);
			if(plugins != NULL) {
				GList *tmp = plugins;
				while(tmp) {
					janus_plugin *p = (janus_plugin *)tmp->data;
					if(p != NULL)
						json_array_append_new(plugins_list, json_string(p->get_package()));
					tmp = tmp->next;
				}
				g_list_free(plugins);
				plugins = NULL;
			}
			/* Prepare JSON reply */
			json_t *reply = json_object();
			json_object_set_new(reply, "janus", json_string("success"));
			json_object_set_new(reply, "transaction", json_string(transaction_text));
			json_t *data = json_object();
			json_object_set_new(data, "plugins", plugins_list);
			json_object_set_new(reply, "data", data);
			/* Send the success reply */
			ret = janus_process_success(request, reply);
			goto jsondone;
		} else if(!strcasecmp(message_text, "list_tokens")) {
			/* List all the valid tokens */
			if(!janus_auth_is_enabled()) {
				ret = janus_process_error(request, session_id, transaction_text, JANUS_ERROR_UNKNOWN, "Token based authentication disabled");
				goto jsondone;
			}
			json_t *tokens_list = json_array();
			GList *list = janus_auth_list_tokens();
			if(list != NULL) {
				GList *tmp = list;
				while(tmp) {
					char *token = (char *)tmp->data;
					if(token != NULL) {
						GList *plugins = janus_auth_list_plugins(token);
						if(plugins != NULL) {
							json_t *t = json_object();
							json_object_set_new(t, "token", json_string(token));
							json_t *plugins_list = json_array();
							GList *tmp2 = plugins;
							while(tmp2) {
								janus_plugin *p = (janus_plugin *)tmp2->data;
								if(p != NULL)
									json_array_append_new(plugins_list, json_string(p->get_package()));
								tmp2 = tmp2->next;
							}
							g_list_free(plugins);
							plugins = NULL;
							json_object_set_new(t, "allowed_plugins", plugins_list);
							json_array_append_new(tokens_list, t);
						}
						tmp->data = NULL;
						g_free(token);
					}
					tmp = tmp->next;
				}
				g_list_free(list);
			}
			/* Prepare JSON reply */
			json_t *reply = json_object();
			json_object_set_new(reply, "janus", json_string("success"));
			json_object_set_new(reply, "transaction", json_string(transaction_text));
			json_t *data = json_object();
			json_object_set_new(data, "tokens", tokens_list);
			json_object_set_new(reply, "data", data);
			/* Send the success reply */
			ret = janus_process_success(request, reply);
			goto jsondone;
		} else if(!strcasecmp(message_text, "allow_token")) {
			/* Allow a valid token valid to access a plugin */
			if(!janus_auth_is_enabled()) {
				ret = janus_process_error(request, session_id, transaction_text, JANUS_ERROR_UNKNOWN, "Token based authentication disabled");
				goto jsondone;
			}
			json_t *token = json_object_get(root, "token");
			if(!token) {
				ret = janus_process_error(request, session_id, transaction_text, JANUS_ERROR_MISSING_MANDATORY_ELEMENT, "Missing mandatory element (token)");
				goto jsondone;
			}
			if(!json_is_string(token)) {
				ret = janus_process_error(request, session_id, transaction_text, JANUS_ERROR_INVALID_ELEMENT_TYPE, "Invalid element type (token should be a string)");
				goto jsondone;
			}
			const char *token_value = json_string_value(token);
			/* Check if the token is valid, first */
			if(!janus_auth_check_token(token_value)) {
				ret = janus_process_error(request, session_id, transaction_text, JANUS_ERROR_TOKEN_NOT_FOUND, "Token %s not found", token_value);
				goto jsondone;
			}
			/* Any plugin this token should be limited to? */
			json_t *allowed = json_object_get(root, "plugins");
			if(!allowed) {
				ret = janus_process_error(request, session_id, transaction_text, JANUS_ERROR_MISSING_MANDATORY_ELEMENT, "Missing mandatory element (plugins)");
				goto jsondone;
			}
			if(!json_is_array(allowed) || json_array_size(allowed) == 0) {
				ret = janus_process_error(request, session_id, transaction_text, JANUS_ERROR_INVALID_ELEMENT_TYPE, "Invalid element type (plugins should be an array)");
				goto jsondone;
			}
			/* Check the list first */
			size_t i = 0;
			gboolean ok = TRUE;
			for(i=0; i<json_array_size(allowed); i++) {
				json_t *p = json_array_get(allowed, i);
				if(!p || !json_is_string(p)) {
					/* FIXME Should we fail here? */
					JANUS_LOG(LOG_ERR, "Invalid plugin passed to the new token request...\n");
					ok = FALSE;
					break;
				}
				const gchar *plugin_text = json_string_value(p);
				janus_plugin *plugin_t = janus_plugin_find(plugin_text);
				if(plugin_t == NULL) {
					/* FIXME Should we fail here? */
					JANUS_LOG(LOG_ERR, "No such plugin '%s' passed to the new token request...\n", plugin_text);
					ok = FALSE;
					break;
				}
			}
			if(!ok) {
				ret = janus_process_error(request, session_id, transaction_text, JANUS_ERROR_INVALID_ELEMENT_TYPE, "Invalid element type (some of the provided plugins are invalid)");
				goto jsondone;
			}
			/* Take care of the plugins access limitations */
			i = 0;
			for(i=0; i<json_array_size(allowed); i++) {
				json_t *p = json_array_get(allowed, i);
				const gchar *plugin_text = json_string_value(p);
				janus_plugin *plugin_t = janus_plugin_find(plugin_text);
				if(!janus_auth_allow_plugin(token_value, plugin_t)) {
					/* FIXME Should we notify individual failures? */
					JANUS_LOG(LOG_WARN, "Error allowing access to '%s' to the new token, bad things may happen...\n", plugin_text);
				}
			}
			/* Get the list of plugins this new token can now access */
			json_t *plugins_list = json_array();
			GList *plugins = janus_auth_list_plugins(token_value);
			if(plugins != NULL) {
				GList *tmp = plugins;
				while(tmp) {
					janus_plugin *p = (janus_plugin *)tmp->data;
					if(p != NULL)
						json_array_append_new(plugins_list, json_string(p->get_package()));
					tmp = tmp->next;
				}
				g_list_free(plugins);
				plugins = NULL;
			}
			/* Prepare JSON reply */
			json_t *reply = json_object();
			json_object_set_new(reply, "janus", json_string("success"));
			json_object_set_new(reply, "transaction", json_string(transaction_text));
			json_t *data = json_object();
			json_object_set_new(data, "plugins", plugins_list);
			json_object_set_new(reply, "data", data);
			/* Send the success reply */
			ret = janus_process_success(request, reply);
			goto jsondone;
		} else if(!strcasecmp(message_text, "disallow_token")) {
			/* Disallow a valid token valid from accessing a plugin */
			if(!janus_auth_is_enabled()) {
				ret = janus_process_error(request, session_id, transaction_text, JANUS_ERROR_UNKNOWN, "Token based authentication disabled");
				goto jsondone;
			}
			json_t *token = json_object_get(root, "token");
			if(!token) {
				ret = janus_process_error(request, session_id, transaction_text, JANUS_ERROR_MISSING_MANDATORY_ELEMENT, "Missing mandatory element (token)");
				goto jsondone;
			}
			if(!json_is_string(token)) {
				ret = janus_process_error(request, session_id, transaction_text, JANUS_ERROR_INVALID_ELEMENT_TYPE, "Invalid element type (token should be a string)");
				goto jsondone;
			}
			const char *token_value = json_string_value(token);
			/* Check if the token is valid, first */
			if(!janus_auth_check_token(token_value)) {
				ret = janus_process_error(request, session_id, transaction_text, JANUS_ERROR_TOKEN_NOT_FOUND, "Token %s not found", token_value);
				goto jsondone;
			}
			/* Any plugin this token should be prevented access to? */
			json_t *allowed = json_object_get(root, "plugins");
			if(!allowed) {
				ret = janus_process_error(request, session_id, transaction_text, JANUS_ERROR_MISSING_MANDATORY_ELEMENT, "Missing mandatory element (plugins)");
				goto jsondone;
			}
			if(!json_is_array(allowed) || json_array_size(allowed) == 0) {
				ret = janus_process_error(request, session_id, transaction_text, JANUS_ERROR_INVALID_ELEMENT_TYPE, "Invalid element type (plugins should be an array)");
				goto jsondone;
			}
			/* Check the list first */
			size_t i = 0;
			gboolean ok = TRUE;
			for(i=0; i<json_array_size(allowed); i++) {
				json_t *p = json_array_get(allowed, i);
				if(!p || !json_is_string(p)) {
					/* FIXME Should we fail here? */
					JANUS_LOG(LOG_ERR, "Invalid plugin passed to the new token request...\n");
					ok = FALSE;
					break;
				}
				const gchar *plugin_text = json_string_value(p);
				janus_plugin *plugin_t = janus_plugin_find(plugin_text);
				if(plugin_t == NULL) {
					/* FIXME Should we fail here? */
					JANUS_LOG(LOG_ERR, "No such plugin '%s' passed to the new token request...\n", plugin_text);
					ok = FALSE;
					break;
				}
			}
			if(!ok) {
				ret = janus_process_error(request, session_id, transaction_text, JANUS_ERROR_INVALID_ELEMENT_TYPE, "Invalid element type (some of the provided plugins are invalid)");
				goto jsondone;
			}
			/* Take care of the plugins access limitations */
			i = 0;
			for(i=0; i<json_array_size(allowed); i++) {
				json_t *p = json_array_get(allowed, i);
				const gchar *plugin_text = json_string_value(p);
				janus_plugin *plugin_t = janus_plugin_find(plugin_text);
				if(!janus_auth_disallow_plugin(token_value, plugin_t)) {
					/* FIXME Should we notify individual failures? */
					JANUS_LOG(LOG_WARN, "Error allowing access to '%s' to the new token, bad things may happen...\n", plugin_text);
				}
			}
			/* Get the list of plugins this new token can now access */
			json_t *plugins_list = json_array();
			GList *plugins = janus_auth_list_plugins(token_value);
			if(plugins != NULL) {
				GList *tmp = plugins;
				while(tmp) {
					janus_plugin *p = (janus_plugin *)tmp->data;
					if(p != NULL)
						json_array_append_new(plugins_list, json_string(p->get_package()));
					tmp = tmp->next;
				}
				g_list_free(plugins);
				plugins = NULL;
			}
			/* Prepare JSON reply */
			json_t *reply = json_object();
			json_object_set_new(reply, "janus", json_string("success"));
			json_object_set_new(reply, "transaction", json_string(transaction_text));
			json_t *data = json_object();
			json_object_set_new(data, "plugins", plugins_list);
			json_object_set_new(reply, "data", data);
			/* Send the success reply */
			ret = janus_process_success(request, reply);
			goto jsondone;
		} else if(!strcasecmp(message_text, "remove_token")) {
			/* Invalidate a token for authentication purposes */
			if(!janus_auth_is_enabled()) {
				ret = janus_process_error(request, session_id, transaction_text, JANUS_ERROR_UNKNOWN, "Token based authentication disabled");
				goto jsondone;
			}
			json_t *token = json_object_get(root, "token");
			if(!token) {
				ret = janus_process_error(request, session_id, transaction_text, JANUS_ERROR_MISSING_MANDATORY_ELEMENT, "Missing mandatory element (token)");
				goto jsondone;
			}
			if(!json_is_string(token)) {
				ret = janus_process_error(request, session_id, transaction_text, JANUS_ERROR_INVALID_ELEMENT_TYPE, "Invalid element type (token should be a string)");
				goto jsondone;
			}
			const char *token_value = json_string_value(token);
			if(!janus_auth_remove_token(token_value)) {
				ret = janus_process_error(request, session_id, transaction_text, JANUS_ERROR_UNKNOWN, "Error removing token");
				goto jsondone;
			}
			/* Prepare JSON reply */
			json_t *reply = json_object();
			json_object_set_new(reply, "janus", json_string("success"));
			json_object_set_new(reply, "transaction", json_string(transaction_text));
			/* Send the success reply */
			ret = janus_process_success(request, reply);
			goto jsondone;
		} else {
			/* No message we know of */
			ret = janus_process_error(request, session_id, transaction_text, JANUS_ERROR_INVALID_REQUEST_PATH, "Unhandled request '%s' at this path", message_text);
			goto jsondone;
		}
	}
	if(session_id < 1) {
		JANUS_LOG(LOG_ERR, "Invalid session\n");
		ret = janus_process_error(request, session_id, transaction_text, JANUS_ERROR_SESSION_NOT_FOUND, NULL);
		goto jsondone;
	}
	if(h && handle_id < 1) {
		JANUS_LOG(LOG_ERR, "Invalid handle\n");
		ret = janus_process_error(request, session_id, transaction_text, JANUS_ERROR_SESSION_NOT_FOUND, NULL);
		goto jsondone;
	}

	/* Go on with the processing */
	if(admin_api_secret != NULL) {
		/* There's an API secret, check that the client provided it */
		json_t *secret = json_object_get(root, "admin_secret");
		if(!secret || !json_is_string(secret) || !janus_strcmp_const_time(json_string_value(secret), admin_api_secret)) {
			ret = janus_process_error(request, session_id, transaction_text, JANUS_ERROR_UNAUTHORIZED, NULL);
			goto jsondone;
		}
	}

	/* If we got here, make sure we have a session (and/or a handle) */
	session = janus_session_find(session_id);
	if(!session) {
		JANUS_LOG(LOG_ERR, "Couldn't find any session %"SCNu64"...\n", session_id);
		ret = janus_process_error(request, session_id, transaction_text, JANUS_ERROR_SESSION_NOT_FOUND, "No such session %"SCNu64"", session_id);
		goto jsondone;
	}
	handle = NULL;
	if(handle_id > 0) {
		handle = janus_ice_handle_find(session, handle_id);
		if(!handle) {
			JANUS_LOG(LOG_ERR, "Couldn't find any handle %"SCNu64" in session %"SCNu64"...\n", handle_id, session_id);
			ret = janus_process_error(request, session_id, transaction_text, JANUS_ERROR_HANDLE_NOT_FOUND, "No such handle %"SCNu64" in session %"SCNu64"", handle_id, session_id);
			goto jsondone;
		}
	}

	/* What is this? */
	if(handle == NULL) {
		/* Session-related */
		if(strcasecmp(message_text, "list_handles")) {
			ret = janus_process_error(request, session_id, transaction_text, JANUS_ERROR_INVALID_REQUEST_PATH, "Unhandled request '%s' at this path", message_text);
			goto jsondone;
		}
		/* List handles */
		json_t *list = json_array();
		if(session->ice_handles != NULL && g_hash_table_size(session->ice_handles) > 0) {
			GHashTableIter iter;
			gpointer value;
			janus_mutex_lock(&session->mutex);
			g_hash_table_iter_init(&iter, session->ice_handles);
			while (g_hash_table_iter_next(&iter, NULL, &value)) {
				janus_ice_handle *handle = value;
				if(handle == NULL) {
					continue;
				}
				json_array_append_new(list, json_integer(handle->handle_id));
			}
			janus_mutex_unlock(&session->mutex);
		}
		/* Prepare JSON reply */
		json_t *reply = json_object();
		json_object_set_new(reply, "janus", json_string("success"));
		json_object_set_new(reply, "transaction", json_string(transaction_text));
		json_object_set_new(reply, "session_id", json_integer(session_id));
		json_object_set_new(reply, "handles", list);
		/* Send the success reply */
		ret = janus_process_success(request, reply);
		goto jsondone;
	} else {
		/* Handle-related */
		if(strcasecmp(message_text, "handle_info")) {
			ret = janus_process_error(request, session_id, transaction_text, JANUS_ERROR_INVALID_REQUEST_PATH, "Unhandled request '%s' at this path", message_text);
			goto jsondone;
		}
		/* Prepare info */
		janus_mutex_lock(&handle->mutex);
		json_t *info = json_object();
		json_object_set_new(info, "session_id", json_integer(session_id));
		json_object_set_new(info, "session_last_activity", json_integer(session->last_activity));
		if(session->source && session->source->transport)
			json_object_set_new(info, "session_transport", json_string(session->source->transport->get_package()));
		json_object_set_new(info, "handle_id", json_integer(handle_id));
		json_object_set_new(info, "created", json_integer(handle->created));
		json_object_set_new(info, "current_time", json_integer(janus_get_monotonic_time()));
		if(handle->app && handle->app_handle && janus_plugin_session_is_alive(handle->app_handle)) {
			janus_plugin *plugin = (janus_plugin *)handle->app;
			json_object_set_new(info, "plugin", json_string(plugin->get_package()));
			if(plugin->query_session) {
				/* FIXME This check will NOT work with legacy plugins that were compiled BEFORE the method was specified in plugin.h */
				char *query = plugin->query_session(handle->app_handle);
				if(query != NULL) {
					/* Make sure this is JSON */
					json_error_t error;
					json_t *query_info = json_loads(query, 0, &error);
					if(!query_info || !json_is_object(query_info)) {
						JANUS_LOG(LOG_WARN, "Ignoring invalid query response from the plugin\n");
					} else {
						json_object_set_new(info, "plugin_specific", query_info);
					}
					g_free(query);
					query = NULL;
				}
			}
		}
		json_t *flags = json_object();
		json_object_set_new(flags, "got-offer", json_integer(janus_flags_is_set(&handle->webrtc_flags, JANUS_ICE_HANDLE_WEBRTC_GOT_OFFER)));
		json_object_set_new(flags, "got-answer", json_integer(janus_flags_is_set(&handle->webrtc_flags, JANUS_ICE_HANDLE_WEBRTC_GOT_ANSWER)));
		json_object_set_new(flags, "processing-offer", json_integer(janus_flags_is_set(&handle->webrtc_flags, JANUS_ICE_HANDLE_WEBRTC_PROCESSING_OFFER)));
		json_object_set_new(flags, "starting", json_integer(janus_flags_is_set(&handle->webrtc_flags, JANUS_ICE_HANDLE_WEBRTC_START)));
		json_object_set_new(flags, "ready", json_integer(janus_flags_is_set(&handle->webrtc_flags, JANUS_ICE_HANDLE_WEBRTC_READY)));
		json_object_set_new(flags, "stopped", json_integer(janus_flags_is_set(&handle->webrtc_flags, JANUS_ICE_HANDLE_WEBRTC_STOP)));
		json_object_set_new(flags, "alert", json_integer(janus_flags_is_set(&handle->webrtc_flags, JANUS_ICE_HANDLE_WEBRTC_ALERT)));
		json_object_set_new(flags, "bundle", json_integer(janus_flags_is_set(&handle->webrtc_flags, JANUS_ICE_HANDLE_WEBRTC_BUNDLE)));
		json_object_set_new(flags, "rtcp-mux", json_integer(janus_flags_is_set(&handle->webrtc_flags, JANUS_ICE_HANDLE_WEBRTC_RTCPMUX)));
		json_object_set_new(flags, "trickle", json_integer(janus_flags_is_set(&handle->webrtc_flags, JANUS_ICE_HANDLE_WEBRTC_TRICKLE)));
		json_object_set_new(flags, "all-trickles", json_integer(janus_flags_is_set(&handle->webrtc_flags, JANUS_ICE_HANDLE_WEBRTC_ALL_TRICKLES)));
		json_object_set_new(flags, "trickle-synced", json_integer(janus_flags_is_set(&handle->webrtc_flags, JANUS_ICE_HANDLE_WEBRTC_TRICKLE_SYNCED)));
		json_object_set_new(flags, "data-channels", json_integer(janus_flags_is_set(&handle->webrtc_flags, JANUS_ICE_HANDLE_WEBRTC_DATA_CHANNELS)));
		json_object_set_new(flags, "has-audio", json_integer(janus_flags_is_set(&handle->webrtc_flags, JANUS_ICE_HANDLE_WEBRTC_HAS_AUDIO)));
		json_object_set_new(flags, "has-video", json_integer(janus_flags_is_set(&handle->webrtc_flags, JANUS_ICE_HANDLE_WEBRTC_HAS_VIDEO)));
		json_object_set_new(flags, "plan-b", json_integer(janus_flags_is_set(&handle->webrtc_flags, JANUS_ICE_HANDLE_WEBRTC_PLAN_B)));
		json_object_set_new(flags, "cleaning", json_integer(janus_flags_is_set(&handle->webrtc_flags, JANUS_ICE_HANDLE_WEBRTC_CLEANING)));
		json_object_set_new(info, "flags", flags);
		if(handle->agent) {
			json_object_set_new(info, "agent-created", json_integer(handle->agent_created));
			json_object_set_new(info, "ice-mode", json_string(janus_ice_is_ice_lite_enabled() ? "lite" : "full"));
			json_object_set_new(info, "ice-role", json_string(handle->controlling ? "controlling" : "controlled"));
		}
		json_t *sdps = json_object();
		if(handle->local_sdp)
			json_object_set_new(sdps, "local", json_string(handle->local_sdp));
		if(handle->remote_sdp)
			json_object_set_new(sdps, "remote", json_string(handle->remote_sdp));
		json_object_set_new(info, "sdps", sdps);
		if(handle->pending_trickles)
			json_object_set_new(info, "pending-trickles", json_integer(g_list_length(handle->pending_trickles)));
		json_t *streams = json_array();
		if(handle->audio_stream) {
			json_t *s = janus_admin_stream_summary(handle->audio_stream);
			if(s)
				json_array_append_new(streams, s);
		}
		if(handle->video_stream) {
			json_t *s = janus_admin_stream_summary(handle->video_stream);
			if(s)
				json_array_append_new(streams, s);
		}
		if(handle->data_stream) {
			json_t *s = janus_admin_stream_summary(handle->data_stream);
			if(s)
				json_array_append_new(streams, s);
		}
		json_object_set_new(info, "streams", streams);
		janus_mutex_unlock(&handle->mutex);
		/* Prepare JSON reply */
		json_t *reply = json_object();
		json_object_set_new(reply, "janus", json_string("success"));
		json_object_set_new(reply, "transaction", json_string(transaction_text));
		json_object_set_new(reply, "session_id", json_integer(session_id));
		json_object_set_new(reply, "handle_id", json_integer(handle_id));
		json_object_set_new(reply, "info", info);
		/* Send the success reply */
		ret = janus_process_success(request, reply);
		goto jsondone;
	}

jsondone:
	/* Done processing */
	if(session != NULL)
		janus_refcount_decrease(&session->ref);
	if(handle != NULL)
		janus_refcount_decrease(&handle->ref);
	return ret;
}

int janus_process_success(janus_request *request, json_t *payload)
{
	if(!request || !payload)
		return -1;
	/* Pass to the right transport plugin */
	JANUS_LOG(LOG_HUGE, "Sending %s API response to %s (%p)\n", request->admin ? "admin" : "Janus", request->transport->get_package(), request->instance);
	return request->transport->send_message(request->instance, request->request_id, request->admin, payload);
}

int janus_process_error(janus_request *request, uint64_t session_id, const char *transaction, gint error, const char *format, ...)
{
	if(!request)
		return -1;
	gchar *error_string = NULL;
	gchar error_buf[512];
	if(format == NULL) {
		/* No error string provided, use the default one */
		error_string = (gchar *)janus_get_api_error(error);
	} else {
		/* This callback has variable arguments (error string) */
		va_list ap;
		va_start(ap, format);
		g_vsnprintf(error_buf, sizeof(error_buf), format, ap);
		va_end(ap);
		error_string = error_buf;
	}
	/* Done preparing error */
	JANUS_LOG(LOG_VERB, "[%s] Returning %s API error %d (%s)\n", transaction, request->admin ? "admin" : "Janus", error, error_string);
	/* Prepare JSON error */
	json_t *reply = json_object();
	json_object_set_new(reply, "janus", json_string("error"));
	if(session_id > 0)
		json_object_set_new(reply, "session_id", json_integer(session_id));
	if(transaction != NULL)
		json_object_set_new(reply, "transaction", json_string(transaction));
	json_t *error_data = json_object();
	json_object_set_new(error_data, "code", json_integer(error));
	json_object_set_new(error_data, "reason", json_string(error_string));
	json_object_set_new(reply, "error", error_data);
	/* Pass to the right transport plugin */
	return request->transport->send_message(request->instance, request->request_id, request->admin, reply);
}


/* Admin/monitor helpers */
json_t *janus_admin_stream_summary(janus_ice_stream *stream) {
	if(stream == NULL)
		return NULL;
	json_t *s = json_object();
	json_object_set_new(s, "id", json_integer(stream->stream_id));
	json_object_set_new(s, "ready", json_integer(stream->cdone));
	json_object_set_new(s, "disabled", json_string(stream->disabled ? "true" : "false"));
	json_t *ss = json_object();
	if(stream->audio_ssrc)
		json_object_set_new(ss, "audio", json_integer(stream->audio_ssrc));
	if(stream->video_ssrc)
		json_object_set_new(ss, "video", json_integer(stream->video_ssrc));
	if(stream->audio_ssrc_peer)
		json_object_set_new(ss, "audio-peer", json_integer(stream->audio_ssrc_peer));
	if(stream->video_ssrc_peer)
		json_object_set_new(ss, "video-peer", json_integer(stream->video_ssrc_peer));
	if(stream->video_ssrc_peer_rtx)
		json_object_set_new(ss, "video-peer-rtx", json_integer(stream->video_ssrc_peer_rtx));
	json_object_set_new(s, "ssrc", ss);
	json_t *components = json_array();
	if(stream->rtp_component) {
		json_t *c = janus_admin_component_summary(stream->rtp_component);
		if(c)
			json_array_append_new(components, c);
	}
	if(stream->rtcp_component) {
		json_t *c = janus_admin_component_summary(stream->rtcp_component);
		if(c)
			json_array_append_new(components, c);
	}
	json_object_set_new(s, "components", components);
	return s;
}

json_t *janus_admin_component_summary(janus_ice_component *component) {
	if(component == NULL)
		return NULL;
	json_t *c = json_object();
	json_object_set_new(c, "id", json_integer(component->component_id));
	json_object_set_new(c, "state", json_string(janus_get_ice_state_name(component->state)));
	if(component->component_connected > 0)
		json_object_set_new(c, "connected", json_integer(component->component_connected));
	if(component->local_candidates) {
		json_t *cs = json_array();
		GSList *candidates = component->local_candidates, *i = NULL;
		for (i = candidates; i; i = i->next) {
			gchar *lc = (gchar *) i->data;
			if(lc)
				json_array_append_new(cs, json_string(lc));
		}
		json_object_set_new(c, "local-candidates", cs);
	}
	if(component->remote_candidates) {
		json_t *cs = json_array();
		GSList *candidates = component->remote_candidates, *i = NULL;
		for (i = candidates; i; i = i->next) {
			gchar *rc = (gchar *) i->data;
			if(rc)
				json_array_append_new(cs, json_string(rc));
		}
		json_object_set_new(c, "remote-candidates", cs);
	}
	if(component->selected_pair) {
		json_object_set_new(c, "selected-pair", json_string(component->selected_pair));
	}
	json_t *d = json_object();
	json_t *in_stats = json_object();
	json_t *out_stats = json_object();
	if(component->dtls) {
		janus_dtls_srtp *dtls = component->dtls;
		json_object_set_new(d, "fingerprint", json_string(janus_dtls_get_local_fingerprint()));
		json_object_set_new(d, "remote-fingerprint", json_string(component->stream->remote_fingerprint));
		json_object_set_new(d, "remote-fingerprint-hash", json_string(component->stream->remote_hashing));
		json_object_set_new(d, "dtls-role", json_string(janus_get_dtls_srtp_role(component->stream->dtls_role)));
		json_object_set_new(d, "dtls-state", json_string(janus_get_dtls_srtp_state(dtls->dtls_state)));
		json_object_set_new(d, "valid", json_integer(dtls->srtp_valid));
		json_object_set_new(d, "ready", json_integer(dtls->ready));
		if(dtls->dtls_connected > 0)
			json_object_set_new(d, "connected", json_integer(dtls->dtls_connected));
		json_object_set_new(in_stats, "audio_bytes", json_integer(component->in_stats.audio_bytes));
		json_object_set_new(in_stats, "video_bytes", json_integer(component->in_stats.video_bytes));
		json_object_set_new(in_stats, "data_bytes", json_integer(component->in_stats.data_bytes));
		json_object_set_new(in_stats, "audio_nacks", json_integer(component->in_stats.audio_nacks));
		json_object_set_new(in_stats, "video_nacks", json_integer(component->in_stats.video_nacks));
		json_object_set_new(out_stats, "audio_bytes", json_integer(component->out_stats.audio_bytes));
		json_object_set_new(out_stats, "video_bytes", json_integer(component->out_stats.video_bytes));
		json_object_set_new(out_stats, "data_bytes", json_integer(component->out_stats.data_bytes));
		json_object_set_new(out_stats, "audio_nacks", json_integer(component->out_stats.audio_nacks));
		json_object_set_new(out_stats, "video_nacks", json_integer(component->out_stats.video_nacks));
		/* Compute the last second stuff too */
		gint64 now = janus_get_monotonic_time();
		guint64 bytes = 0;
		if(component->in_stats.audio_bytes_lastsec) {
			GList *lastsec = component->in_stats.audio_bytes_lastsec;
			while(lastsec) {
				janus_ice_stats_item *s = (janus_ice_stats_item *)lastsec->data;
				if(s && now-s->when < G_USEC_PER_SEC)
					bytes += s->bytes;
				lastsec = lastsec->next;
			}
		}
		json_object_set_new(in_stats, "audio_bytes_lastsec", json_integer(bytes));
		bytes = 0;
		if(component->in_stats.video_bytes_lastsec) {
			GList *lastsec = component->in_stats.video_bytes_lastsec;
			while(lastsec) {
				janus_ice_stats_item *s = (janus_ice_stats_item *)lastsec->data;
				if(s && now-s->when < G_USEC_PER_SEC)
					bytes += s->bytes;
				lastsec = lastsec->next;
			}
		}
		json_object_set_new(in_stats, "video_bytes_lastsec", json_integer(bytes));
#ifdef HAVE_SCTP
		if(dtls->sctp)	/* FIXME */
			json_object_set_new(d, "sctp-association", json_integer(1));
#endif
	}
	json_object_set_new(c, "dtls", d);
	json_object_set_new(c, "in_stats", in_stats);
	json_object_set_new(c, "out_stats", out_stats);
	return c;
}


/* Transports */
void janus_transport_close(gpointer key, gpointer value, gpointer user_data) {
	janus_transport *transport = (janus_transport *)value;
	if(!transport)
		return;
	transport->destroy();
}

void janus_transportso_close(gpointer key, gpointer value, gpointer user_data) {
	void *transport = (janus_transport *)value;
	if(!transport)
		return;
	//~ dlclose(transport);
}

/* Transport callback interface */
void janus_transport_incoming_request(janus_transport *plugin, janus_transport_session *transport, void *request_id, gboolean admin, json_t *message, json_error_t *error) {
	JANUS_LOG(LOG_VERB, "Got %s API request from %s (%p)\n", admin ? "an admin" : "a Janus", plugin->get_package(), transport);
	/* Create a janus_request instance to handle the request */
	janus_request *request = janus_request_new(plugin, transport, request_id, admin, message);
	GError *tperror = NULL;
	g_thread_pool_push(tasks, request, &tperror);
	if(tperror != NULL) {
		/* Something went wrong... */
		JANUS_LOG(LOG_ERR, "Got error %d (%s) trying to push task in thread pool...\n", tperror->code, tperror->message ? tperror->message : "??");
		json_t *transaction = json_object_get(message, "transaction");
		const char *transaction_text = json_is_string(transaction) ? json_string_value(transaction) : NULL;
		janus_process_error(request, 0, transaction_text, JANUS_ERROR_UNKNOWN, "Thread pool error");
		janus_request_destroy(request);
	}
}

void janus_transport_gone(janus_transport *plugin, janus_transport_session *transport) {
	/* Get rid of sessions this transport was handling */
	JANUS_LOG(LOG_VERB, "A %s transport instance has gone away (%p)\n", plugin->get_package(), transport);
	janus_mutex_lock(&sessions_mutex);
	if(sessions && g_hash_table_size(sessions) > 0) {
		GHashTableIter iter;
		gpointer value;
		g_hash_table_iter_init(&iter, sessions);
		while(g_hash_table_iter_next(&iter, NULL, &value)) {
			janus_session *session = (janus_session *) value;
			if(!session || g_atomic_int_get(&session->destroyed) || g_atomic_int_get(&session->timeout) || session->last_activity == 0)
				continue;
			if(session->source && session->source->instance == transport) {
				JANUS_LOG(LOG_VERB, "  -- Marking Session %"SCNu64" as over\n", session->session_id);
				session->last_activity = 0;	/* This will trigger a timeout */
			}
		}
	}
	janus_mutex_unlock(&sessions_mutex);
}

gboolean janus_transport_is_api_secret_needed(janus_transport *plugin) {
	return api_secret != NULL;
}

gboolean janus_transport_is_api_secret_valid(janus_transport *plugin, const char *apisecret) {
	if(api_secret == NULL)
		return TRUE;
	return apisecret && janus_strcmp_const_time(apisecret, api_secret);
}

gboolean janus_transport_is_auth_token_needed(janus_transport *plugin) {
	return janus_auth_is_enabled();
}

gboolean janus_transport_is_auth_token_valid(janus_transport *plugin, const char *token) {
	if(!janus_auth_is_enabled())
		return TRUE;
	return token && janus_auth_check_token(token);
}

void janus_transport_task(gpointer data, gpointer user_data) {
	JANUS_LOG(LOG_VERB, "Transport task pool, serving request\n");
	janus_request *request = (janus_request *)data;
	if(request == NULL) {
		JANUS_LOG(LOG_ERR, "Missing request\n");
		return;
	}
	if(!request->admin)
		janus_process_incoming_request(request);
	else
		janus_process_incoming_admin_request(request);
	/* Done */
	janus_request_destroy(request);
}


/* Plugins */
void janus_plugin_close(gpointer key, gpointer value, gpointer user_data) {
	janus_plugin *plugin = (janus_plugin *)value;
	if(!plugin)
		return;
	plugin->destroy();
}

void janus_pluginso_close(gpointer key, gpointer value, gpointer user_data) {
	void *plugin = (janus_plugin *)value;
	if(!plugin)
		return;
	//~ dlclose(plugin);
}

janus_plugin *janus_plugin_find(const gchar *package) {
	if(package != NULL && plugins != NULL)	/* FIXME Do we need to fix the key pointer? */
		return g_hash_table_lookup(plugins, package);
	return NULL;
}


/* Plugin callback interface */
int janus_plugin_push_event(janus_plugin_session *plugin_session, janus_plugin *plugin, const char *transaction, const char *message, const char *sdp_type, const char *sdp) {
	if(!plugin || !message)
		return -1;
	if(!plugin_session || plugin_session < (janus_plugin_session *)0x1000 ||
			!janus_plugin_session_is_alive(plugin_session) || g_atomic_int_get(&plugin_session->stopped))
		return -2;
	janus_ice_handle *ice_handle = (janus_ice_handle *)plugin_session->gateway_handle;
	if(!ice_handle || janus_flags_is_set(&ice_handle->webrtc_flags, JANUS_ICE_HANDLE_WEBRTC_STOP))
		return JANUS_ERROR_SESSION_NOT_FOUND;
	janus_session *session = ice_handle->session;
	if(!session || g_atomic_int_get(&session->destroyed))
		return JANUS_ERROR_SESSION_NOT_FOUND;
	/* Make sure this is JSON */
	json_error_t error;
	json_t *plugin_event = json_loads(message, 0, &error);
	if(!plugin_event) {
		JANUS_LOG(LOG_ERR, "[%"SCNu64"] Cannot push event (JSON error: on line %d: %s)\n", ice_handle->handle_id, error.line, error.text);
		return JANUS_ERROR_INVALID_JSON;
	}
	if(!json_is_object(plugin_event)) {
		JANUS_LOG(LOG_ERR, "[%"SCNu64"] Cannot push event (JSON error: not an object)\n", ice_handle->handle_id);
		return JANUS_ERROR_INVALID_JSON_OBJECT;
	}
	/* Attach JSEP if possible? */
	json_t *jsep = NULL;
	if(sdp_type != NULL && sdp != NULL) {
		jsep = janus_plugin_handle_sdp(plugin_session, plugin, sdp_type, sdp);
		if(jsep == NULL) {
			if(ice_handle == NULL || janus_flags_is_set(&ice_handle->webrtc_flags, JANUS_ICE_HANDLE_WEBRTC_STOP)
					|| janus_flags_is_set(&ice_handle->webrtc_flags, JANUS_ICE_HANDLE_WEBRTC_ALERT)) {
				JANUS_LOG(LOG_ERR, "[%"SCNu64"] Cannot push event (handle not available anymore or negotiation stopped)\n", ice_handle->handle_id);
				return JANUS_ERROR_HANDLE_NOT_FOUND;
			} else {
				JANUS_LOG(LOG_ERR, "[%"SCNu64"] Cannot push event (JSON error: problem with the SDP)\n", ice_handle->handle_id);
				return JANUS_ERROR_JSEP_INVALID_SDP;
			}
		}
	}
	/* Prepare JSON event */
	json_t *event = json_object();
	json_object_set_new(event, "janus", json_string("event"));
	json_object_set_new(event, "session_id", json_integer(session->session_id));
	json_object_set_new(event, "sender", json_integer(ice_handle->handle_id));
	if(transaction != NULL)
		json_object_set_new(event, "transaction", json_string(transaction));
	json_t *plugin_data = json_object();
	json_object_set_new(plugin_data, "plugin", json_string(plugin->get_package()));
	json_object_set_new(plugin_data, "data", plugin_event);
	json_object_set_new(event, "plugindata", plugin_data);
	if(jsep != NULL)
		json_object_set_new(event, "jsep", jsep);
	/* Send the event */
	JANUS_LOG(LOG_VERB, "[%"SCNu64"] Sending event to transport...\n", ice_handle->handle_id);
	janus_session_notify_event(session, event);
	
	return JANUS_OK;
}

json_t *janus_plugin_handle_sdp(janus_plugin_session *plugin_session, janus_plugin *plugin, const char *sdp_type, const char *sdp) {
	if(!plugin_session || plugin_session < (janus_plugin_session *)0x1000 ||
			!janus_plugin_session_is_alive(plugin_session) || g_atomic_int_get(&plugin_session->stopped) ||
			plugin == NULL || sdp_type == NULL || sdp == NULL) {
		JANUS_LOG(LOG_ERR, "Invalid arguments\n");
		return NULL;
	}
	janus_ice_handle *ice_handle = (janus_ice_handle *)plugin_session->gateway_handle;
	//~ if(ice_handle == NULL || janus_flags_is_set(&ice_handle->webrtc_flags, JANUS_ICE_HANDLE_WEBRTC_READY)) {
	if(ice_handle == NULL) {
		JANUS_LOG(LOG_ERR, "Invalid ICE handle\n");
		return NULL;
	}
	int offer = 0;
	if(!strcasecmp(sdp_type, "offer")) {
		/* This is an offer from a plugin */
		offer = 1;
		janus_flags_set(&ice_handle->webrtc_flags, JANUS_ICE_HANDLE_WEBRTC_GOT_OFFER);
		janus_flags_clear(&ice_handle->webrtc_flags, JANUS_ICE_HANDLE_WEBRTC_GOT_ANSWER);
	} else if(!strcasecmp(sdp_type, "answer")) {
		/* This is an answer from a plugin */
		janus_flags_set(&ice_handle->webrtc_flags, JANUS_ICE_HANDLE_WEBRTC_GOT_ANSWER);
	} else {
		/* TODO Handle other messages */
		JANUS_LOG(LOG_ERR, "Unknown type '%s'\n", sdp_type);
		return NULL;
	}
	/* Is this valid SDP? */
	int audio = 0, video = 0, data = 0, bundle = 0, rtcpmux = 0, trickle = 0;
	janus_sdp *parsed_sdp = janus_sdp_preparse(sdp, &audio, &video, &data, &bundle, &rtcpmux, &trickle);
	if(parsed_sdp == NULL) {
		JANUS_LOG(LOG_ERR, "[%"SCNu64"] Couldn't parse SDP...\n", ice_handle->handle_id);
		return NULL;
	}
	janus_sdp_free(parsed_sdp);
	gboolean updating = FALSE;
	if(offer) {
		/* We still don't have a local ICE setup */
		JANUS_LOG(LOG_VERB, "[%"SCNu64"] Audio %s been negotiated\n", ice_handle->handle_id, audio ? "has" : "has NOT");
		if(audio > 1) {
			JANUS_LOG(LOG_ERR, "[%"SCNu64"] More than one audio line? only going to negotiate one...\n", ice_handle->handle_id);
		}
		JANUS_LOG(LOG_VERB, "[%"SCNu64"] Video %s been negotiated\n", ice_handle->handle_id, video ? "has" : "has NOT");
		if(video > 1) {
			JANUS_LOG(LOG_ERR, "[%"SCNu64"] More than one video line? only going to negotiate one...\n", ice_handle->handle_id);
		}
		JANUS_LOG(LOG_VERB, "[%"SCNu64"] SCTP/DataChannels %s been negotiated\n", ice_handle->handle_id, data ? "have" : "have NOT");
		if(data > 1) {
			JANUS_LOG(LOG_ERR, "[%"SCNu64"] More than one data line? only going to negotiate one...\n", ice_handle->handle_id);
		}
#ifndef HAVE_SCTP
		if(data) {
			JANUS_LOG(LOG_WARN, "[%"SCNu64"]   -- DataChannels have been negotiated, but support for them has not been compiled...\n", ice_handle->handle_id);
		}
#endif
		/* Are we still cleaning up from a previous media session? */
		if(janus_flags_is_set(&ice_handle->webrtc_flags, JANUS_ICE_HANDLE_WEBRTC_CLEANING)) {
			JANUS_LOG(LOG_VERB, "[%"SCNu64"] Still cleaning up from a previous media session, let's wait a bit...\n", ice_handle->handle_id);
			gint64 waited = 0;
			while(janus_flags_is_set(&ice_handle->webrtc_flags, JANUS_ICE_HANDLE_WEBRTC_CLEANING)) {
				JANUS_LOG(LOG_VERB, "[%"SCNu64"] Still cleaning up from a previous media session, let's wait a bit...\n", ice_handle->handle_id);
				g_usleep(100000);
				waited += 100000;
				if(waited >= 3*G_USEC_PER_SEC) {
					JANUS_LOG(LOG_VERB, "[%"SCNu64"]   -- Waited 3 seconds, that's enough!\n", ice_handle->handle_id);
					break;
				}
			}
		}
		if(ice_handle->agent == NULL) {
			/* Process SDP in order to setup ICE locally (this is going to result in an answer from the browser) */
			if(janus_ice_setup_local(ice_handle, 0, audio, video, data, bundle, rtcpmux, trickle) < 0) {
				JANUS_LOG(LOG_ERR, "[%"SCNu64"] Error setting ICE locally\n", ice_handle->handle_id);
				return NULL;
			}
		} else {
			updating = TRUE;
			JANUS_LOG(LOG_INFO, "[%"SCNu64"] Updating existing session\n", ice_handle->handle_id);
		}
	}
	if(!updating) {
		/* Wait for candidates-done callback */
		while(ice_handle->cdone < ice_handle->streams_num) {
			if(ice_handle == NULL || janus_flags_is_set(&ice_handle->webrtc_flags, JANUS_ICE_HANDLE_WEBRTC_STOP)
					|| janus_flags_is_set(&ice_handle->webrtc_flags, JANUS_ICE_HANDLE_WEBRTC_ALERT)) {
				JANUS_LOG(LOG_WARN, "[%"SCNu64"] Handle detached or PC closed, giving up...!\n", ice_handle ? ice_handle->handle_id : 0);
				return NULL;
			}
			JANUS_LOG(LOG_VERB, "[%"SCNu64"] Waiting for candidates-done callback...\n", ice_handle->handle_id);
			g_usleep(100000);
			if(ice_handle->cdone < 0) {
				JANUS_LOG(LOG_ERR, "[%"SCNu64"] Error gathering candidates!\n", ice_handle->handle_id);
				return NULL;
			}
		}
	}
	/* Anonymize SDP */
	char *sdp_stripped = janus_sdp_anonymize(sdp);
	if(sdp_stripped == NULL) {
		/* Invalid SDP */
		JANUS_LOG(LOG_ERR, "[%"SCNu64"] Invalid SDP\n", ice_handle->handle_id);
		return NULL;
	}
	/* Add our details */
	char *sdp_merged = janus_sdp_merge(ice_handle, sdp_stripped);
	if(sdp_merged == NULL) {
		/* Couldn't merge SDP */
		JANUS_LOG(LOG_ERR, "[%"SCNu64"] Error merging SDP\n", ice_handle->handle_id);
		g_free(sdp_stripped);
		return NULL;
	}
	/* FIXME Any disabled m-line? */
	if(strstr(sdp_merged, "m=audio 0")) {
		JANUS_LOG(LOG_VERB, "[%"SCNu64"] Audio disabled via SDP\n", ice_handle->handle_id);
		if(!janus_flags_is_set(&ice_handle->webrtc_flags, JANUS_ICE_HANDLE_WEBRTC_BUNDLE)
				|| (!video && !data)) {
			JANUS_LOG(LOG_VERB, "[%"SCNu64"]   -- Marking audio stream as disabled\n", ice_handle->handle_id);
			janus_ice_stream *stream = g_hash_table_lookup(ice_handle->streams, GUINT_TO_POINTER(ice_handle->audio_id));
			if(stream)
				stream->disabled = TRUE;
		}
	}
	if(strstr(sdp_merged, "m=video 0")) {
		JANUS_LOG(LOG_VERB, "[%"SCNu64"] Video disabled via SDP\n", ice_handle->handle_id);
		if(!janus_flags_is_set(&ice_handle->webrtc_flags, JANUS_ICE_HANDLE_WEBRTC_BUNDLE)
				|| (!audio && !data)) {
			JANUS_LOG(LOG_VERB, "[%"SCNu64"]   -- Marking video stream as disabled\n", ice_handle->handle_id);
			janus_ice_stream *stream = NULL;
			if(!janus_flags_is_set(&ice_handle->webrtc_flags, JANUS_ICE_HANDLE_WEBRTC_BUNDLE)) {
				stream = g_hash_table_lookup(ice_handle->streams, GUINT_TO_POINTER(ice_handle->video_id));
			} else {
				gint id = ice_handle->audio_id > 0 ? ice_handle->audio_id : ice_handle->video_id;
				stream = g_hash_table_lookup(ice_handle->streams, GUINT_TO_POINTER(id));
			}
			if(stream)
				stream->disabled = TRUE;
		}
	}
	if(strstr(sdp_merged, "m=application 0 DTLS/SCTP")) {
		JANUS_LOG(LOG_VERB, "[%"SCNu64"] Data Channel disabled via SDP\n", ice_handle->handle_id);
		if(!janus_flags_is_set(&ice_handle->webrtc_flags, JANUS_ICE_HANDLE_WEBRTC_BUNDLE)
				|| (!audio && !video)) {
			JANUS_LOG(LOG_VERB, "[%"SCNu64"]   -- Marking data channel stream as disabled\n", ice_handle->handle_id);
			janus_ice_stream *stream = NULL;
			if(!janus_flags_is_set(&ice_handle->webrtc_flags, JANUS_ICE_HANDLE_WEBRTC_BUNDLE)) {
				stream = g_hash_table_lookup(ice_handle->streams, GUINT_TO_POINTER(ice_handle->data_id));
			} else {
				gint id = ice_handle->audio_id > 0 ? ice_handle->audio_id : (ice_handle->video_id > 0 ? ice_handle->video_id : ice_handle->data_id);
				stream = g_hash_table_lookup(ice_handle->streams, GUINT_TO_POINTER(id));
			}
			if(stream)
				stream->disabled = TRUE;
		}
	}

	if(!updating) {
		if(offer) {
			/* We set the flag to wait for an answer before handling trickle candidates */
			janus_flags_set(&ice_handle->webrtc_flags, JANUS_ICE_HANDLE_WEBRTC_PROCESSING_OFFER);
		} else {
			JANUS_LOG(LOG_VERB, "[%"SCNu64"] Done! Ready to setup remote candidates and send connectivity checks...\n", ice_handle->handle_id);
			if(janus_flags_is_set(&ice_handle->webrtc_flags, JANUS_ICE_HANDLE_WEBRTC_BUNDLE) && audio && video) {
				JANUS_LOG(LOG_VERB, "[%"SCNu64"]   -- bundle is supported by the browser, getting rid of one of the RTP/RTCP components, if any...\n", ice_handle->handle_id);
				if(audio) {
					/* Get rid of video and data, if present */
					if(ice_handle->streams && ice_handle->video_stream) {
						ice_handle->audio_stream->video_ssrc = ice_handle->video_stream->video_ssrc;
						ice_handle->audio_stream->video_ssrc_peer = ice_handle->video_stream->video_ssrc_peer;
						ice_handle->audio_stream->video_ssrc_peer_rtx = ice_handle->video_stream->video_ssrc_peer_rtx;
						nice_agent_attach_recv(ice_handle->agent, ice_handle->video_stream->stream_id, 1, g_main_loop_get_context (ice_handle->iceloop), NULL, NULL);
						if(!janus_ice_is_rtcpmux_forced())
							nice_agent_attach_recv(ice_handle->agent, ice_handle->video_stream->stream_id, 2, g_main_loop_get_context (ice_handle->iceloop), NULL, NULL);
						nice_agent_remove_stream(ice_handle->agent, ice_handle->video_stream->stream_id);
						janus_ice_stream_destroy(ice_handle->streams, ice_handle->video_stream);
					}
					ice_handle->video_stream = NULL;
					ice_handle->video_id = 0;
					if(ice_handle->streams && ice_handle->data_stream) {
						nice_agent_attach_recv(ice_handle->agent, ice_handle->data_stream->stream_id, 1, g_main_loop_get_context (ice_handle->iceloop), NULL, NULL);
						nice_agent_remove_stream(ice_handle->agent, ice_handle->data_stream->stream_id);
						janus_ice_stream_destroy(ice_handle->streams, ice_handle->data_stream);
					}
					ice_handle->data_stream = NULL;
					ice_handle->data_id = 0;
				} else if(video) {
					/* Get rid of data, if present */
					if(ice_handle->streams && ice_handle->data_stream) {
						nice_agent_attach_recv(ice_handle->agent, ice_handle->data_stream->stream_id, 1, g_main_loop_get_context (ice_handle->iceloop), NULL, NULL);
						nice_agent_remove_stream(ice_handle->agent, ice_handle->data_stream->stream_id);
						janus_ice_stream_destroy(ice_handle->streams, ice_handle->data_stream);
					}
					ice_handle->data_stream = NULL;
					ice_handle->data_id = 0;
				}
			}
			if(janus_flags_is_set(&ice_handle->webrtc_flags, JANUS_ICE_HANDLE_WEBRTC_RTCPMUX) && !janus_ice_is_rtcpmux_forced()) {
				JANUS_LOG(LOG_VERB, "[%"SCNu64"]   -- rtcp-mux is supported by the browser, getting rid of RTCP components, if any...\n", ice_handle->handle_id);
				if(ice_handle->audio_stream && ice_handle->audio_stream->rtcp_component && ice_handle->audio_stream->components != NULL) {
					nice_agent_attach_recv(ice_handle->agent, ice_handle->audio_id, 2, g_main_loop_get_context (ice_handle->iceloop), NULL, NULL);
					/* Free the component */
					janus_ice_component_destroy(ice_handle->audio_stream->components, ice_handle->audio_stream->rtcp_component);
					ice_handle->audio_stream->rtcp_component = NULL;
					/* Create a dummy candidate and enforce it as the one to use for this now unneeded component */
					NiceCandidate *c = nice_candidate_new(NICE_CANDIDATE_TYPE_HOST);
					c->component_id = 2;
					c->stream_id = ice_handle->audio_stream->stream_id;
#ifndef HAVE_LIBNICE_TCP
					c->transport = NICE_CANDIDATE_TRANSPORT_UDP;
#endif
					strncpy(c->foundation, "1", NICE_CANDIDATE_MAX_FOUNDATION);
					c->priority = 1;
					nice_address_set_from_string(&c->addr, "127.0.0.1");
					nice_address_set_port(&c->addr, janus_ice_get_rtcpmux_blackhole_port());
					c->username = g_strdup(ice_handle->audio_stream->ruser);
					c->password = g_strdup(ice_handle->audio_stream->rpass);
					if(!nice_agent_set_selected_remote_candidate(ice_handle->agent, ice_handle->audio_stream->stream_id, 2, c)) {
						JANUS_LOG(LOG_ERR, "[%"SCNu64"] Error forcing dummy candidate on RTCP component of stream %d\n", ice_handle->handle_id, ice_handle->audio_stream->stream_id);
						nice_candidate_free(c);
					}
				}
				if(ice_handle->video_stream && ice_handle->video_stream->rtcp_component && ice_handle->video_stream->components != NULL) {
					nice_agent_attach_recv(ice_handle->agent, ice_handle->video_id, 2, g_main_loop_get_context (ice_handle->iceloop), NULL, NULL);
					/* Free the component */
					janus_ice_component_destroy(ice_handle->video_stream->components, ice_handle->video_stream->rtcp_component);
					ice_handle->video_stream->rtcp_component = NULL;
					/* Create a dummy candidate and enforce it as the one to use for this now unneeded component */
					NiceCandidate *c = nice_candidate_new(NICE_CANDIDATE_TYPE_HOST);
					c->component_id = 2;
					c->stream_id = ice_handle->video_stream->stream_id;
#ifndef HAVE_LIBNICE_TCP
					c->transport = NICE_CANDIDATE_TRANSPORT_UDP;
#endif
					strncpy(c->foundation, "1", NICE_CANDIDATE_MAX_FOUNDATION);
					c->priority = 1;
					nice_address_set_from_string(&c->addr, "127.0.0.1");
					nice_address_set_port(&c->addr, janus_ice_get_rtcpmux_blackhole_port());
					c->username = g_strdup(ice_handle->video_stream->ruser);
					c->password = g_strdup(ice_handle->video_stream->rpass);
					if(!nice_agent_set_selected_remote_candidate(ice_handle->agent, ice_handle->video_stream->stream_id, 2, c)) {
						JANUS_LOG(LOG_ERR, "[%"SCNu64"] Error forcing dummy candidate on RTCP component of stream %d\n", ice_handle->handle_id, ice_handle->video_stream->stream_id);
						nice_candidate_free(c);
					}
				}
			}
			janus_mutex_lock(&ice_handle->mutex);
			/* We got our answer */
			janus_flags_clear(&ice_handle->webrtc_flags, JANUS_ICE_HANDLE_WEBRTC_PROCESSING_OFFER);
			/* Any pending trickles? */
			if(ice_handle->pending_trickles) {
				JANUS_LOG(LOG_VERB, "[%"SCNu64"]   -- Processing %d pending trickle candidates\n", ice_handle->handle_id, g_list_length(ice_handle->pending_trickles));
				GList *temp = NULL;
				while(ice_handle->pending_trickles) {
					temp = g_list_first(ice_handle->pending_trickles);
					ice_handle->pending_trickles = g_list_remove_link(ice_handle->pending_trickles, temp);
					janus_ice_trickle *trickle = (janus_ice_trickle *)temp->data;
					g_list_free(temp);
					if(trickle == NULL)
						continue;
					if((janus_get_monotonic_time() - trickle->received) > 15*G_USEC_PER_SEC) {
						/* FIXME Candidate is too old, discard it */
						janus_ice_trickle_destroy(trickle);
						/* FIXME We should report that */
						continue;
					}
					json_t *candidate = trickle->candidate;
					if(candidate == NULL) {
						janus_ice_trickle_destroy(trickle);
						continue;
					}
					if(json_is_object(candidate)) {
						/* We got a single candidate */
						int error = 0;
						const char *error_string = NULL;
						if((error = janus_ice_trickle_parse(ice_handle, candidate, &error_string)) != 0) {
							/* FIXME We should report the error parsing the trickle candidate */
						}
					} else if(json_is_array(candidate)) {
						/* We got multiple candidates in an array */
						JANUS_LOG(LOG_VERB, "[%"SCNu64"] Got multiple candidates (%zu)\n", ice_handle->handle_id, json_array_size(candidate));
						if(json_array_size(candidate) > 0) {
							/* Handle remote candidates */
							size_t i = 0;
							for(i=0; i<json_array_size(candidate); i++) {
								json_t *c = json_array_get(candidate, i);
								/* FIXME We don't care if any trickle fails to parse */
								janus_ice_trickle_parse(ice_handle, c, NULL);
							}
						}
					}
					/* Done, free candidate */
					janus_ice_trickle_destroy(trickle);
				}
			}
			/* This was an answer, check if it's time to start ICE */
			if(janus_flags_is_set(&ice_handle->webrtc_flags, JANUS_ICE_HANDLE_WEBRTC_TRICKLE) &&
					!janus_flags_is_set(&ice_handle->webrtc_flags, JANUS_ICE_HANDLE_WEBRTC_ALL_TRICKLES)) {
				JANUS_LOG(LOG_VERB, "[%"SCNu64"]   -- ICE Trickling is supported by the browser, waiting for remote candidates...\n", ice_handle->handle_id);
				janus_flags_set(&ice_handle->webrtc_flags, JANUS_ICE_HANDLE_WEBRTC_START);
			} else {
				JANUS_LOG(LOG_VERB, "[%"SCNu64"] Done! Sending connectivity checks...\n", ice_handle->handle_id);
				if(ice_handle->audio_id > 0) {
					janus_ice_setup_remote_candidates(ice_handle, ice_handle->audio_id, 1);
					if(!janus_flags_is_set(&ice_handle->webrtc_flags, JANUS_ICE_HANDLE_WEBRTC_RTCPMUX))	/* http://tools.ietf.org/html/rfc5761#section-5.1.3 */
						janus_ice_setup_remote_candidates(ice_handle, ice_handle->audio_id, 2);
				}
				if(ice_handle->video_id > 0) {
					janus_ice_setup_remote_candidates(ice_handle, ice_handle->video_id, 1);
					if(!janus_flags_is_set(&ice_handle->webrtc_flags, JANUS_ICE_HANDLE_WEBRTC_RTCPMUX))	/* http://tools.ietf.org/html/rfc5761#section-5.1.3 */
						janus_ice_setup_remote_candidates(ice_handle, ice_handle->video_id, 2);
				}
				if(ice_handle->data_id > 0) {
					janus_ice_setup_remote_candidates(ice_handle, ice_handle->data_id, 1);
				}
			}
			janus_mutex_unlock(&ice_handle->mutex);
		}
	}
	
	/* Prepare JSON event */
	json_t *jsep = json_object();
	json_object_set_new(jsep, "type", json_string(sdp_type));
	json_object_set_new(jsep, "sdp", json_string(sdp_merged));
	g_free(sdp_stripped);
	//~ g_free(sdp_merged);
	ice_handle->local_sdp = sdp_merged;
	return jsep;
}

void janus_plugin_relay_rtp(janus_plugin_session *plugin_session, int video, char *buf, int len) {
	if((plugin_session < (janus_plugin_session *)0x1000) || g_atomic_int_get(&plugin_session->stopped) || buf == NULL || len < 1)
		return;
	janus_ice_handle *handle = (janus_ice_handle *)plugin_session->gateway_handle;
	if(!handle || janus_flags_is_set(&handle->webrtc_flags, JANUS_ICE_HANDLE_WEBRTC_STOP)
			|| janus_flags_is_set(&handle->webrtc_flags, JANUS_ICE_HANDLE_WEBRTC_ALERT))
		return;
	janus_ice_relay_rtp(handle, video, buf, len);
}

void janus_plugin_relay_rtcp(janus_plugin_session *plugin_session, int video, char *buf, int len) {
	if((plugin_session < (janus_plugin_session *)0x1000) || g_atomic_int_get(&plugin_session->stopped) || buf == NULL || len < 1)
		return;
	janus_ice_handle *handle = (janus_ice_handle *)plugin_session->gateway_handle;
	if(!handle || janus_flags_is_set(&handle->webrtc_flags, JANUS_ICE_HANDLE_WEBRTC_STOP)
			|| janus_flags_is_set(&handle->webrtc_flags, JANUS_ICE_HANDLE_WEBRTC_ALERT))
		return;
	janus_ice_relay_rtcp(handle, video, buf, len);
}

void janus_plugin_relay_data(janus_plugin_session *plugin_session, char *buf, int len) {
	if((plugin_session < (janus_plugin_session *)0x1000) || g_atomic_int_get(&plugin_session->stopped) || buf == NULL || len < 1)
		return;
	janus_ice_handle *handle = (janus_ice_handle *)plugin_session->gateway_handle;
	if(!handle || janus_flags_is_set(&handle->webrtc_flags, JANUS_ICE_HANDLE_WEBRTC_STOP)
			|| janus_flags_is_set(&handle->webrtc_flags, JANUS_ICE_HANDLE_WEBRTC_ALERT))
		return;
#ifdef HAVE_SCTP
	janus_ice_relay_data(handle, buf, len);
#else
	JANUS_LOG(LOG_WARN, "Asked to relay data, but Data Channels support has not been compiled...\n");
#endif
}

void janus_plugin_close_pc(janus_plugin_session *plugin_session) {
	/* A plugin asked to get rid of a PeerConnection */
	if((plugin_session < (janus_plugin_session *)0x1000) || !janus_plugin_session_is_alive(plugin_session) || g_atomic_int_get(&plugin_session->stopped))
		return;
	janus_ice_handle *ice_handle = (janus_ice_handle *)plugin_session->gateway_handle;
	if(!ice_handle)
		return;
	if(janus_flags_is_set(&ice_handle->webrtc_flags, JANUS_ICE_HANDLE_WEBRTC_STOP)
			|| janus_flags_is_set(&ice_handle->webrtc_flags, JANUS_ICE_HANDLE_WEBRTC_ALERT))
		return;
	janus_session *session = (janus_session *)ice_handle->session;
	if(!session)
		return;
		
	JANUS_LOG(LOG_VERB, "[%"SCNu64"] Plugin asked to hangup PeerConnection: sending alert\n", ice_handle->handle_id);
	/* Send an alert on all the DTLS connections */
	janus_ice_webrtc_hangup(ice_handle);
}

void janus_plugin_end_session(janus_plugin_session *plugin_session) {
	/* A plugin asked to get rid of a handle */
	if((plugin_session < (janus_plugin_session *)0x1000) || !janus_plugin_session_is_alive(plugin_session) || g_atomic_int_get(&plugin_session->stopped))
		return;
	janus_ice_handle *ice_handle = (janus_ice_handle *)plugin_session->gateway_handle;
	if(!ice_handle)
		return;
	janus_session *session = (janus_session *)ice_handle->session;
	if(!session)
		return;
	/* Destroy the handle */
	janus_ice_handle_destroy(session, ice_handle->handle_id);
	janus_mutex_lock(&session->mutex);
	g_hash_table_remove(session->ice_handles, GUINT_TO_POINTER(ice_handle->handle_id));
	janus_mutex_unlock(&session->mutex);
	janus_refcount_decrease(&ice_handle->ref);
}


static void janus_detect_local_ip(gchar *buf, size_t buflen) {
	JANUS_LOG(LOG_VERB, "Autodetecting local IP...\n");
	struct sockaddr_in addr;
	socklen_t len;
	int fd = socket(AF_INET, SOCK_DGRAM, 0);
	if (fd == -1)
		goto error;
	addr.sin_family = AF_INET;
	addr.sin_port = htons(1);
	inet_pton(AF_INET, "1.2.3.4", &addr.sin_addr.s_addr);
	if (connect(fd, (const struct sockaddr*) &addr, sizeof(addr)) < 0)
		goto error;
	len = sizeof(addr);
	if (getsockname(fd, (struct sockaddr*) &addr, &len) < 0)
		goto error;
	if (getnameinfo((const struct sockaddr*) &addr, sizeof(addr),
			buf, buflen,
			NULL, 0, NI_NUMERICHOST) != 0)
		goto error;
	close(fd);
	return;
error:
	if (fd != -1)
		close(fd);
	JANUS_LOG(LOG_VERB, "Couldn't find any address! using 127.0.0.1 as the local IP... (which is NOT going to work out of your machine)\n");
	g_strlcpy(buf, "127.0.0.1", buflen);
}


/* Main */
gint main(int argc, char *argv[])
{
	/* Core dumps may be disallowed by parent of this process; change that */
	struct rlimit core_limits;
	core_limits.rlim_cur = core_limits.rlim_max = RLIM_INFINITY;
	setrlimit(RLIMIT_CORE, &core_limits);

	struct gengetopt_args_info args_info;
	/* Let's call our cmdline parser */
	if(cmdline_parser(argc, argv, &args_info) != 0)
		exit(1);
	
	/* Any configuration to open? */
	if(args_info.config_given) {
		config_file = g_strdup(args_info.config_arg);
	}
	if(args_info.configs_folder_given) {
		configs_folder = g_strdup(args_info.configs_folder_arg);
	} else {
		configs_folder = g_strdup (CONFDIR);
	}
	if(config_file == NULL) {
		char file[255];
		g_snprintf(file, 255, "%s/janus.cfg", configs_folder);
		config_file = g_strdup(file);
	}
	if((config = janus_config_parse(config_file)) == NULL) {
		if(args_info.config_given) {
			/* We only give up if the configuration file was explicitly provided */
			g_print("Error reading configuration from %s\n", config_file);
			exit(1);
		}
		g_print("Error reading/parsing the configuration file, going on with the defaults and the command line arguments\n");
		config = janus_config_create("janus.cfg");
		if(config == NULL) {
			/* If we can't even create an empty configuration, something's definitely wrong */
			exit(1);
		}
	}

	/* Check if we need to log to console and/or file */
	gboolean use_stdout = TRUE;
	if(args_info.disable_stdout_given) {
		use_stdout = FALSE;
		janus_config_add_item(config, "general", "log_to_stdout", "no");
	} else {
		/* Check if the configuration file is saying anything about this */
		janus_config_item *item = janus_config_get_item_drilldown(config, "general", "log_to_stdout");
		if(item && item->value && !janus_is_true(item->value))
			use_stdout = FALSE;
	}
	const char *logfile = NULL;
	if(args_info.log_file_given) {
		logfile = args_info.log_file_arg;
		janus_config_add_item(config, "general", "log_to_file", "no");
	} else {
		/* Check if the configuration file is saying anything about this */
		janus_config_item *item = janus_config_get_item_drilldown(config, "general", "log_to_file");
		if(item && item->value)
			logfile = item->value;
	}

	/* Check if we're going to daemonize Janus */
	if(args_info.daemon_given) {
		daemonize = TRUE;
		janus_config_add_item(config, "general", "daemonize", "yes");
	} else {
		/* Check if the configuration file is saying anything about this */
		janus_config_item *item = janus_config_get_item_drilldown(config, "general", "daemonize");
		if(item && item->value && janus_is_true(item->value))
			daemonize = TRUE;
	}
	/* If we're going to daemonize, make sure logging to stdout is disabled and a log file has been specified */
	if(daemonize && use_stdout) {
		use_stdout = FALSE;
	}
	if(daemonize && logfile == NULL) {
		g_print("Running Janus as a daemon but no log file provided, giving up...\n");
		exit(1);
	}
	/* Daemonize now, if we need to */
	if(daemonize) {
		g_print("Running Janus as a daemon\n");

		/* Create a pipe for parent<->child communication during the startup phase */
		if(pipe(pipefd) == -1) {
			g_print("pipe error!\n");
			exit(1);
		}

		/* Fork off the parent process */
		pid_t pid = fork();
		if(pid < 0) {
			g_print("Fork error!\n");
			exit(1);
		}
		if(pid > 0) {
			/* Ok, we're the parent: let's wait for the child to tell us everything started fine */
			close(pipefd[1]);
			int code = -1;
			struct pollfd pollfds;

			while(code < 0) {
				pollfds.fd = pipefd[0];
				pollfds.events = POLLIN;
				int res = poll(&pollfds, 1, -1);
				if(res < 0)
					break;
				if(res == 0)
					continue;
				if(pollfds.revents & POLLERR || pollfds.revents & POLLHUP)
					break;
				if(pollfds.revents & POLLIN) {
					read(pipefd[0], &code, sizeof(int));
					break;
				}
			}
			if(code < 0)
				code = 1;

			/* Leave the parent and return the exit code we received from the child */
			if(code)
				g_print("Error launching Janus (error code %d), check the logs for more details\n", code);
			exit(code);
		}
		/* Change the file mode mask */
		umask(0);

		/* Create a new SID for the child process */
		pid_t sid = setsid();
		if(sid < 0) {
			g_print("Error setting SID!\n");
			exit(1);
		}
		/* Change the current working directory */
		if((chdir("/")) < 0) {
			g_print("Error changing the current working directory!\n");
			exit(1);
		}
		/* We close stdin/stdout/stderr when initializing the logger */
	}

	/* Initialize logger */
	if(janus_log_init(daemonize, use_stdout, logfile) < 0)
		exit(1);

	JANUS_PRINT("---------------------------------------------------\n");
	JANUS_PRINT("  Starting Meetecho Janus (WebRTC Gateway) v%s\n", JANUS_VERSION_STRING);
	JANUS_PRINT("---------------------------------------------------\n\n");

	/* Handle SIGINT (CTRL-C), SIGTERM (from service managers) */
	signal(SIGINT, janus_handle_signal);
	signal(SIGTERM, janus_handle_signal);
	atexit(janus_termination_handler);

	/* Setup Glib */
#if !GLIB_CHECK_VERSION(2, 36, 0)
	g_type_init();
#endif

	/* Logging level: default is info and no timestamps */
	janus_log_level = LOG_INFO;
	janus_log_timestamps = FALSE;
	janus_log_colors = TRUE;
	if(args_info.debug_level_given) {
		if(args_info.debug_level_arg < LOG_NONE)
			args_info.debug_level_arg = 0;
		else if(args_info.debug_level_arg > LOG_MAX)
			args_info.debug_level_arg = LOG_MAX;
		janus_log_level = args_info.debug_level_arg;
	}

	/* Any PID we need to create? */
	const char *pidfile = NULL;
	if(args_info.pid_file_given) {
		pidfile = args_info.pid_file_arg;
		janus_config_add_item(config, "general", "pid_file", pidfile);
	} else {
		/* Check if the configuration file is saying anything about this */
		janus_config_item *item = janus_config_get_item_drilldown(config, "general", "pid_file");
		if(item && item->value)
			pidfile = item->value;
	}
	if(janus_pidfile_create(pidfile) < 0)
		exit(1);

	/* Proceed with the rest of the configuration */
	janus_config_print(config);
	if(args_info.debug_level_given) {
		char debug[5];
		g_snprintf(debug, 5, "%d", args_info.debug_level_arg);
		janus_config_add_item(config, "general", "debug_level", debug);
	} else {
		/* No command line directive on logging, try the configuration file */
		janus_config_item *item = janus_config_get_item_drilldown(config, "general", "debug_level");
		if(item && item->value) {
			int temp_level = atoi(item->value);
			if(temp_level == 0 && strcmp(item->value, "0")) {
				JANUS_PRINT("Invalid debug level %s (configuration), using default (info=4)\n", item->value);
			} else {
				janus_log_level = temp_level;
				if(janus_log_level < LOG_NONE)
					janus_log_level = 0;
				else if(janus_log_level > LOG_MAX)
					janus_log_level = LOG_MAX;
			}
		}
	}
	/* Any command line argument that should overwrite the configuration? */
	JANUS_PRINT("Checking command line arguments...\n");
	if(args_info.debug_timestamps_given) {
		janus_config_add_item(config, "general", "debug_timestamps", "yes");
	}
	if(args_info.disable_colors_given) {
		janus_config_add_item(config, "general", "debug_colors", "no");
	}
 	if(args_info.interface_given) {
		janus_config_add_item(config, "general", "interface", args_info.interface_arg);
	}
	if(args_info.configs_folder_given) {
		janus_config_add_item(config, "general", "configs_folder", args_info.configs_folder_arg);
	}
	if(args_info.plugins_folder_given) {
		janus_config_add_item(config, "general", "plugins_folder", args_info.plugins_folder_arg);
	}
	if(args_info.apisecret_given) {
		janus_config_add_item(config, "general", "api_secret", args_info.apisecret_arg);
	}
	if(args_info.token_auth_given) {
		janus_config_add_item(config, "general", "token_auth", "yes");
	}
	if(args_info.cert_pem_given) {
		janus_config_add_item(config, "certificates", "cert_pem", args_info.cert_pem_arg);
	}
	if(args_info.cert_key_given) {
		janus_config_add_item(config, "certificates", "cert_key", args_info.cert_key_arg);
	}
	if(args_info.stun_server_given) {
		/* Split in server and port (if port missing, use 3478 as default) */
		char *stunport = strrchr(args_info.stun_server_arg, ':');
		if(stunport != NULL) {
			*stunport = '\0';
			stunport++;
			janus_config_add_item(config, "nat", "stun_server", args_info.stun_server_arg);
			janus_config_add_item(config, "nat", "stun_port", stunport);
		} else {
			janus_config_add_item(config, "nat", "stun_server", args_info.stun_server_arg);
			janus_config_add_item(config, "nat", "stun_port", "3478");
		}
	}
	if(args_info.nat_1_1_given) {
		janus_config_add_item(config, "nat", "nat_1_1_mapping", args_info.nat_1_1_arg);
	}
	if(args_info.ice_enforce_list_given) {
		janus_config_add_item(config, "nat", "ice_enforce_list", args_info.ice_enforce_list_arg);
	}
	if(args_info.ice_ignore_list_given) {
		janus_config_add_item(config, "nat", "ice_ignore_list", args_info.ice_ignore_list_arg);
	}
	if(args_info.libnice_debug_given) {
		janus_config_add_item(config, "nat", "nice_debug", "true");
	}
	if(args_info.ice_lite_given) {
		janus_config_add_item(config, "nat", "ice_lite", "true");
	}
	if(args_info.ice_tcp_given) {
		janus_config_add_item(config, "nat", "ice_tcp", "true");
	}
	if(args_info.ipv6_candidates_given) {
		janus_config_add_item(config, "media", "ipv6", "true");
	}
	if(args_info.force_bundle_given) {
		janus_config_add_item(config, "media", "force-bundle", "true");
	}
	if(args_info.force_rtcp_mux_given) {
		janus_config_add_item(config, "media", "force-rtcp-mux", "true");
	}
	if(args_info.max_nack_queue_given) {
		char mnq[20];
		g_snprintf(mnq, 20, "%d", args_info.max_nack_queue_arg);
		janus_config_add_item(config, "media", "max_nack_queue", mnq);
	}
	if(args_info.rtp_port_range_given) {
		janus_config_add_item(config, "media", "rtp_port_range", args_info.rtp_port_range_arg);
	}
	janus_config_print(config);

	/* Logging/debugging */
	JANUS_PRINT("Debug/log level is %d\n", janus_log_level);
	janus_config_item *item = janus_config_get_item_drilldown(config, "general", "debug_timestamps");
	if(item && item->value)
		janus_log_timestamps = janus_is_true(item->value);
	JANUS_PRINT("Debug/log timestamps are %s\n", janus_log_timestamps ? "enabled" : "disabled");
	item = janus_config_get_item_drilldown(config, "general", "debug_colors");
	if(item && item->value)
		janus_log_colors = janus_is_true(item->value);
	JANUS_PRINT("Debug/log colors are %s\n", janus_log_colors ? "enabled" : "disabled");

	/* Any IP/interface to enforce/ignore? */
	item = janus_config_get_item_drilldown(config, "nat", "ice_enforce_list");
	if(item && item->value) {
		gchar **list = g_strsplit(item->value, ",", -1);
		gchar *index = list[0];
		if(index != NULL) {
			int i=0;
			while(index != NULL) {
				if(strlen(index) > 0) {
					JANUS_LOG(LOG_INFO, "Adding '%s' to the ICE enforce list...\n", index);
					janus_ice_enforce_interface(g_strdup(index));
				}
				i++;
				index = list[i];
			}
		}
		g_strfreev(list);
		list = NULL;
	}
	item = janus_config_get_item_drilldown(config, "nat", "ice_ignore_list");
	if(item && item->value) {
		gchar **list = g_strsplit(item->value, ",", -1);
		gchar *index = list[0];
		if(index != NULL) {
			int i=0;
			while(index != NULL) {
				if(strlen(index) > 0) {
					JANUS_LOG(LOG_INFO, "Adding '%s' to the ICE ignore list...\n", index);
					janus_ice_ignore_interface(g_strdup(index));
				}
				i++;
				index = list[i];
			}
		}
		g_strfreev(list);
		list = NULL;
	}
	/* What is the local IP? */
	JANUS_LOG(LOG_VERB, "Selecting local IP address...\n");
	gboolean local_ip_set = FALSE;
	item = janus_config_get_item_drilldown(config, "general", "interface");
	if(item && item->value) {
		JANUS_LOG(LOG_VERB, "  -- Will try to use %s\n", item->value);
		int family;
		if (!janus_is_ip_valid(item->value, &family)) {
			JANUS_LOG(LOG_WARN, "Invalid local IP specified: %s, guessing the default...\n", item->value);
		} else {
			/* Verify that we can actually bind to that address */
			int fd = socket(family, SOCK_DGRAM, 0);
			if (fd == -1) {
				JANUS_LOG(LOG_WARN, "Error creating test socket, falling back to detecting IP address...\n");
			} else {
				int r;
				struct sockaddr_storage ss;
				socklen_t addrlen;
				memset(&ss, 0, sizeof(ss));
				if (family == AF_INET) {
					struct sockaddr_in *addr4 = (struct sockaddr_in*)&ss;
					addr4->sin_family = AF_INET;
					addr4->sin_port = 0;
					inet_pton(AF_INET, item->value, &(addr4->sin_addr.s_addr));
					addrlen = sizeof(struct sockaddr_in);
				} else {
					struct sockaddr_in6 *addr6 = (struct sockaddr_in6*)&ss;
					addr6->sin6_family = AF_INET6;
					addr6->sin6_port = 0;
					inet_pton(AF_INET6, item->value, &(addr6->sin6_addr.s6_addr));
					addrlen = sizeof(struct sockaddr_in6);
				}
				r = bind(fd, (const struct sockaddr*)&ss, addrlen);
				close(fd);
				if (r < 0) {
					JANUS_LOG(LOG_WARN, "Error setting local IP address to %s, falling back to detecting IP address...\n", item->value);
				} else {
					g_strlcpy(local_ip, item->value, sizeof(local_ip));
					local_ip_set = TRUE;
				}
			}
		}
	}
	if (!local_ip_set)
		janus_detect_local_ip(local_ip, sizeof(local_ip));
	JANUS_LOG(LOG_INFO, "Using %s as local IP...\n", local_ip);

	/* Is there any API secret to consider? */
	api_secret = NULL;
	item = janus_config_get_item_drilldown(config, "general", "api_secret");
	if(item && item->value) {
		api_secret = g_strdup(item->value);
	}
	/* Is there any API secret to consider? */
	admin_api_secret = NULL;
	item = janus_config_get_item_drilldown(config, "general", "admin_secret");
	if(item && item->value) {
		admin_api_secret = g_strdup(item->value);
	}
	/* Also check if the token based authentication mechanism needs to be enabled */
	item = janus_config_get_item_drilldown(config, "general", "token_auth");
	janus_auth_init(item && item->value && janus_is_true(item->value));

	/* Setup ICE stuff (e.g., checking if the provided STUN server is correct) */
	char *stun_server = NULL, *turn_server = NULL;
	uint16_t stun_port = 0, turn_port = 0;
	char *turn_type = NULL, *turn_user = NULL, *turn_pwd = NULL;
	char *turn_rest_api = NULL, *turn_rest_api_key = NULL;
	const char *nat_1_1_mapping = NULL;
	uint16_t rtp_min_port = 0, rtp_max_port = 0;
	gboolean ice_lite = FALSE, ice_tcp = FALSE, ipv6 = FALSE;
	item = janus_config_get_item_drilldown(config, "media", "ipv6");
	ipv6 = (item && item->value) ? janus_is_true(item->value) : FALSE;
	item = janus_config_get_item_drilldown(config, "media", "rtp_port_range");
	if(item && item->value) {
		/* Split in min and max port */
		char *maxport = strrchr(item->value, '-');
		if(maxport != NULL) {
			*maxport = '\0';
			maxport++;
			rtp_min_port = atoi(item->value);
			rtp_max_port = atoi(maxport);
			maxport--;
			*maxport = '-';
		}
		if(rtp_min_port > rtp_max_port) {
			int temp_port = rtp_min_port;
			rtp_min_port = rtp_max_port;
			rtp_max_port = temp_port;
		}
		if(rtp_max_port == 0)
			rtp_max_port = 65535;
		JANUS_LOG(LOG_INFO, "RTP port range: %u -- %u\n", rtp_min_port, rtp_max_port);
	}
	/* Check if we need to enable the ICE Lite mode */
	item = janus_config_get_item_drilldown(config, "nat", "ice_lite");
	ice_lite = (item && item->value) ? janus_is_true(item->value) : FALSE;
	/* Check if we need to enable ICE-TCP support (warning: still broken, for debugging only) */
	item = janus_config_get_item_drilldown(config, "nat", "ice_tcp");
	ice_tcp = (item && item->value) ? janus_is_true(item->value) : FALSE;
	/* Any STUN server to use in Janus? */
	item = janus_config_get_item_drilldown(config, "nat", "stun_server");
	if(item && item->value)
		stun_server = (char *)item->value;
	item = janus_config_get_item_drilldown(config, "nat", "stun_port");
	if(item && item->value)
		stun_port = atoi(item->value);
	/* Any 1:1 NAT mapping to take into account? */
	item = janus_config_get_item_drilldown(config, "nat", "nat_1_1_mapping");
	if(item && item->value) {
		JANUS_LOG(LOG_VERB, "Using nat_1_1_mapping for public ip - %s\n", item->value);
		nat_1_1_mapping = item->value;
		janus_set_public_ip(item->value);
		janus_ice_enable_nat_1_1();
	}
	/* Any TURN server to use in Janus? */
	item = janus_config_get_item_drilldown(config, "nat", "turn_server");
	if(item && item->value)
		turn_server = (char *)item->value;
	item = janus_config_get_item_drilldown(config, "nat", "turn_port");
	if(item && item->value)
		turn_port = atoi(item->value);
	item = janus_config_get_item_drilldown(config, "nat", "turn_type");
	if(item && item->value)
		turn_type = (char *)item->value;
	item = janus_config_get_item_drilldown(config, "nat", "turn_user");
	if(item && item->value)
		turn_user = (char *)item->value;
	item = janus_config_get_item_drilldown(config, "nat", "turn_pwd");
	if(item && item->value)
		turn_pwd = (char *)item->value;
	/* Check if there's any TURN REST API backend to use */
	item = janus_config_get_item_drilldown(config, "nat", "turn_rest_api");
	if(item && item->value)
		turn_rest_api = (char *)item->value;
	item = janus_config_get_item_drilldown(config, "nat", "turn_rest_api_key");
	if(item && item->value)
		turn_rest_api_key = (char *)item->value;
	/* Initialize the ICE stack now */
	janus_ice_init(ice_lite, ice_tcp, ipv6, rtp_min_port, rtp_max_port);
	if(janus_ice_set_stun_server(stun_server, stun_port) < 0) {
		JANUS_LOG(LOG_FATAL, "Invalid STUN address %s:%u\n", stun_server, stun_port);
		exit(1);
	}
	if(janus_ice_set_turn_server(turn_server, turn_port, turn_type, turn_user, turn_pwd) < 0) {
		JANUS_LOG(LOG_FATAL, "Invalid TURN address %s:%u\n", turn_server, turn_port);
		exit(1);
	}
#ifndef HAVE_LIBCURL
	if(turn_rest_api != NULL || turn_rest_api_key != NULL) {
		JANUS_LOG(LOG_WARN, "A TURN REST API backend specified in the settings, but libcurl support has not been built\n");
	}
#else
	if(janus_ice_set_turn_rest_api(turn_rest_api, turn_rest_api_key) < 0) {
		JANUS_LOG(LOG_FATAL, "Invalid TURN REST API configuration: %s (%s)\n", turn_rest_api, turn_rest_api_key);
		exit(1);
	}
#endif
	item = janus_config_get_item_drilldown(config, "nat", "nice_debug");
	if(item && item->value && janus_is_true(item->value)) {
		/* Enable libnice debugging */
		janus_ice_debugging_enable();
	}
	if(stun_server == NULL && turn_server == NULL) {
		/* No STUN and TURN server provided for Janus: make sure it isn't on a private address */
		gboolean private_address = FALSE;
		const char *test_ip = nat_1_1_mapping ? nat_1_1_mapping : local_ip;
		struct sockaddr_in addr;
		if(inet_pton(AF_INET, test_ip, &addr) > 0) {
			unsigned short int ip[4];
			sscanf(test_ip, "%hu.%hu.%hu.%hu", &ip[0], &ip[1], &ip[2], &ip[3]);
			if(ip[0] == 10) {
				/* Class A private address */
				private_address = TRUE;
			} else if(ip[0] == 172 && (ip[1] >= 16 && ip[1] <= 31)) {
				/* Class B private address */
				private_address = TRUE;
			} else if(ip[0] == 192 && ip[1] == 168) {
				/* Class C private address */
				private_address = TRUE;
			}
		}
		if(private_address) {
			JANUS_LOG(LOG_WARN, "Janus is deployed on a private address (%s) but you didn't specify any STUN server!"
			                    " Expect trouble if this is supposed to work over the internet and not just in a LAN...\n", test_ip);
		}
	}
	/* Are we going to force BUNDLE and/or rtcp-mux? */
	gboolean force_bundle = FALSE, force_rtcpmux = FALSE;
	item = janus_config_get_item_drilldown(config, "media", "force-bundle");
	force_bundle = (item && item->value) ? janus_is_true(item->value) : FALSE;
	janus_ice_force_bundle(force_bundle);
	item = janus_config_get_item_drilldown(config, "media", "force-rtcp-mux");
	force_rtcpmux = (item && item->value) ? janus_is_true(item->value) : FALSE;
	janus_ice_force_rtcpmux(force_rtcpmux);
	/* NACK related stuff */
	item = janus_config_get_item_drilldown(config, "media", "max_nack_queue");
	if(item && item->value) {
		int mnq = atoi(item->value);
		if(mnq < 0) {
			JANUS_LOG(LOG_WARN, "Ignoring max_nack_queue value as it's not a positive integer\n");
		} else {
			janus_set_max_nack_queue(mnq);
		}
	}

	/* Setup OpenSSL stuff */
	item = janus_config_get_item_drilldown(config, "certificates", "cert_pem");
	if(!item || !item->value) {
		JANUS_LOG(LOG_FATAL, "Missing certificate/key path, use the command line or the configuration to provide one\n");
		exit(1);
	}
	server_pem = (char *)item->value;
	item = janus_config_get_item_drilldown(config, "certificates", "cert_key");
	if(!item || !item->value) {
		JANUS_LOG(LOG_FATAL, "Missing certificate/key path, use the command line or the configuration to provide one\n");
		exit(1);
	}
	server_key = (char *)item->value;
	JANUS_LOG(LOG_VERB, "Using certificates:\n\t%s\n\t%s\n", server_pem, server_key);
	SSL_library_init();
	SSL_load_error_strings();
	OpenSSL_add_all_algorithms();
	/* ... and DTLS-SRTP in particular */
	if(janus_dtls_srtp_init(server_pem, server_key) < 0) {
		exit(1);
	}
	/* Check if there's any custom value for the starting MTU to use in the BIO filter */
	item = janus_config_get_item_drilldown(config, "media", "dtls_mtu");
	if(item && item->value)
		janus_dtls_bio_filter_set_mtu(atoi(item->value));

#ifdef HAVE_SCTP
	/* Initialize SCTP for DataChannels */
	if(janus_sctp_init() < 0) {
		exit(1);
	}
#else
	JANUS_LOG(LOG_WARN, "Data Channels support not compiled\n");
#endif

	/* Initialize Sofia-SDP */
	if(janus_sdp_init() < 0) {
		exit(1);
	}

	/* Load plugins */
	const char *path = PLUGINDIR;
	item = janus_config_get_item_drilldown(config, "general", "plugins_folder");
	if(item && item->value)
		path = (char *)item->value;
	JANUS_LOG(LOG_INFO, "Plugins folder: %s\n", path);
	DIR *dir = opendir(path);
	if(!dir) {
		JANUS_LOG(LOG_FATAL, "\tCouldn't access plugins folder...\n");
		exit(1);
	}
	/* Any plugin to ignore? */
	gchar **disabled_plugins = NULL;
	item = janus_config_get_item_drilldown(config, "plugins", "disable");
	if(item && item->value)
		disabled_plugins = g_strsplit(item->value, ",", -1);
	/* Open the shared objects */
	struct dirent *pluginent = NULL;
	char pluginpath[1024];
	while((pluginent = readdir(dir))) {
		int len = strlen(pluginent->d_name);
		if (len < 4) {
			continue;
		}
		if (strcasecmp(pluginent->d_name+len-strlen(SHLIB_EXT), SHLIB_EXT)) {
			continue;
		}
		/* Check if this plugins has been disabled in the configuration file */
		if(disabled_plugins != NULL) {
			gchar *index = disabled_plugins[0];
			if(index != NULL) {
				int i=0;
				gboolean skip = FALSE;
				while(index != NULL) {
					while(isspace(*index))
						index++;
					if(strlen(index) && !strcmp(index, pluginent->d_name)) {
						JANUS_LOG(LOG_WARN, "Plugin '%s' has been disabled, skipping...\n", pluginent->d_name);
						skip = TRUE;
						break;
					}
					i++;
					index = disabled_plugins[i];
				}
				if(skip)
					continue;
			}
		}
		JANUS_LOG(LOG_INFO, "Loading plugin '%s'...\n", pluginent->d_name);
		memset(pluginpath, 0, 1024);
		g_snprintf(pluginpath, 1024, "%s/%s", path, pluginent->d_name);
		void *plugin = dlopen(pluginpath, RTLD_LAZY);
		if (!plugin) {
			JANUS_LOG(LOG_ERR, "\tCouldn't load plugin '%s': %s\n", pluginent->d_name, dlerror());
		} else {
			create_p *create = (create_p*) dlsym(plugin, "create");
			const char *dlsym_error = dlerror();
			if (dlsym_error) {
				JANUS_LOG(LOG_ERR, "\tCouldn't load symbol 'create': %s\n", dlsym_error);
				continue;
			}
			janus_plugin *janus_plugin = create();
			if(!janus_plugin) {
				JANUS_LOG(LOG_ERR, "\tCouldn't use function 'create'...\n");
				continue;
			}
			/* Are all the mandatory methods and callbacks implemented? */
			if(!janus_plugin->init || !janus_plugin->destroy ||
					!janus_plugin->get_api_compatibility ||
					!janus_plugin->get_version ||
					!janus_plugin->get_version_string ||
					!janus_plugin->get_description ||
					!janus_plugin->get_package ||
					!janus_plugin->get_name ||
					!janus_plugin->create_session ||
					!janus_plugin->query_session ||
					!janus_plugin->destroy_session ||
					!janus_plugin->handle_message ||
					!janus_plugin->setup_media ||
					!janus_plugin->hangup_media) {
				JANUS_LOG(LOG_ERR, "\tMissing some mandatory methods/callbacks, skipping this plugin...\n");
				continue;
			}
			if(janus_plugin->get_api_compatibility() < JANUS_PLUGIN_API_VERSION) {
				JANUS_LOG(LOG_ERR, "The '%s' plugin was compiled against an older version of the API (%d < %d), skipping it: update it to enable it again\n",
					janus_plugin->get_package(), janus_plugin->get_api_compatibility(), JANUS_PLUGIN_API_VERSION);
				continue;
			}
			janus_plugin->init(&janus_handler_plugin, configs_folder);
			JANUS_LOG(LOG_VERB, "\tVersion: %d (%s)\n", janus_plugin->get_version(), janus_plugin->get_version_string());
			JANUS_LOG(LOG_VERB, "\t   [%s] %s\n", janus_plugin->get_package(), janus_plugin->get_name());
			JANUS_LOG(LOG_VERB, "\t   %s\n", janus_plugin->get_description());
			JANUS_LOG(LOG_VERB, "\t   Plugin API version: %d\n", janus_plugin->get_api_compatibility());
			if(!janus_plugin->incoming_rtp && !janus_plugin->incoming_rtcp && !janus_plugin->incoming_data) {
				JANUS_LOG(LOG_WARN, "The '%s' plugin doesn't implement any callback for RTP/RTCP/data... is this on purpose?\n",
					janus_plugin->get_package());
			}
			if(!janus_plugin->incoming_rtp && !janus_plugin->incoming_rtcp && janus_plugin->incoming_data) {
				JANUS_LOG(LOG_WARN, "The '%s' plugin will only handle data channels (no RTP/RTCP)... is this on purpose?\n",
					janus_plugin->get_package());
			}
			if(plugins == NULL)
				plugins = g_hash_table_new(g_str_hash, g_str_equal);
			g_hash_table_insert(plugins, (gpointer)janus_plugin->get_package(), janus_plugin);
			if(plugins_so == NULL)
				plugins_so = g_hash_table_new(g_str_hash, g_str_equal);
			g_hash_table_insert(plugins_so, (gpointer)janus_plugin->get_package(), plugin);
		}
	}
	closedir(dir);
	if(disabled_plugins != NULL)
		g_strfreev(disabled_plugins);
	disabled_plugins = NULL;

	/* Create a thread pool to handle incoming requests, no matter what the transport */
	GError *error = NULL;
	tasks = g_thread_pool_new(janus_transport_task, NULL, -1, FALSE, &error);
	if(error != NULL) {
		/* Something went wrong... */
		JANUS_LOG(LOG_FATAL, "Got error %d (%s) trying to launch the request pool task thread...\n", error->code, error->message ? error->message : "??");
		exit(1);
	}

	/* Load transports */
	gboolean janus_api_enabled = FALSE, admin_api_enabled = FALSE;
	path = TRANSPORTDIR;
	item = janus_config_get_item_drilldown(config, "general", "transports_folder");
	if(item && item->value)
		path = (char *)item->value;
	JANUS_LOG(LOG_INFO, "Transport plugins folder: %s\n", path);
	dir = opendir(path);
	if(!dir) {
		JANUS_LOG(LOG_FATAL, "\tCouldn't access transport plugins folder...\n");
		exit(1);
	}
	/* Any transport to ignore? */
	gchar **disabled_transports = NULL;
	item = janus_config_get_item_drilldown(config, "transports", "disable");
	if(item && item->value)
		disabled_transports = g_strsplit(item->value, ",", -1);
	/* Open the shared objects */
	struct dirent *transportent = NULL;
	char transportpath[1024];
	while((transportent = readdir(dir))) {
		int len = strlen(transportent->d_name);
		if (len < 4) {
			continue;
		}
		if (strcasecmp(transportent->d_name+len-strlen(SHLIB_EXT), SHLIB_EXT)) {
			continue;
		}
		/* Check if this transports has been disabled in the configuration file */
		if(disabled_transports != NULL) {
			gchar *index = disabled_transports[0];
			if(index != NULL) {
				int i=0;
				gboolean skip = FALSE;
				while(index != NULL) {
					while(isspace(*index))
						index++;
					if(strlen(index) && !strcmp(index, transportent->d_name)) {
						JANUS_LOG(LOG_WARN, "Transport plugin '%s' has been disabled, skipping...\n", transportent->d_name);
						skip = TRUE;
						break;
					}
					i++;
					index = disabled_transports[i];
				}
				if(skip)
					continue;
			}
		}
		JANUS_LOG(LOG_INFO, "Loading transport plugin '%s'...\n", transportent->d_name);
		memset(transportpath, 0, 1024);
		g_snprintf(transportpath, 1024, "%s/%s", path, transportent->d_name);
		void *transport = dlopen(transportpath, RTLD_LAZY);
		if (!transport) {
			JANUS_LOG(LOG_ERR, "\tCouldn't load transport plugin '%s': %s\n", transportent->d_name, dlerror());
		} else {
			create_t *create = (create_t*) dlsym(transport, "create");
			const char *dlsym_error = dlerror();
			if (dlsym_error) {
				JANUS_LOG(LOG_ERR, "\tCouldn't load symbol 'create': %s\n", dlsym_error);
				continue;
			}
			janus_transport *janus_transport = create();
			if(!janus_transport) {
				JANUS_LOG(LOG_ERR, "\tCouldn't use function 'create'...\n");
				continue;
			}
			/* Are all the mandatory methods and callbacks implemented? */
			if(!janus_transport->init || !janus_transport->destroy ||
					!janus_transport->get_api_compatibility ||
					!janus_transport->get_version ||
					!janus_transport->get_version_string ||
					!janus_transport->get_description ||
					!janus_transport->get_package ||
					!janus_transport->get_name ||
					!janus_transport->send_message ||
					!janus_transport->is_janus_api_enabled ||
					!janus_transport->is_admin_api_enabled ||
					!janus_transport->session_created ||
					!janus_transport->session_over) {
				JANUS_LOG(LOG_ERR, "\tMissing some mandatory methods/callbacks, skipping this transport plugin...\n");
				continue;
			}
			if(janus_transport->get_api_compatibility() < JANUS_TRANSPORT_API_VERSION) {
				JANUS_LOG(LOG_ERR, "The '%s' transport plugin was compiled against an older version of the API (%d < %d), skipping it: update it to enable it again\n",
					janus_transport->get_package(), janus_transport->get_api_compatibility(), JANUS_TRANSPORT_API_VERSION);
				continue;
			}
			janus_transport->init(&janus_handler_transport, configs_folder);
			JANUS_LOG(LOG_VERB, "\tVersion: %d (%s)\n", janus_transport->get_version(), janus_transport->get_version_string());
			JANUS_LOG(LOG_VERB, "\t   [%s] %s\n", janus_transport->get_package(), janus_transport->get_name());
			JANUS_LOG(LOG_VERB, "\t   %s\n", janus_transport->get_description());
			JANUS_LOG(LOG_VERB, "\t   Plugin API version: %d\n", janus_transport->get_api_compatibility());
			JANUS_LOG(LOG_VERB, "\t   Janus API: %s\n", janus_transport->is_janus_api_enabled() ? "enabled" : "disabled");
			JANUS_LOG(LOG_VERB, "\t   Admin API: %s\n", janus_transport->is_admin_api_enabled() ? "enabled" : "disabled");
			janus_api_enabled = janus_api_enabled || janus_transport->is_janus_api_enabled();
			admin_api_enabled = admin_api_enabled || janus_transport->is_admin_api_enabled();
			if(transports == NULL)
				transports = g_hash_table_new(g_str_hash, g_str_equal);
			g_hash_table_insert(transports, (gpointer)janus_transport->get_package(), janus_transport);
			if(transports_so == NULL)
				transports_so = g_hash_table_new(g_str_hash, g_str_equal);
			g_hash_table_insert(transports_so, (gpointer)janus_transport->get_package(), transport);
		}
	}
	closedir(dir);
	if(disabled_transports != NULL)
		g_strfreev(disabled_transports);
	disabled_transports = NULL;
	/* Make sure at least a Janus API transport is available */
	if(!janus_api_enabled) {
		JANUS_LOG(LOG_FATAL, "No Janus API transport is available... enable at least one and restart Janus\n");
		exit(1);	/* FIXME Should we really give up? */
	}
	/* Make sure at least an admin API transport is available, if the auth mechanism is enabled */
	if(!admin_api_enabled && janus_auth_is_enabled()) {
		JANUS_LOG(LOG_FATAL, "No Admin/monitor transport is available, but the token based authentication mechanism is enabled... this will cause all requests to fail, giving up! If you want to use tokens, enable the Admin/monitor API and restart Janus\n");
		exit(1);	/* FIXME Should we really give up? */
	}

	/* Sessions */
	sessions = g_hash_table_new(NULL, NULL);
	janus_mutex_init(&sessions_mutex);
	/* Start the sessions timeout watchdog */
	sessions_watchdog_context = g_main_context_new();
	GMainLoop *watchdog_loop = g_main_loop_new(sessions_watchdog_context, FALSE);
	error = NULL;
	GThread *watchdog = g_thread_try_new("timeout watchdog", &janus_sessions_watchdog, watchdog_loop, &error);
	if(error != NULL) {
		JANUS_LOG(LOG_FATAL, "Got error %d (%s) trying to start sessions timeout watchdog...\n", error->code, error->message ? error->message : "??");
		exit(1);
	}

	/* Ok, Janus has started! Let the parent now about this if we're daemonizing */
	if(daemonize) {
		int code = 0;
		ssize_t res = 0;
		do {
			res = write(pipefd[1], &code, sizeof(int));
		} while(res == -1 && errno == EINTR);
	}

	while(!g_atomic_int_get(&stop)) {
		/* Loop until we have to stop */
		usleep(250000); /* A signal will cancel usleep() but not g_usleep() */
	}

	/* Done */
	JANUS_LOG(LOG_INFO, "Ending sessions timeout watchdog...\n");
	g_main_loop_quit(watchdog_loop);
	g_thread_join(watchdog);
	watchdog = NULL;
	g_main_loop_unref(watchdog_loop);
	g_main_context_unref(sessions_watchdog_context);

	if(config)
		janus_config_destroy(config);

	JANUS_LOG(LOG_INFO, "Closing transport plugins:\n");
	if(transports != NULL) {
		g_hash_table_foreach(transports, janus_transport_close, NULL);
		g_hash_table_destroy(transports);
	}
	if(transports_so != NULL) {
		g_hash_table_foreach(transports_so, janus_transportso_close, NULL);
		g_hash_table_destroy(transports_so);
	}
	g_thread_pool_free(tasks, FALSE, FALSE);

	JANUS_LOG(LOG_INFO, "Destroying sessions...\n");
	if(sessions != NULL)
		g_hash_table_destroy(sessions);
	janus_ice_deinit();
	JANUS_LOG(LOG_INFO, "Freeing crypto resources...\n");
	janus_dtls_srtp_deinit();
	EVP_cleanup();
	ERR_free_strings();
	JANUS_LOG(LOG_INFO, "Cleaning SDP structures...\n");
	janus_sdp_deinit();
#ifdef HAVE_SCTP
	JANUS_LOG(LOG_INFO, "De-initializing SCTP...\n");
	janus_sctp_deinit();
#endif
	janus_auth_deinit();

	JANUS_LOG(LOG_INFO, "Closing plugins:\n");
	if(plugins != NULL) {
		g_hash_table_foreach(plugins, janus_plugin_close, NULL);
		g_hash_table_destroy(plugins);
	}
	if(plugins_so != NULL) {
		g_hash_table_foreach(plugins_so, janus_pluginso_close, NULL);
		g_hash_table_destroy(plugins_so);
	}

#ifdef REFCOUNT_DEBUG
	/* Any reference counters that are still up while we're leaving? (debug-mode only) */
	janus_mutex_lock(&counters_mutex);
	JANUS_PRINT("Debugging reference counters: %d still allocated\n", g_hash_table_size(counters));
	GHashTableIter iter;
	gpointer value;
	g_hash_table_iter_init(&iter, counters);
	while(g_hash_table_iter_next(&iter, NULL, &value)) {
		JANUS_PRINT("  -- %p\n", value);
	}
	janus_mutex_unlock(&counters_mutex);
#endif

	JANUS_PRINT("Bye!\n");

	exit(0);
}<|MERGE_RESOLUTION|>--- conflicted
+++ resolved
@@ -23,6 +23,7 @@
 #include <getopt.h>
 #include <sys/resource.h>
 #include <sys/stat.h>
+#include <fcntl.h>
 #include <poll.h>
 
 #include "janus.h"
@@ -57,17 +58,16 @@
 static GHashTable *plugins_so = NULL;
 
 
-<<<<<<< HEAD
+/* Daemonization */
+static gboolean daemonize = FALSE;
+static int pipefd[2];
+
+
 #ifdef REFCOUNT_DEBUG
 /* Reference counters debugging */
 GHashTable *counters = NULL;
 janus_mutex counters_mutex;
 #endif
-=======
-/* Daemonization */
-static gboolean daemonize = FALSE;
-static int pipefd[2];
->>>>>>> 0afb0a3a
 
 
 /* Certificates */
@@ -2978,10 +2978,11 @@
 	if((config = janus_config_parse(config_file)) == NULL) {
 		if(args_info.config_given) {
 			/* We only give up if the configuration file was explicitly provided */
-			g_print("Error reading configuration from %s\n", config_file);
+			g_print("Error reading configuration from %s\n", configs_folder);
 			exit(1);
 		}
-		g_print("Error reading/parsing the configuration file, going on with the defaults and the command line arguments\n");
+		g_print("Error reading/parsing the configuration file in %s, going on with the defaults and the command line arguments\n",
+			configs_folder);
 		config = janus_config_create("janus.cfg");
 		if(config == NULL) {
 			/* If we can't even create an empty configuration, something's definitely wrong */
@@ -3062,7 +3063,7 @@
 				if(pollfds.revents & POLLERR || pollfds.revents & POLLHUP)
 					break;
 				if(pollfds.revents & POLLIN) {
-					read(pipefd[0], &code, sizeof(int));
+					res = read(pipefd[0], &code, sizeof(int));
 					break;
 				}
 			}
@@ -3074,6 +3075,9 @@
 				g_print("Error launching Janus (error code %d), check the logs for more details\n", code);
 			exit(code);
 		}
+		/* Child here */
+		close(pipefd[0]);
+
 		/* Change the file mode mask */
 		umask(0);
 
