/*! \file   janus.c
 * \author Lorenzo Miniero <lorenzo@meetecho.com>
 * \copyright GNU General Public License v3
 * \brief  Janus core
 * \details Implementation of the gateway core. This code takes care of
 * the gateway initialization (command line/configuration) and setup,
 * and makes use of the available transport plugins (by default HTTP,
 * WebSockets, RabbitMQ, if compiled) and Janus protocol (a JSON-based
 * protocol) to interact with the applications, whether they're web based
 * or not. The core also takes care of bridging peers and plugins
 * accordingly, in terms of both messaging and real-time media transfer
 * via WebRTC.
 *
 * \ingroup core
 * \ref core
 */

#include <dlfcn.h>
#include <dirent.h>
#include <net/if.h>
#include <netdb.h>
#include <signal.h>
#include <getopt.h>
#include <sys/resource.h>
#include <sys/stat.h>
#include <poll.h>

#include "janus.h"
#include "cmdline.h"
#include "config.h"
#include "apierror.h"
#include "log.h"
#include "debug.h"
#include "rtcp.h"
#include "auth.h"
#include "utils.h"


#define JANUS_NAME				"Janus WebRTC Gateway"
#define JANUS_AUTHOR			"Meetecho s.r.l."
#define JANUS_VERSION			20
#define JANUS_VERSION_STRING	"0.2.0"
#define JANUS_SERVER_NAME		"MyJanusInstance"

#ifdef __MACH__
#define SHLIB_EXT "0.dylib"
#else
#define SHLIB_EXT ".so"
#endif


static janus_config *config = NULL;
static char *config_file = NULL;
static char *configs_folder = NULL;

static GHashTable *transports = NULL;
static GHashTable *transports_so = NULL;

static GHashTable *plugins = NULL;
static GHashTable *plugins_so = NULL;


/* Daemonization */
static gboolean daemonize = FALSE;
static int pipefd[2];


/* API secrets */
static char *api_secret = NULL, *admin_api_secret = NULL;

/* JSON parameters */
static int janus_process_error_string(janus_request *request, uint64_t session_id, const char *transaction, gint error, gchar *error_string);

static struct janus_json_parameter incoming_request_parameters[] = {
	{"transaction", JSON_STRING, JANUS_JSON_PARAM_REQUIRED},
	{"janus", JSON_STRING, JANUS_JSON_PARAM_REQUIRED},
	{"id", JSON_INTEGER, JANUS_JSON_PARAM_POSITIVE}
};
static struct janus_json_parameter attach_parameters[] = {
	{"plugin", JSON_STRING, JANUS_JSON_PARAM_REQUIRED}
};
static struct janus_json_parameter body_parameters[] = {
	{"body", JSON_OBJECT, JANUS_JSON_PARAM_REQUIRED}
};
static struct janus_json_parameter jsep_parameters[] = {
	{"type", JSON_STRING, JANUS_JSON_PARAM_REQUIRED},
	{"trickle", JANUS_JSON_BOOL, 0},
	{"sdp", JSON_STRING, JANUS_JSON_PARAM_REQUIRED}
};
static struct janus_json_parameter allow_token_parameters[] = {
	{"token", JSON_STRING, JANUS_JSON_PARAM_REQUIRED},
	{"plugins", JSON_ARRAY, JANUS_JSON_PARAM_REQUIRED | JANUS_JSON_PARAM_NONEMPTY}
};
static struct janus_json_parameter add_token_parameters[] = {
	{"token", JSON_STRING, JANUS_JSON_PARAM_REQUIRED},
	{"plugins", JSON_ARRAY, 0}
};
static struct janus_json_parameter token_parameters[] = {
	{"token", JSON_STRING, JANUS_JSON_PARAM_REQUIRED}
};
static struct janus_json_parameter admin_parameters[] = {
	{"transaction", JSON_STRING, JANUS_JSON_PARAM_REQUIRED},
	{"janus", JSON_STRING, JANUS_JSON_PARAM_REQUIRED}
};
static struct janus_json_parameter debug_parameters[] = {
	{"debug", JANUS_JSON_BOOL, JANUS_JSON_PARAM_REQUIRED}
};
static struct janus_json_parameter level_parameters[] = {
	{"level", JSON_INTEGER, JANUS_JSON_PARAM_REQUIRED | JANUS_JSON_PARAM_POSITIVE}
};
static struct janus_json_parameter timestamps_parameters[] = {
	{"timestamps", JANUS_JSON_BOOL, JANUS_JSON_PARAM_REQUIRED}
};
static struct janus_json_parameter colors_parameters[] = {
	{"colors", JANUS_JSON_BOOL, JANUS_JSON_PARAM_REQUIRED}
};
static struct janus_json_parameter mnq_parameters[] = {
	{"max_nack_queue", JSON_INTEGER, JANUS_JSON_PARAM_REQUIRED | JANUS_JSON_PARAM_POSITIVE}
};

/* Admin/Monitor helpers */
json_t *janus_admin_stream_summary(janus_ice_stream *stream);
json_t *janus_admin_component_summary(janus_ice_component *component);


/* IP addresses */
static gchar local_ip[INET6_ADDRSTRLEN];
gchar *janus_get_local_ip(void) {
	return local_ip;
}
static gchar *public_ip = NULL;
gchar *janus_get_public_ip(void) {
	/* Fallback to the local IP, if we have no public one */
	return public_ip ? public_ip : local_ip;
}
void janus_set_public_ip(const char *ip) {
	/* once set do not override */
	if(ip == NULL || public_ip != NULL)
		return;
	public_ip = g_strdup(ip);
}
static volatile gint stop = 0;
gint janus_is_stopping(void) {
	return g_atomic_int_get(&stop);
}


/* Public instance name */
static gchar *server_name = NULL;


/* Information */
json_t *janus_info(const char *transaction);
json_t *janus_info(const char *transaction) {
	/* Prepare a summary on the gateway */
	json_t *info = json_object();
	json_object_set_new(info, "janus", json_string("server_info"));
	if(transaction != NULL)
		json_object_set_new(info, "transaction", json_string(transaction));
	json_object_set_new(info, "name", json_string(JANUS_NAME));
	json_object_set_new(info, "version", json_integer(JANUS_VERSION));
	json_object_set_new(info, "version_string", json_string(JANUS_VERSION_STRING));
	json_object_set_new(info, "author", json_string(JANUS_AUTHOR));
	json_object_set_new(info, "log-to-stdout", janus_log_is_stdout_enabled() ? json_true() : json_false());
	json_object_set_new(info, "log-to-file", janus_log_is_logfile_enabled() ? json_true() : json_false());
	if(janus_log_is_logfile_enabled())
		json_object_set_new(info, "log-path", json_string(janus_log_get_logfile_path()));
#ifdef HAVE_SCTP
	json_object_set_new(info, "data_channels", json_true());
#else
	json_object_set_new(info, "data_channels", json_false());
#endif
	json_object_set_new(info, "server-name", json_string(server_name ? server_name : JANUS_SERVER_NAME));
	json_object_set_new(info, "local-ip", json_string(local_ip));
	if(public_ip != NULL)
		json_object_set_new(info, "public-ip", json_string(public_ip));
	json_object_set_new(info, "ipv6", janus_ice_is_ipv6_enabled() ? json_true() : json_false());
	json_object_set_new(info, "ice-tcp", janus_ice_is_ice_tcp_enabled() ? json_true() : json_false());
	if(janus_ice_get_stun_server() != NULL) {
		char server[255];
		g_snprintf(server, 255, "%s:%"SCNu16, janus_ice_get_stun_server(), janus_ice_get_stun_port());
		json_object_set_new(info, "stun-server", json_string(server));
	}
	if(janus_ice_get_turn_server() != NULL) {
		char server[255];
		g_snprintf(server, 255, "%s:%"SCNu16, janus_ice_get_turn_server(), janus_ice_get_turn_port());
		json_object_set_new(info, "turn-server", json_string(server));
	}
	json_object_set_new(info, "api_secret", api_secret ? json_true() : json_false());
	json_object_set_new(info, "auth_token", janus_auth_is_enabled() ? json_true() : json_false());
	/* Available transports */
	json_t *t_data = json_object();
	if(transports && g_hash_table_size(transports) > 0) {
		GHashTableIter iter;
		gpointer value;
		g_hash_table_iter_init(&iter, transports);
		while (g_hash_table_iter_next(&iter, NULL, &value)) {
			janus_transport *t = value;
			if(t == NULL) {
				continue;
			}
			json_t *transport = json_object();
			json_object_set_new(transport, "name", json_string(t->get_name()));
			json_object_set_new(transport, "author", json_string(t->get_author()));
			json_object_set_new(transport, "description", json_string(t->get_description()));
			json_object_set_new(transport, "version_string", json_string(t->get_version_string()));
			json_object_set_new(transport, "version", json_integer(t->get_version()));
			json_object_set_new(t_data, t->get_package(), transport);
		}
	}
	json_object_set_new(info, "transports", t_data);
	/* Available plugins */
	json_t *p_data = json_object();
	if(plugins && g_hash_table_size(plugins) > 0) {
		GHashTableIter iter;
		gpointer value;
		g_hash_table_iter_init(&iter, plugins);
		while (g_hash_table_iter_next(&iter, NULL, &value)) {
			janus_plugin *p = value;
			if(p == NULL) {
				continue;
			}
			json_t *plugin = json_object();
			json_object_set_new(plugin, "name", json_string(p->get_name()));
			json_object_set_new(plugin, "author", json_string(p->get_author()));
			json_object_set_new(plugin, "description", json_string(p->get_description()));
			json_object_set_new(plugin, "version_string", json_string(p->get_version_string()));
			json_object_set_new(plugin, "version", json_integer(p->get_version()));
			json_object_set_new(p_data, p->get_package(), plugin);
		}
	}
	json_object_set_new(info, "plugins", p_data);

	return info;
}


/* Logging */
int janus_log_level = LOG_INFO;
gboolean janus_log_timestamps = FALSE;
gboolean janus_log_colors = FALSE;
int lock_debug = 0;


/*! \brief Signal handler (just used to intercept CTRL+C and SIGTERM) */
static void janus_handle_signal(int signum) {
	switch(g_atomic_int_get(&stop)) {
		case 0:
			JANUS_PRINT("Stopping gateway, please wait...\n");
			break;
		case 1:
			JANUS_PRINT("In a hurry? I'm trying to free resources cleanly, here!\n");
			break;
		default:
			JANUS_PRINT("Ok, leaving immediately...\n");
			break;
	}
	g_atomic_int_inc(&stop);
	if(g_atomic_int_get(&stop) > 2)
		exit(1);
}

/*! \brief Termination handler (atexit) */
static void janus_termination_handler(void) {
	/* Free the instance name, if provided */
	g_free(server_name);
	/* Remove the PID file if we created it */
	janus_pidfile_remove();
	/* Close the logger */
	janus_log_destroy();
	/* If we're daemonizing, we send an error code to the parent */
	if(daemonize) {
		int code = 1;
		ssize_t res = 0;
		do {
			res = write(pipefd[1], &code, sizeof(int));
		} while(res == -1 && errno == EINTR);
	}
}


/** @name Transport plugin callback interface
 * These are the callbacks implemented by the gateway core, as part of
 * the janus_transport_callbacks interface. Everything the transport
 * plugins send the gateway is handled here.
 */
///@{
void janus_transport_incoming_request(janus_transport *plugin, void *transport, void *request_id, gboolean admin, json_t *message, json_error_t *error);
void janus_transport_gone(janus_transport *plugin, void *transport);
gboolean janus_transport_is_api_secret_needed(janus_transport *plugin);
gboolean janus_transport_is_api_secret_valid(janus_transport *plugin, const char *apisecret);
gboolean janus_transport_is_auth_token_needed(janus_transport *plugin);
gboolean janus_transport_is_auth_token_valid(janus_transport *plugin, const char *token);

static janus_transport_callbacks janus_handler_transport =
	{
		.incoming_request = janus_transport_incoming_request,
		.transport_gone = janus_transport_gone,
		.is_api_secret_needed = janus_transport_is_api_secret_needed,
		.is_api_secret_valid = janus_transport_is_api_secret_valid,
		.is_auth_token_needed = janus_transport_is_auth_token_needed,
		.is_auth_token_valid = janus_transport_is_auth_token_valid,
	};
GThreadPool *tasks = NULL;
void janus_transport_task(gpointer data, gpointer user_data);
///@}


/** @name Plugin callback interface
 * These are the callbacks implemented by the gateway core, as part of
 * the janus_callbacks interface. Everything the plugins send the
 * gateway is handled here.
 */
///@{
int janus_plugin_push_event(janus_plugin_session *plugin_session, janus_plugin *plugin, const char *transaction, json_t *message, json_t *jsep);
json_t *janus_plugin_handle_sdp(janus_plugin_session *plugin_session, janus_plugin *plugin, const char *sdp_type, const char *sdp);
void janus_plugin_relay_rtp(janus_plugin_session *plugin_session, int video, char *buf, int len);
void janus_plugin_relay_rtcp(janus_plugin_session *plugin_session, int video, char *buf, int len);
void janus_plugin_relay_data(janus_plugin_session *plugin_session, char *buf, int len);
void janus_plugin_close_pc(janus_plugin_session *plugin_session);
void janus_plugin_end_session(janus_plugin_session *plugin_session);
static janus_callbacks janus_handler_plugin =
	{
		.push_event = janus_plugin_push_event,
		.relay_rtp = janus_plugin_relay_rtp,
		.relay_rtcp = janus_plugin_relay_rtcp,
		.relay_data = janus_plugin_relay_data,
		.close_pc = janus_plugin_close_pc,
		.end_session = janus_plugin_end_session,
	};
///@}


/* Gateway Sessions */
static janus_mutex sessions_mutex;
static GHashTable *sessions = NULL, *old_sessions = NULL;
static GMainContext *sessions_watchdog_context = NULL;


#define SESSION_TIMEOUT		60		/* FIXME Should this be higher, e.g., 120 seconds? */

static gboolean janus_cleanup_session(gpointer user_data) {
	janus_session *session = (janus_session *) user_data;

	JANUS_LOG(LOG_DBG, "Cleaning up session %"SCNu64"...\n", session->session_id);
	janus_session_destroy(session->session_id);

	return G_SOURCE_REMOVE;
}

static gboolean janus_check_sessions(gpointer user_data) {
	GMainContext *watchdog_context = (GMainContext *) user_data;
	janus_mutex_lock(&sessions_mutex);
	if(sessions && g_hash_table_size(sessions) > 0) {
		GHashTableIter iter;
		gpointer value;
		g_hash_table_iter_init(&iter, sessions);
		while (g_hash_table_iter_next(&iter, NULL, &value)) {
			janus_session *session = (janus_session *) value;
			if (!session || session->destroy) {
				continue;
			}
			gint64 now = janus_get_monotonic_time();
			if (now - session->last_activity >= SESSION_TIMEOUT * G_USEC_PER_SEC && !session->timeout) {
				JANUS_LOG(LOG_INFO, "Timeout expired for session %"SCNu64"...\n", session->session_id);

				/* Notify the transport */
				if(session->source) {
					json_t *event = json_object();
					json_object_set_new(event, "janus", json_string("timeout"));
					json_object_set_new(event, "session_id", json_integer(session->session_id));
					/* Send this to the transport client */
					session->source->transport->send_message(session->source->instance, NULL, FALSE, event);
					/* Notify the transport plugin about the session timeout */
					session->source->transport->session_over(session->source->instance, session->session_id, TRUE);
				}

				/* Mark the session as over, we'll deal with it later */
				session->timeout = 1;
				/* FIXME Is this safe? apparently it causes hash table errors on the console */
				g_hash_table_iter_remove(&iter);
				g_hash_table_insert(old_sessions, janus_uint64_dup(session->session_id), session);

				/* Schedule the session for deletion */
				GSource *timeout_source = g_timeout_source_new_seconds(3);
				g_source_set_callback(timeout_source, janus_cleanup_session, session, NULL);
				g_source_attach(timeout_source, watchdog_context);
				g_source_unref(timeout_source);
			}
		}
	}
	janus_mutex_unlock(&sessions_mutex);

	return G_SOURCE_CONTINUE;
}

static gpointer janus_sessions_watchdog(gpointer user_data) {
	GMainLoop *loop = (GMainLoop *) user_data;
	GMainContext *watchdog_context = g_main_loop_get_context(loop);
	GSource *timeout_source;

	timeout_source = g_timeout_source_new_seconds(2);
	g_source_set_callback(timeout_source, janus_check_sessions, watchdog_context, NULL);
	g_source_attach(timeout_source, watchdog_context);
	g_source_unref(timeout_source);

	JANUS_LOG(LOG_INFO, "Sessions watchdog started\n");

	g_main_loop_run(loop);

	return NULL;
}

janus_session *janus_session_create(guint64 session_id) {
	if(session_id == 0) {
		while(session_id == 0) {
			session_id = janus_random_uint64();
			if(janus_session_find(session_id) != NULL) {
				/* Session ID already taken, try another one */
				session_id = 0;
			}
		}
	}
	JANUS_LOG(LOG_INFO, "Creating new session: %"SCNu64"\n", session_id);
	janus_session *session = (janus_session *)g_malloc0(sizeof(janus_session));
	if(session == NULL) {
		JANUS_LOG(LOG_FATAL, "Memory error!\n");
		return NULL;
	}
	session->session_id = session_id;
	session->source = NULL;
	session->destroy = 0;
	session->timeout = 0;
	session->last_activity = janus_get_monotonic_time();
	janus_mutex_init(&session->mutex);
	janus_mutex_lock(&sessions_mutex);
	g_hash_table_insert(sessions, janus_uint64_dup(session->session_id), session);
	janus_mutex_unlock(&sessions_mutex);
	return session;
}

janus_session *janus_session_find(guint64 session_id) {
	janus_mutex_lock(&sessions_mutex);
	janus_session *session = g_hash_table_lookup(sessions, &session_id);
	janus_mutex_unlock(&sessions_mutex);
	return session;
}

janus_session *janus_session_find_destroyed(guint64 session_id) {
	janus_mutex_lock(&sessions_mutex);
	janus_session *session = g_hash_table_lookup(old_sessions, &session_id);
	janus_mutex_unlock(&sessions_mutex);
	return session;
}

void janus_session_notify_event(guint64 session_id, json_t *event) {
	janus_mutex_lock(&sessions_mutex);
	janus_session *session = sessions ? g_hash_table_lookup(sessions, &session_id) : NULL;
	if(session != NULL && !session->destroy && session->source != NULL && session->source->transport != NULL) {
		janus_mutex_unlock(&sessions_mutex);
		/* Send this to the transport client */
		JANUS_LOG(LOG_HUGE, "Sending event to %s (%p)\n", session->source->transport->get_package(), session->source->instance);
		session->source->transport->send_message(session->source->instance, NULL, FALSE, event);
	} else {
		janus_mutex_unlock(&sessions_mutex);
		/* No transport, free the event */
		json_decref(event);
	}
}


/* Destroys a session but does not remove it from the sessions hash table. */
gint janus_session_destroy(guint64 session_id) {
	janus_session *session = janus_session_find_destroyed(session_id);
	if(session == NULL) {
		JANUS_LOG(LOG_ERR, "Couldn't find session to destroy: %"SCNu64"\n", session_id);
		return -1;
	}
	JANUS_LOG(LOG_VERB, "Destroying session %"SCNu64"\n", session_id);
	session->destroy = 1;
	if (session->ice_handles != NULL && g_hash_table_size(session->ice_handles) > 0) {
		GHashTableIter iter;
		gpointer value;
		/* Remove all handles */
		g_hash_table_iter_init(&iter, session->ice_handles);
		while (g_hash_table_iter_next(&iter, NULL, &value)) {
			janus_ice_handle *handle = value;
			if(!handle || g_atomic_int_get(&stop)) {
				continue;
			}
			janus_ice_handle_destroy(session, handle->handle_id);
			g_hash_table_iter_remove(&iter);
		}
	}

	/* FIXME Actually destroy session */
	janus_session_free(session);

	return 0;
}

void janus_session_free(janus_session *session) {
	if(session == NULL)
		return;
	janus_mutex_lock(&session->mutex);
	if(session->ice_handles != NULL) {
		g_hash_table_destroy(session->ice_handles);
		session->ice_handles = NULL;
	}
	if(session->source != NULL) {
		janus_request_destroy(session->source);
		session->source = NULL;
	}
	janus_mutex_unlock(&session->mutex);
	g_free(session);
	session = NULL;
}


/* Requests management */
janus_request *janus_request_new(janus_transport *transport, void *instance, void *request_id, gboolean admin, json_t *message) {
	janus_request *request = (janus_request *)g_malloc0(sizeof(janus_request));
	request->transport = transport;
	request->instance = instance;
	request->request_id = request_id;
	request->admin = admin;
	request->message = message;
	return request;
}

void janus_request_destroy(janus_request *request) {
	if(request == NULL)
		return;
	request->transport = NULL;
	request->instance = NULL;
	request->request_id = NULL;
	if(request->message)
		json_decref(request->message);
	request->message = NULL;
	g_free(request);
}

int janus_process_incoming_request(janus_request *request) {
	int ret = -1;
	if(request == NULL) {
		JANUS_LOG(LOG_ERR, "Missing request or payload to process, giving up...\n");
		return ret;
	}
	int error_code = 0;
	char error_cause[100];
	json_t *root = request->message;
	/* Ok, let's start with the ids */
	guint64 session_id = 0, handle_id = 0;
	json_t *s = json_object_get(root, "session_id");
	if(s && json_is_integer(s))
		session_id = json_integer_value(s);
	json_t *h = json_object_get(root, "handle_id");
	if(h && json_is_integer(h))
		handle_id = json_integer_value(h);

	/* Get transaction and message request */
	JANUS_VALIDATE_JSON_OBJECT(root, incoming_request_parameters,
		error_code, error_cause, FALSE,
		JANUS_ERROR_MISSING_MANDATORY_ELEMENT, JANUS_ERROR_INVALID_ELEMENT_TYPE);
	if(error_code != 0) {
		ret = janus_process_error_string(request, session_id, NULL, error_code, error_cause);
		goto jsondone;
	}
	json_t *transaction = json_object_get(root, "transaction");
	const gchar *transaction_text = json_string_value(transaction);
	json_t *message = json_object_get(root, "janus");
	const gchar *message_text = json_string_value(message);

	if(session_id == 0 && handle_id == 0) {
		/* Can only be a 'Create new session', a 'Get info' or a 'Ping/Pong' request */
		if(!strcasecmp(message_text, "info")) {
			ret = janus_process_success(request, janus_info(transaction_text));
			goto jsondone;
		}
		if(!strcasecmp(message_text, "ping")) {
			/* Prepare JSON reply */
			json_t *reply = json_object();
			json_object_set_new(reply, "janus", json_string("pong"));
			json_object_set_new(reply, "transaction", json_string(transaction_text));
			ret = janus_process_success(request, reply);
			goto jsondone;
		}
		if(strcasecmp(message_text, "create")) {
			ret = janus_process_error(request, session_id, transaction_text, JANUS_ERROR_INVALID_REQUEST_PATH, "Unhandled request '%s' at this path", message_text);
			goto jsondone;
		}
		/* Any secret/token to check? */
		gboolean secret_authorized = FALSE, token_authorized = FALSE;
		if(api_secret == NULL && !janus_auth_is_enabled()) {
			/* Nothing to check */
			secret_authorized = TRUE;
			token_authorized = TRUE;
		} else {
			if(api_secret != NULL) {
				/* There's an API secret, check that the client provided it */
				json_t *secret = json_object_get(root, "apisecret");
				if(secret && json_is_string(secret) && janus_strcmp_const_time(json_string_value(secret), api_secret)) {
					secret_authorized = TRUE;
				}
			}
			if(janus_auth_is_enabled()) {
				/* The token based authentication mechanism is enabled, check that the client provided it */
				json_t *token = json_object_get(root, "token");
				if(token && json_is_string(token) && janus_auth_check_token(json_string_value(token))) {
					token_authorized = TRUE;
				}
			}
			/* We consider a request authorized if either the proper API secret or a valid token has been provided */
			if(!secret_authorized && !token_authorized) {
				ret = janus_process_error(request, session_id, transaction_text, JANUS_ERROR_UNAUTHORIZED, NULL);
				goto jsondone;
			}
		}
		session_id = 0;
		json_t *id = json_object_get(root, "id");
		if(id != NULL) {
			/* The application provided the session ID to use */
			session_id = json_integer_value(id);
			if(session_id > 0 && janus_session_find(session_id) != NULL) {
				/* Session ID already taken */
				ret = janus_process_error(request, session_id, transaction_text, JANUS_ERROR_SESSION_CONFLICT, "Session ID already in use");
				goto jsondone;
			}
		}
		/* Handle it */
		janus_session *session = janus_session_create(session_id);
		if(session == NULL) {
			ret = janus_process_error(request, session_id, transaction_text, JANUS_ERROR_UNKNOWN, "Memory error");
			goto jsondone;
		}
		session_id = session->session_id;
		/* Take note of the request source that originated this session (HTTP, WebSockets, RabbitMQ?) */
		session->source = janus_request_new(request->transport, request->instance, NULL, FALSE, NULL);
		/* Notify the source that a new session has been created */
		request->transport->session_created(request->instance, session->session_id);
		/* Prepare JSON reply */
		json_t *reply = json_object();
		json_object_set_new(reply, "janus", json_string("success"));
		json_object_set_new(reply, "transaction", json_string(transaction_text));
		json_t *data = json_object();
		json_object_set_new(data, "id", json_integer(session_id));
		json_object_set_new(reply, "data", data);
		/* Send the success reply */
		ret = janus_process_success(request, reply);
		goto jsondone;
	}
	if(session_id < 1) {
		JANUS_LOG(LOG_ERR, "Invalid session\n");
		ret = janus_process_error(request, session_id, transaction_text, JANUS_ERROR_SESSION_NOT_FOUND, NULL);
		goto jsondone;
	}
	if(h && handle_id < 1) {
		JANUS_LOG(LOG_ERR, "Invalid handle\n");
		ret = janus_process_error(request, session_id, transaction_text, JANUS_ERROR_SESSION_NOT_FOUND, NULL);
		goto jsondone;
	}

	/* Go on with the processing */
	gboolean secret_authorized = FALSE, token_authorized = FALSE;
	if(api_secret == NULL && !janus_auth_is_enabled()) {
		/* Nothing to check */
		secret_authorized = TRUE;
		token_authorized = TRUE;
	} else {
		if(api_secret != NULL) {
			/* There's an API secret, check that the client provided it */
			json_t *secret = json_object_get(root, "apisecret");
			if(secret && json_is_string(secret) && janus_strcmp_const_time(json_string_value(secret), api_secret)) {
				secret_authorized = TRUE;
			}
		}
		if(janus_auth_is_enabled()) {
			/* The token based authentication mechanism is enabled, check that the client provided it */
			json_t *token = json_object_get(root, "token");
			if(token && json_is_string(token) && janus_auth_check_token(json_string_value(token))) {
				token_authorized = TRUE;
			}
		}
		/* We consider a request authorized if either the proper API secret or a valid token has been provided */
		if(!secret_authorized && !token_authorized) {
			ret = janus_process_error(request, session_id, transaction_text, JANUS_ERROR_UNAUTHORIZED, NULL);
			goto jsondone;
		}
	}

	/* If we got here, make sure we have a session (and/or a handle) */
	janus_session *session = janus_session_find(session_id);
	if(!session) {
		JANUS_LOG(LOG_ERR, "Couldn't find any session %"SCNu64"...\n", session_id);
		ret = janus_process_error(request, session_id, transaction_text, JANUS_ERROR_SESSION_NOT_FOUND, "No such session %"SCNu64"", session_id);
		goto jsondone;
	}
	/* Update the last activity timer */
	session->last_activity = janus_get_monotonic_time();
	janus_ice_handle *handle = NULL;
	if(handle_id > 0) {
		handle = janus_ice_handle_find(session, handle_id);
		if(!handle) {
			JANUS_LOG(LOG_ERR, "Couldn't find any handle %"SCNu64" in session %"SCNu64"...\n", handle_id, session_id);
			ret = janus_process_error(request, session_id, transaction_text, JANUS_ERROR_HANDLE_NOT_FOUND, "No such handle %"SCNu64" in session %"SCNu64"", handle_id, session_id);
			goto jsondone;
		}
	}

	/* What is this? */
	if(!strcasecmp(message_text, "keepalive")) {
		/* Just a keep-alive message, reply with an ack */
		JANUS_LOG(LOG_VERB, "Got a keep-alive on session %"SCNu64"\n", session_id);
		json_t *reply = json_object();
		json_object_set_new(reply, "janus", json_string("ack"));
		json_object_set_new(reply, "session_id", json_integer(session_id));
		json_object_set_new(reply, "transaction", json_string(transaction_text));
		/* Send the success reply */
		ret = janus_process_success(request, reply);
	} else if(!strcasecmp(message_text, "attach")) {
		if(handle != NULL) {
			/* Attach is a session-level command */
			ret = janus_process_error(request, session_id, transaction_text, JANUS_ERROR_INVALID_REQUEST_PATH, "Unhandled request '%s' at this path", message_text);
			goto jsondone;
		}
		JANUS_VALIDATE_JSON_OBJECT(root, attach_parameters,
			error_code, error_cause, FALSE,
			JANUS_ERROR_MISSING_MANDATORY_ELEMENT, JANUS_ERROR_INVALID_ELEMENT_TYPE);
		if(error_code != 0) {
			ret = janus_process_error_string(request, session_id, NULL, error_code, error_cause);
			goto jsondone;
		}
		json_t *plugin = json_object_get(root, "plugin");
		const gchar *plugin_text = json_string_value(plugin);
		janus_plugin *plugin_t = janus_plugin_find(plugin_text);
		if(plugin_t == NULL) {
			ret = janus_process_error(request, session_id, transaction_text, JANUS_ERROR_PLUGIN_NOT_FOUND, "No such plugin '%s'", plugin_text);
			goto jsondone;
		}
		/* If the auth token mechanism is enabled, we should check if this token can access this plugin */
		if(janus_auth_is_enabled()) {
			json_t *token = json_object_get(root, "token");
			if(token != NULL) {
				const char *token_value = json_string_value(token);
				if(token_value && !janus_auth_check_plugin(token_value, plugin_t)) {
					JANUS_LOG(LOG_ERR, "Token '%s' can't access plugin '%s'\n", token_value, plugin_text);
					ret = janus_process_error(request, session_id, transaction_text, JANUS_ERROR_UNAUTHORIZED_PLUGIN, "Provided token can't access plugin '%s'", plugin_text);
					goto jsondone;
				}
			}
		}
		/* Create handle */
		handle = janus_ice_handle_create(session);
		if(handle == NULL) {
			ret = janus_process_error(request, session_id, transaction_text, JANUS_ERROR_UNKNOWN, "Memory error");
			goto jsondone;
		}
		handle_id = handle->handle_id;
		/* Attach to the plugin */
		int error = 0;
		if((error = janus_ice_handle_attach_plugin(session, handle_id, plugin_t)) != 0) {
			/* TODO Make error struct to pass verbose information */
			janus_ice_handle_destroy(session, handle_id);
			janus_mutex_lock(&session->mutex);
			g_hash_table_remove(session->ice_handles, &handle_id);
			janus_mutex_unlock(&session->mutex);
			JANUS_LOG(LOG_ERR, "Couldn't attach to plugin '%s', error '%d'\n", plugin_text, error);
			ret = janus_process_error(request, session_id, transaction_text, JANUS_ERROR_PLUGIN_ATTACH, "Couldn't attach to plugin: error '%d'", error);
			goto jsondone;
		}
		/* Prepare JSON reply */
		json_t *reply = json_object();
		json_object_set_new(reply, "janus", json_string("success"));
		json_object_set_new(reply, "session_id", json_integer(session_id));
		json_object_set_new(reply, "transaction", json_string(transaction_text));
		json_t *data = json_object();
		json_object_set_new(data, "id", json_integer(handle_id));
		json_object_set_new(reply, "data", data);
		/* Send the success reply */
		ret = janus_process_success(request, reply);
	} else if(!strcasecmp(message_text, "destroy")) {
		if(handle != NULL) {
			/* Query is a session-level command */
			ret = janus_process_error(request, session_id, transaction_text, JANUS_ERROR_INVALID_REQUEST_PATH, "Unhandled request '%s' at this path", message_text);
			goto jsondone;
		}
		/* Schedule the session for deletion */
		session->destroy = 1;
		janus_mutex_lock(&sessions_mutex);
		g_hash_table_remove(sessions, &session->session_id);
		g_hash_table_insert(old_sessions, janus_uint64_dup(session->session_id), session);
		GSource *timeout_source = g_timeout_source_new_seconds(3);
		g_source_set_callback(timeout_source, janus_cleanup_session, session, NULL);
		g_source_attach(timeout_source, sessions_watchdog_context);
		g_source_unref(timeout_source);
		janus_mutex_unlock(&sessions_mutex);
		/* Notify the source that the session has been destroyed */
		if(session->source && session->source->transport)
			session->source->transport->session_over(session->source->instance, session->session_id, FALSE);

		/* Prepare JSON reply */
		json_t *reply = json_object();
		json_object_set_new(reply, "janus", json_string("success"));
		json_object_set_new(reply, "session_id", json_integer(session_id));
		json_object_set_new(reply, "transaction", json_string(transaction_text));
		/* Send the success reply */
		ret = janus_process_success(request, reply);
	} else if(!strcasecmp(message_text, "detach")) {
		if(handle == NULL) {
			/* Query is an handle-level command */
			ret = janus_process_error(request, session_id, transaction_text, JANUS_ERROR_INVALID_REQUEST_PATH, "Unhandled request '%s' at this path", message_text);
			goto jsondone;
		}
		if(handle->app == NULL || handle->app_handle == NULL) {
			ret = janus_process_error(request, session_id, transaction_text, JANUS_ERROR_PLUGIN_DETACH, "No plugin to detach from");
			goto jsondone;
		}
		int error = janus_ice_handle_destroy(session, handle_id);
		janus_mutex_lock(&session->mutex);
		g_hash_table_remove(session->ice_handles, &handle_id);
		janus_mutex_unlock(&session->mutex);

		if(error != 0) {
			/* TODO Make error struct to pass verbose information */
			ret = janus_process_error(request, session_id, transaction_text, JANUS_ERROR_PLUGIN_DETACH, "Couldn't detach from plugin: error '%d'", error);
			/* TODO Delete handle instance */
			goto jsondone;
		}
		/* Prepare JSON reply */
		json_t *reply = json_object();
		json_object_set_new(reply, "janus", json_string("success"));
		json_object_set_new(reply, "session_id", json_integer(session_id));
		json_object_set_new(reply, "transaction", json_string(transaction_text));
		/* Send the success reply */
		ret = janus_process_success(request, reply);
	} else if(!strcasecmp(message_text, "hangup")) {
		if(handle == NULL) {
			/* Query is an handle-level command */
			ret = janus_process_error(request, session_id, transaction_text, JANUS_ERROR_INVALID_REQUEST_PATH, "Unhandled request '%s' at this path", message_text);
			goto jsondone;
		}
		if(handle->app == NULL || handle->app_handle == NULL) {
			ret = janus_process_error(request, session_id, transaction_text, JANUS_ERROR_PLUGIN_DETACH, "No plugin attached");
			goto jsondone;
		}
		janus_ice_webrtc_hangup(handle);
		/* Prepare JSON reply */
		json_t *reply = json_object();
		json_object_set_new(reply, "janus", json_string("success"));
		json_object_set_new(reply, "session_id", json_integer(session_id));
		json_object_set_new(reply, "transaction", json_string(transaction_text));
		/* Send the success reply */
		ret = janus_process_success(request, reply);
	} else if(!strcasecmp(message_text, "message")) {
		if(handle == NULL) {
			/* Query is an handle-level command */
			ret = janus_process_error(request, session_id, transaction_text, JANUS_ERROR_INVALID_REQUEST_PATH, "Unhandled request '%s' at this path", message_text);
			goto jsondone;
		}
		if(handle->app == NULL || handle->app_handle == NULL) {
			ret = janus_process_error(request, session_id, transaction_text, JANUS_ERROR_PLUGIN_MESSAGE, "No plugin to handle this message");
			goto jsondone;
		}
		janus_plugin *plugin_t = (janus_plugin *)handle->app;
		JANUS_LOG(LOG_VERB, "[%"SCNu64"] There's a message for %s\n", handle->handle_id, plugin_t->get_name());
		JANUS_VALIDATE_JSON_OBJECT(root, body_parameters,
			error_code, error_cause, FALSE,
			JANUS_ERROR_MISSING_MANDATORY_ELEMENT, JANUS_ERROR_INVALID_ELEMENT_TYPE);
		if(error_code != 0) {
			ret = janus_process_error_string(request, session_id, transaction_text, error_code, error_cause);
			goto jsondone;
		}
		json_t *body = json_object_get(root, "body");
		/* Is there an SDP attached? */
		json_t *jsep = json_object_get(root, "jsep");
		char *jsep_type = NULL;
		char *jsep_sdp = NULL, *jsep_sdp_stripped = NULL;
		if(jsep != NULL) {
			if(!json_is_object(jsep)) {
				ret = janus_process_error(request, session_id, transaction_text, JANUS_ERROR_INVALID_JSON_OBJECT, "Invalid jsep object");
				goto jsondone;
			}
			JANUS_VALIDATE_JSON_OBJECT_FORMAT("JSEP error: missing mandatory element (%s)",
				"JSEP error: invalid element type (%s should be %s)",
				jsep, jsep_parameters, error_code, error_cause, FALSE,
				JANUS_ERROR_MISSING_MANDATORY_ELEMENT, JANUS_ERROR_INVALID_ELEMENT_TYPE);
			if(error_code != 0) {
				ret = janus_process_error_string(request, session_id, transaction_text, error_code, error_cause);
				goto jsondone;
			}
			json_t *type = json_object_get(jsep, "type");
			jsep_type = g_strdup(json_string_value(type));
			type = NULL;
			gboolean do_trickle = TRUE;
			json_t *jsep_trickle = json_object_get(jsep, "trickle");
			do_trickle = jsep_trickle ? json_is_true(jsep_trickle) : TRUE;
			/* Are we still cleaning up from a previous media session? */
			if(janus_flags_is_set(&handle->webrtc_flags, JANUS_ICE_HANDLE_WEBRTC_CLEANING)) {
				JANUS_LOG(LOG_VERB, "[%"SCNu64"] Still cleaning up from a previous media session, let's wait a bit...\n", handle->handle_id);
				gint64 waited = 0;
				while(janus_flags_is_set(&handle->webrtc_flags, JANUS_ICE_HANDLE_WEBRTC_CLEANING)) {
					g_usleep(100000);
					waited += 100000;
					if(waited >= 3*G_USEC_PER_SEC) {
						JANUS_LOG(LOG_VERB, "[%"SCNu64"]   -- Waited 3 seconds, that's enough!\n", handle->handle_id);
						break;
					}
				}
			}
			/* Check the JSEP type */
			janus_mutex_lock(&handle->mutex);
			int offer = 0;
			if(!strcasecmp(jsep_type, "offer")) {
				offer = 1;
				janus_flags_set(&handle->webrtc_flags, JANUS_ICE_HANDLE_WEBRTC_PROCESSING_OFFER);
				janus_flags_set(&handle->webrtc_flags, JANUS_ICE_HANDLE_WEBRTC_GOT_OFFER);
				janus_flags_clear(&handle->webrtc_flags, JANUS_ICE_HANDLE_WEBRTC_GOT_ANSWER);
			} else if(!strcasecmp(jsep_type, "answer")) {
				janus_flags_set(&handle->webrtc_flags, JANUS_ICE_HANDLE_WEBRTC_GOT_ANSWER);
				offer = 0;
			} else {
				/* TODO Handle other message types as well */
				ret = janus_process_error(request, session_id, transaction_text, JANUS_ERROR_JSEP_UNKNOWN_TYPE, "JSEP error: unknown message type '%s'", jsep_type);
				g_free(jsep_type);
				janus_flags_clear(&handle->webrtc_flags, JANUS_ICE_HANDLE_WEBRTC_PROCESSING_OFFER);
				janus_mutex_unlock(&handle->mutex);
				goto jsondone;
			}
			json_t *sdp = json_object_get(jsep, "sdp");
			jsep_sdp = (char *)json_string_value(sdp);
			JANUS_LOG(LOG_VERB, "[%"SCNu64"] Remote SDP:\n%s", handle->handle_id, jsep_sdp);
			/* Is this valid SDP? */
			char error_str[512];
			int audio = 0, video = 0, data = 0, bundle = 0, rtcpmux = 0, trickle = 0;
			janus_sdp *parsed_sdp = janus_sdp_preparse(jsep_sdp, error_str, sizeof(error_str), &audio, &video, &data, &bundle, &rtcpmux, &trickle);
			trickle = trickle && do_trickle;
			if(parsed_sdp == NULL) {
				/* Invalid SDP */
				ret = janus_process_error_string(request, session_id, transaction_text, JANUS_ERROR_JSEP_INVALID_SDP, error_str);
				g_free(jsep_type);
				janus_flags_clear(&handle->webrtc_flags, JANUS_ICE_HANDLE_WEBRTC_PROCESSING_OFFER);
				janus_mutex_unlock(&handle->mutex);
				goto jsondone;
			}
			/* FIXME We're only handling single audio/video lines for now... */
			JANUS_LOG(LOG_VERB, "[%"SCNu64"] Audio %s been negotiated, Video %s been negotiated, SCTP/DataChannels %s been negotiated\n",
			                    handle->handle_id,
			                    audio ? "has" : "has NOT",
			                    video ? "has" : "has NOT",
			                    data ? "have" : "have NOT");
			if(audio > 1) {
				JANUS_LOG(LOG_WARN, "[%"SCNu64"] More than one audio line? only going to negotiate one...\n", handle->handle_id);
			}
			if(video > 1) {
				JANUS_LOG(LOG_WARN, "[%"SCNu64"] More than one video line? only going to negotiate one...\n", handle->handle_id);
			}
			if(data > 1) {
				JANUS_LOG(LOG_WARN, "[%"SCNu64"] More than one data line? only going to negotiate one...\n", handle->handle_id);
			}
#ifndef HAVE_SCTP
			if(data) {
				JANUS_LOG(LOG_WARN, "[%"SCNu64"]   -- DataChannels have been negotiated, but support for them has not been compiled...\n", handle->handle_id);
			}
#endif
			JANUS_LOG(LOG_VERB, "[%"SCNu64"] The browser: %s BUNDLE, %s rtcp-mux, %s doing Trickle ICE\n", handle->handle_id,
			                    bundle  ? "supports" : "does NOT support",
			                    rtcpmux ? "supports" : "does NOT support",
			                    trickle ? "is"       : "is NOT");
			/* Check if it's a new session, or an update... */
			if(!janus_flags_is_set(&handle->webrtc_flags, JANUS_ICE_HANDLE_WEBRTC_READY)
					|| janus_flags_is_set(&handle->webrtc_flags, JANUS_ICE_HANDLE_WEBRTC_ALERT)) {
				/* New session */
				if(offer) {
					/* Setup ICE locally (we received an offer) */
					if(janus_ice_setup_local(handle, offer, audio, video, data, bundle, rtcpmux, trickle) < 0) {
						JANUS_LOG(LOG_ERR, "Error setting ICE locally\n");
						janus_sdp_free(parsed_sdp);
						g_free(jsep_type);
						janus_flags_clear(&handle->webrtc_flags, JANUS_ICE_HANDLE_WEBRTC_PROCESSING_OFFER);
						ret = janus_process_error(request, session_id, transaction_text, JANUS_ERROR_UNKNOWN, "Error setting ICE locally");
						janus_mutex_unlock(&handle->mutex);
						goto jsondone;
					}
				} else {
					/* Make sure we're waiting for an ANSWER in the first place */
					if(!handle->agent) {
						JANUS_LOG(LOG_ERR, "Unexpected ANSWER (did we offer?)\n");
						janus_sdp_free(parsed_sdp);
						g_free(jsep_type);
						janus_flags_clear(&handle->webrtc_flags, JANUS_ICE_HANDLE_WEBRTC_PROCESSING_OFFER);
						ret = janus_process_error(request, session_id, transaction_text, JANUS_ERROR_UNEXPECTED_ANSWER, "Unexpected ANSWER (did we offer?)");
						janus_mutex_unlock(&handle->mutex);
						goto jsondone;
					}
				}
				if(janus_sdp_process(handle, parsed_sdp) < 0) {
					JANUS_LOG(LOG_ERR, "Error processing SDP\n");
					janus_sdp_free(parsed_sdp);
					g_free(jsep_type);
					janus_flags_clear(&handle->webrtc_flags, JANUS_ICE_HANDLE_WEBRTC_PROCESSING_OFFER);
					ret = janus_process_error(request, session_id, transaction_text, JANUS_ERROR_UNEXPECTED_ANSWER, "Error processing SDP");
					janus_mutex_unlock(&handle->mutex);
					goto jsondone;
				}
				if(!offer) {
					/* Set remote candidates now (we received an answer) */
					if(bundle) {
						janus_flags_set(&handle->webrtc_flags, JANUS_ICE_HANDLE_WEBRTC_BUNDLE);
					} else {
						janus_flags_clear(&handle->webrtc_flags, JANUS_ICE_HANDLE_WEBRTC_BUNDLE);
					}
					if(rtcpmux) {
						janus_flags_set(&handle->webrtc_flags, JANUS_ICE_HANDLE_WEBRTC_RTCPMUX);
					} else {
						janus_flags_clear(&handle->webrtc_flags, JANUS_ICE_HANDLE_WEBRTC_RTCPMUX);
					}
					if(trickle) {
						janus_flags_set(&handle->webrtc_flags, JANUS_ICE_HANDLE_WEBRTC_TRICKLE);
					} else {
						janus_flags_clear(&handle->webrtc_flags, JANUS_ICE_HANDLE_WEBRTC_TRICKLE);
					}
					if(janus_flags_is_set(&handle->webrtc_flags, JANUS_ICE_HANDLE_WEBRTC_BUNDLE)) {
						JANUS_LOG(LOG_HUGE, "[%"SCNu64"]   -- bundle is supported by the browser, getting rid of one of the RTP/RTCP components, if any...\n", handle->handle_id);
						if(audio) {
							/* Get rid of video and data, if present */
							if(handle->streams && handle->video_stream) {
								handle->audio_stream->video_ssrc = handle->video_stream->video_ssrc;
								handle->audio_stream->video_ssrc_peer = handle->video_stream->video_ssrc_peer;
								handle->audio_stream->video_ssrc_peer_rtx = handle->video_stream->video_ssrc_peer_rtx;
								nice_agent_attach_recv(handle->agent, handle->video_stream->stream_id, 1, g_main_loop_get_context (handle->iceloop), NULL, NULL);
								if(!janus_ice_is_rtcpmux_forced())
									nice_agent_attach_recv(handle->agent, handle->video_stream->stream_id, 2, g_main_loop_get_context (handle->iceloop), NULL, NULL);
								nice_agent_remove_stream(handle->agent, handle->video_stream->stream_id);
								janus_ice_stream_free(handle->streams, handle->video_stream);
							}
							handle->video_stream = NULL;
							handle->video_id = 0;
							if(handle->streams && handle->data_stream) {
								nice_agent_attach_recv(handle->agent, handle->data_stream->stream_id, 1, g_main_loop_get_context (handle->iceloop), NULL, NULL);
								nice_agent_remove_stream(handle->agent, handle->data_stream->stream_id);
								janus_ice_stream_free(handle->streams, handle->data_stream);
							}
							handle->data_stream = NULL;
							handle->data_id = 0;
							if(!video) {
								handle->audio_stream->video_ssrc = 0;
								handle->audio_stream->video_ssrc_peer = 0;
								g_free(handle->audio_stream->video_rtcp_ctx);
								handle->audio_stream->video_rtcp_ctx = NULL;
							}
						} else if(video) {
							/* Get rid of data, if present */
							if(handle->streams && handle->data_stream) {
								nice_agent_attach_recv(handle->agent, handle->data_stream->stream_id, 1, g_main_loop_get_context (handle->iceloop), NULL, NULL);
								nice_agent_remove_stream(handle->agent, handle->data_stream->stream_id);
								janus_ice_stream_free(handle->streams, handle->data_stream);
							}
							handle->data_stream = NULL;
							handle->data_id = 0;
						}
					}
					if(janus_flags_is_set(&handle->webrtc_flags, JANUS_ICE_HANDLE_WEBRTC_RTCPMUX) && !janus_ice_is_rtcpmux_forced()) {
						JANUS_LOG(LOG_HUGE, "[%"SCNu64"]   -- rtcp-mux is supported by the browser, getting rid of RTCP components, if any...\n", handle->handle_id);
						if(handle->audio_stream && handle->audio_stream->components != NULL) {
							nice_agent_attach_recv(handle->agent, handle->audio_id, 2, g_main_loop_get_context (handle->iceloop), NULL, NULL);
							/* Free the component */
							janus_ice_component_free(handle->audio_stream->components, handle->audio_stream->rtcp_component);
							handle->audio_stream->rtcp_component = NULL;
							/* Create a dummy candidate and enforce it as the one to use for this now unneeded component */
							NiceCandidate *c = nice_candidate_new(NICE_CANDIDATE_TYPE_HOST);
							c->component_id = 2;
							c->stream_id = handle->audio_stream->stream_id;
#ifndef HAVE_LIBNICE_TCP
							c->transport = NICE_CANDIDATE_TRANSPORT_UDP;
#endif
							strncpy(c->foundation, "1", NICE_CANDIDATE_MAX_FOUNDATION);
							c->priority = 1;
							nice_address_set_from_string(&c->addr, "127.0.0.1");
							nice_address_set_port(&c->addr, janus_ice_get_rtcpmux_blackhole_port());
							c->username = g_strdup(handle->audio_stream->ruser);
							c->password = g_strdup(handle->audio_stream->rpass);
							if(!nice_agent_set_selected_remote_candidate(handle->agent, handle->audio_stream->stream_id, 2, c)) {
								JANUS_LOG(LOG_ERR, "[%"SCNu64"] Error forcing dummy candidate on RTCP component of stream %d\n", handle->handle_id, handle->audio_stream->stream_id);
								nice_candidate_free(c);
							}
						}
						if(handle->video_stream && handle->video_stream->components != NULL) {
							nice_agent_attach_recv(handle->agent, handle->video_id, 2, g_main_loop_get_context (handle->iceloop), NULL, NULL);
							/* Free the component */
							janus_ice_component_free(handle->video_stream->components, handle->video_stream->rtcp_component);
							handle->video_stream->rtcp_component = NULL;
							/* Create a dummy candidate and enforce it as the one to use for this now unneeded component */
							NiceCandidate *c = nice_candidate_new(NICE_CANDIDATE_TYPE_HOST);
							c->component_id = 2;
							c->stream_id = handle->video_stream->stream_id;
#ifndef HAVE_LIBNICE_TCP
							c->transport = NICE_CANDIDATE_TRANSPORT_UDP;
#endif
							strncpy(c->foundation, "1", NICE_CANDIDATE_MAX_FOUNDATION);
							c->priority = 1;
							nice_address_set_from_string(&c->addr, "127.0.0.1");
							nice_address_set_port(&c->addr, janus_ice_get_rtcpmux_blackhole_port());
							c->username = g_strdup(handle->video_stream->ruser);
							c->password = g_strdup(handle->video_stream->rpass);
							if(!nice_agent_set_selected_remote_candidate(handle->agent, handle->video_stream->stream_id, 2, c)) {
								JANUS_LOG(LOG_ERR, "[%"SCNu64"] Error forcing dummy candidate on RTCP component of stream %d\n", handle->handle_id, handle->video_stream->stream_id);
								nice_candidate_free(c);
							}
						}
					}
					/* FIXME Any disabled m-line? */
					if(strstr(jsep_sdp, "m=audio 0")) {
						JANUS_LOG(LOG_VERB, "[%"SCNu64"] Audio disabled via SDP\n", handle->handle_id);
						if(!janus_flags_is_set(&handle->webrtc_flags, JANUS_ICE_HANDLE_WEBRTC_BUNDLE)
								|| (!video && !data)) {
							JANUS_LOG(LOG_HUGE, "  -- Marking audio stream as disabled\n");
							janus_ice_stream *stream = g_hash_table_lookup(handle->streams, GUINT_TO_POINTER(handle->audio_id));
							if(stream)
								stream->disabled = TRUE;
						}
					}
					if(strstr(jsep_sdp, "m=video 0")) {
						JANUS_LOG(LOG_VERB, "[%"SCNu64"] Video disabled via SDP\n", handle->handle_id);
						if(!janus_flags_is_set(&handle->webrtc_flags, JANUS_ICE_HANDLE_WEBRTC_BUNDLE)
								|| (!audio && !data)) {
							JANUS_LOG(LOG_HUGE, "  -- Marking video stream as disabled\n");
							janus_ice_stream *stream = NULL;
							if(!janus_flags_is_set(&handle->webrtc_flags, JANUS_ICE_HANDLE_WEBRTC_BUNDLE)) {
								stream = g_hash_table_lookup(handle->streams, GUINT_TO_POINTER(handle->video_id));
							} else {
								gint id = handle->audio_id > 0 ? handle->audio_id : handle->video_id;
								stream = g_hash_table_lookup(handle->streams, GUINT_TO_POINTER(id));
							}
							if(stream)
								stream->disabled = TRUE;
						}
					}
					if(strstr(jsep_sdp, "m=application 0 DTLS/SCTP")) {
						JANUS_LOG(LOG_VERB, "[%"SCNu64"] Data Channel disabled via SDP\n", handle->handle_id);
						if(!janus_flags_is_set(&handle->webrtc_flags, JANUS_ICE_HANDLE_WEBRTC_BUNDLE)
								|| (!audio && !video)) {
							JANUS_LOG(LOG_HUGE, "  -- Marking data channel stream as disabled\n");
							janus_ice_stream *stream = NULL;
							if(!janus_flags_is_set(&handle->webrtc_flags, JANUS_ICE_HANDLE_WEBRTC_BUNDLE)) {
								stream = g_hash_table_lookup(handle->streams, GUINT_TO_POINTER(handle->data_id));
							} else {
								gint id = handle->audio_id > 0 ? handle->audio_id : (handle->video_id > 0 ? handle->video_id : handle->data_id);
								stream = g_hash_table_lookup(handle->streams, GUINT_TO_POINTER(id));
							}
							if(stream)
								stream->disabled = TRUE;
						}
					}
					/* We got our answer */
					janus_flags_clear(&handle->webrtc_flags, JANUS_ICE_HANDLE_WEBRTC_PROCESSING_OFFER);
					/* Any pending trickles? */
					if(handle->pending_trickles) {
						JANUS_LOG(LOG_VERB, "[%"SCNu64"]   -- Processing %d pending trickle candidates\n", handle->handle_id, g_list_length(handle->pending_trickles));
						GList *temp = NULL;
						while(handle->pending_trickles) {
							temp = g_list_first(handle->pending_trickles);
							handle->pending_trickles = g_list_remove_link(handle->pending_trickles, temp);
							janus_ice_trickle *trickle = (janus_ice_trickle *)temp->data;
							g_list_free(temp);
							if(trickle == NULL)
								continue;
							if((janus_get_monotonic_time() - trickle->received) > 15*G_USEC_PER_SEC) {
								/* FIXME Candidate is too old, discard it */
								janus_ice_trickle_destroy(trickle);
								/* FIXME We should report that */
								continue;
							}
							json_t *candidate = trickle->candidate;
							if(candidate == NULL) {
								janus_ice_trickle_destroy(trickle);
								continue;
							}
							if(json_is_object(candidate)) {
								/* We got a single candidate */
								int error = 0;
								const char *error_string = NULL;
								if((error = janus_ice_trickle_parse(handle, candidate, &error_string)) != 0) {
									/* FIXME We should report the error parsing the trickle candidate */
								}
							} else if(json_is_array(candidate)) {
								/* We got multiple candidates in an array */
								JANUS_LOG(LOG_VERB, "Got multiple candidates (%zu)\n", json_array_size(candidate));
								if(json_array_size(candidate) > 0) {
									/* Handle remote candidates */
									size_t i = 0;
									for(i=0; i<json_array_size(candidate); i++) {
										json_t *c = json_array_get(candidate, i);
										/* FIXME We don't care if any trickle fails to parse */
										janus_ice_trickle_parse(handle, c, NULL);
									}
								}
							}
							/* Done, free candidate */
							janus_ice_trickle_destroy(trickle);
						}
					}
					/* This was an answer, check if it's time to start ICE */
					if(janus_flags_is_set(&handle->webrtc_flags, JANUS_ICE_HANDLE_WEBRTC_TRICKLE) &&
							!janus_flags_is_set(&handle->webrtc_flags, JANUS_ICE_HANDLE_WEBRTC_ALL_TRICKLES)) {
						JANUS_LOG(LOG_VERB, "[%"SCNu64"]   -- ICE Trickling is supported by the browser, waiting for remote candidates...\n", handle->handle_id);
						janus_flags_set(&handle->webrtc_flags, JANUS_ICE_HANDLE_WEBRTC_START);
					} else {
						JANUS_LOG(LOG_VERB, "[%"SCNu64"] Done! Sending connectivity checks...\n", handle->handle_id);
						if(handle->audio_id > 0) {
							janus_ice_setup_remote_candidates(handle, handle->audio_id, 1);
							if(!janus_flags_is_set(&handle->webrtc_flags, JANUS_ICE_HANDLE_WEBRTC_RTCPMUX))	/* http://tools.ietf.org/html/rfc5761#section-5.1.3 */
								janus_ice_setup_remote_candidates(handle, handle->audio_id, 2);
						}
						if(handle->video_id > 0) {
							janus_ice_setup_remote_candidates(handle, handle->video_id, 1);
							if(!janus_flags_is_set(&handle->webrtc_flags, JANUS_ICE_HANDLE_WEBRTC_RTCPMUX))	/* http://tools.ietf.org/html/rfc5761#section-5.1.3 */
								janus_ice_setup_remote_candidates(handle, handle->video_id, 2);
						}
						if(handle->data_id > 0) {
							janus_ice_setup_remote_candidates(handle, handle->data_id, 1);
						}
					}
				}
			} else {
				/* TODO Actually handle session updates: for now we ignore them, and just relay them to plugins */
				JANUS_LOG(LOG_WARN, "[%"SCNu64"] Ignoring negotiation update, we don't support them yet...\n", handle->handle_id);
			}
			handle->remote_sdp = g_strdup(jsep_sdp);
			janus_mutex_unlock(&handle->mutex);
			/* Anonymize SDP */
			if(janus_sdp_anonymize(parsed_sdp) < 0) {
				/* Invalid SDP */
				ret = janus_process_error(request, session_id, transaction_text, JANUS_ERROR_JSEP_INVALID_SDP, "JSEP error: invalid SDP");
				janus_sdp_free(parsed_sdp);
				g_free(jsep_type);
				janus_flags_clear(&handle->webrtc_flags, JANUS_ICE_HANDLE_WEBRTC_PROCESSING_OFFER);
				goto jsondone;
			}
			jsep_sdp_stripped = janus_sdp_write(parsed_sdp);
			janus_sdp_free(parsed_sdp);
			sdp = NULL;
			janus_flags_clear(&handle->webrtc_flags, JANUS_ICE_HANDLE_WEBRTC_PROCESSING_OFFER);
		}

		/* Make sure the app handle is still valid */
		if(handle->app == NULL || handle->app_handle == NULL || !janus_plugin_session_is_alive(handle->app_handle)) {
			ret = janus_process_error(request, session_id, transaction_text, JANUS_ERROR_PLUGIN_MESSAGE, "No plugin to handle this message");
			if(jsep_type)
				g_free(jsep_type);
			if(jsep_sdp_stripped)
				g_free(jsep_sdp_stripped);
			janus_flags_clear(&handle->webrtc_flags, JANUS_ICE_HANDLE_WEBRTC_PROCESSING_OFFER);
			goto jsondone;
		}

		/* Send the message to the plugin (which must eventually free transaction_text and unref the two objects, body and jsep) */
		json_incref(body);
		janus_plugin_result *result = plugin_t->handle_message(handle->app_handle,
			g_strdup((char *)transaction_text), body,
			jsep_sdp_stripped ? json_pack("{ssss}", "type", jsep_type, "sdp", jsep_sdp_stripped) : NULL);
		if(result == NULL) {
			/* Something went horribly wrong! */
			ret = janus_process_error(request, session_id, transaction_text, JANUS_ERROR_PLUGIN_MESSAGE, "Plugin didn't give a result");
			goto jsondone;
		}
		if(result->type == JANUS_PLUGIN_OK) {
			/* The plugin gave a result already (synchronous request/response) */
			if(result->content == NULL || !json_is_object(result->content)) {
				/* Missing content, or not a JSON object */
				ret = janus_process_error(request, session_id, transaction_text, JANUS_ERROR_PLUGIN_MESSAGE,
					result->content == NULL ?
						"Plugin didn't provide any content for this synchronous response" :
						"Plugin returned an invalid JSON response");
				janus_plugin_result_destroy(result);
				goto jsondone;
			}
			/* Reference the content, as destroying the result instance will decref it */
			json_incref(result->content);
			/* Prepare JSON response */
			json_t *reply = json_object();
			json_object_set_new(reply, "janus", json_string("success"));
			json_object_set_new(reply, "session_id", json_integer(session->session_id));
			json_object_set_new(reply, "sender", json_integer(handle->handle_id));
			json_object_set_new(reply, "transaction", json_string(transaction_text));
			json_t *plugin_data = json_object();
			json_object_set_new(plugin_data, "plugin", json_string(plugin_t->get_package()));
			json_object_set_new(plugin_data, "data", result->content);
			json_object_set_new(reply, "plugindata", plugin_data);
			/* Send the success reply */
			ret = janus_process_success(request, reply);
		} else if(result->type == JANUS_PLUGIN_OK_WAIT) {
			/* The plugin received the request but didn't process it yet, send an ack (asynchronous notifications may follow) */
			json_t *reply = json_object();
			json_object_set_new(reply, "janus", json_string("ack"));
			json_object_set_new(reply, "session_id", json_integer(session_id));
			if(result->text)
				json_object_set_new(reply, "hint", json_string(result->text));
			json_object_set_new(reply, "transaction", json_string(transaction_text));
			/* Send the success reply */
			ret = janus_process_success(request, reply);
		} else {
			/* Something went horribly wrong! */
			ret = janus_process_error_string(request, session_id, transaction_text, JANUS_ERROR_PLUGIN_MESSAGE,
				(char *)(result->text ? result->text : "Plugin returned a severe (unknown) error"));
			janus_plugin_result_destroy(result);
			goto jsondone;
		}
		janus_plugin_result_destroy(result);
	} else if(!strcasecmp(message_text, "trickle")) {
		if(handle == NULL) {
			/* Trickle is an handle-level command */
			ret = janus_process_error(request, session_id, transaction_text, JANUS_ERROR_INVALID_REQUEST_PATH, "Unhandled request '%s' at this path", message_text);
			goto jsondone;
		}
		if(handle->app == NULL || handle->app_handle == NULL || !janus_plugin_session_is_alive(handle->app_handle)) {
			ret = janus_process_error(request, session_id, transaction_text, JANUS_ERROR_PLUGIN_MESSAGE, "No plugin to handle this trickle candidate");
			goto jsondone;
		}
		json_t *candidate = json_object_get(root, "candidate");
		json_t *candidates = json_object_get(root, "candidates");
		if(candidate == NULL && candidates == NULL) {
			ret = janus_process_error(request, session_id, transaction_text, JANUS_ERROR_MISSING_MANDATORY_ELEMENT, "Missing mandatory element (candidate|candidates)");
			goto jsondone;
		}
		if(candidate != NULL && candidates != NULL) {
			ret = janus_process_error(request, session_id, transaction_text, JANUS_ERROR_INVALID_JSON, "Can't have both candidate and candidates");
			goto jsondone;
		}
		janus_mutex_lock(&handle->mutex);
		if(!janus_flags_is_set(&handle->webrtc_flags, JANUS_ICE_HANDLE_WEBRTC_TRICKLE)) {
			/* It looks like this peer supports Trickle, after all */
			JANUS_LOG(LOG_VERB, "Handle %"SCNu64" supports trickle even if it didn't negotiate it...\n", handle->handle_id);
			janus_flags_set(&handle->webrtc_flags, JANUS_ICE_HANDLE_WEBRTC_TRICKLE);
		}
		/* Is there any stream ready? this trickle may get here before the SDP it relates to */
		if(handle->audio_stream == NULL && handle->video_stream == NULL && handle->data_stream == NULL) {
			JANUS_LOG(LOG_WARN, "[%"SCNu64"] No stream, queueing this trickle as it got here before the SDP...\n", handle->handle_id);
			/* Enqueue this trickle candidate(s), we'll process this later */
			janus_ice_trickle *early_trickle = janus_ice_trickle_new(handle, transaction_text, candidate ? candidate : candidates);
			handle->pending_trickles = g_list_append(handle->pending_trickles, early_trickle);
			/* Send the ack right away, an event will tell the application if the candidate(s) failed */
			goto trickledone;
		}
		/* Is the ICE stack ready already? */
		if(janus_flags_is_set(&handle->webrtc_flags, JANUS_ICE_HANDLE_WEBRTC_PROCESSING_OFFER) ||
				!janus_flags_is_set(&handle->webrtc_flags, JANUS_ICE_HANDLE_WEBRTC_GOT_OFFER) ||
				!janus_flags_is_set(&handle->webrtc_flags, JANUS_ICE_HANDLE_WEBRTC_GOT_ANSWER)) {
			const char *cause = NULL;
			if(janus_flags_is_set(&handle->webrtc_flags, JANUS_ICE_HANDLE_WEBRTC_PROCESSING_OFFER))
				cause = "processing the offer";
			else if(!janus_flags_is_set(&handle->webrtc_flags, JANUS_ICE_HANDLE_WEBRTC_GOT_ANSWER))
				cause = "waiting for the answer";
			else if(!janus_flags_is_set(&handle->webrtc_flags, JANUS_ICE_HANDLE_WEBRTC_GOT_OFFER))
				cause = "waiting for the offer";
			JANUS_LOG(LOG_VERB, "[%"SCNu64"] Still %s, queueing this trickle to wait until we're done there...\n",
				handle->handle_id, cause);
			/* Enqueue this trickle candidate(s), we'll process this later */
			janus_ice_trickle *early_trickle = janus_ice_trickle_new(handle, transaction_text, candidate ? candidate : candidates);
			handle->pending_trickles = g_list_append(handle->pending_trickles, early_trickle);
			/* Send the ack right away, an event will tell the application if the candidate(s) failed */
			goto trickledone;
		}
		if(candidate != NULL) {
			/* We got a single candidate */
			int error = 0;
			const char *error_string = NULL;
			if((error = janus_ice_trickle_parse(handle, candidate, &error_string)) != 0) {
				ret = janus_process_error(request, session_id, transaction_text, error, "%s", error_string);
				janus_mutex_unlock(&handle->mutex);
				goto jsondone;
			}
		} else {
			/* We got multiple candidates in an array */
			if(!json_is_array(candidates)) {
				ret = janus_process_error(request, session_id, transaction_text, JANUS_ERROR_INVALID_ELEMENT_TYPE, "candidates is not an array");
				janus_mutex_unlock(&handle->mutex);
				goto jsondone;
			}
			JANUS_LOG(LOG_VERB, "Got multiple candidates (%zu)\n", json_array_size(candidates));
			if(json_array_size(candidates) > 0) {
				/* Handle remote candidates */
				size_t i = 0;
				for(i=0; i<json_array_size(candidates); i++) {
					json_t *c = json_array_get(candidates, i);
					/* FIXME We don't care if any trickle fails to parse */
					janus_ice_trickle_parse(handle, c, NULL);
				}
			}
		}

trickledone:
		janus_mutex_unlock(&handle->mutex);
		/* We reply right away, not to block the web server... */
		json_t *reply = json_object();
		json_object_set_new(reply, "janus", json_string("ack"));
		json_object_set_new(reply, "session_id", json_integer(session_id));
		json_object_set_new(reply, "transaction", json_string(transaction_text));
		/* Send the success reply */
		ret = janus_process_success(request, reply);
	} else {
		ret = janus_process_error(request, session_id, transaction_text, JANUS_ERROR_UNKNOWN_REQUEST, "Unknown request '%s'", message_text);
	}

jsondone:
	/* Done processing */
	return ret;
}

/* Admin/monitor WebServer requests handler */
int janus_process_incoming_admin_request(janus_request *request) {
	int ret = -1;
	int error_code = 0;
	char error_cause[100];
	if(request == NULL) {
		JANUS_LOG(LOG_ERR, "Missing request or payload to process, giving up...\n");
		return ret;
	}
	json_t *root = request->message;
	/* Ok, let's start with the ids */
	guint64 session_id = 0, handle_id = 0;
	json_t *s = json_object_get(root, "session_id");
	if(s && json_is_integer(s))
		session_id = json_integer_value(s);
	json_t *h = json_object_get(root, "handle_id");
	if(h && json_is_integer(h))
		handle_id = json_integer_value(h);

	/* Get transaction and message request */
	JANUS_VALIDATE_JSON_OBJECT(root, admin_parameters,
		error_code, error_cause, FALSE,
		JANUS_ERROR_MISSING_MANDATORY_ELEMENT, JANUS_ERROR_INVALID_ELEMENT_TYPE);
	if(error_code != 0) {
		ret = janus_process_error_string(request, session_id, NULL, error_code, error_cause);
		goto jsondone;
	}
	json_t *transaction = json_object_get(root, "transaction");
	const gchar *transaction_text = json_string_value(transaction);
	json_t *message = json_object_get(root, "janus");
	if(!message) {
		ret = janus_process_error(request, session_id, transaction_text, JANUS_ERROR_MISSING_MANDATORY_ELEMENT, "Missing mandatory element (janus)");
		goto jsondone;
	}
	if(!json_is_string(message)) {
		ret = janus_process_error(request, session_id, transaction_text, JANUS_ERROR_INVALID_ELEMENT_TYPE, "Invalid element type (janus should be a string)");
		goto jsondone;
	}
	const gchar *message_text = json_string_value(message);

	if(session_id == 0 && handle_id == 0) {
		/* Can only be a 'Get all sessions' or some general setting manipulation request */
		if(!strcasecmp(message_text, "info")) {
			/* The generic info request */
			ret = janus_process_success(request, janus_info(transaction_text));
			goto jsondone;
		}
		if(admin_api_secret != NULL) {
			/* There's an admin/monitor secret, check that the client provided it */
			json_t *secret = json_object_get(root, "admin_secret");
			if(!secret || !json_is_string(secret) || !janus_strcmp_const_time(json_string_value(secret), admin_api_secret)) {
				ret = janus_process_error(request, session_id, transaction_text, JANUS_ERROR_UNAUTHORIZED, NULL);
				goto jsondone;
			}
		}
		if(!strcasecmp(message_text, "get_status")) {
			/* Return some info on the settings (mostly debug-related, at the moment) */
			json_t *reply = json_object();
			json_object_set_new(reply, "janus", json_string("success"));
			json_object_set_new(reply, "transaction", json_string(transaction_text));
			json_t *status = json_object();
			json_object_set_new(status, "token_auth", janus_auth_is_enabled() ? json_true() : json_false());
			json_object_set_new(status, "log_level", json_integer(janus_log_level));
			json_object_set_new(status, "log_timestamps", janus_log_timestamps ? json_true() : json_false());
			json_object_set_new(status, "log_colors", janus_log_colors ? json_true() : json_false());
			json_object_set_new(status, "locking_debug", lock_debug ? json_true() : json_false());
			json_object_set_new(status, "libnice_debug", janus_ice_is_ice_debugging_enabled() ? json_true() : json_false());
			json_object_set_new(status, "max_nack_queue", json_integer(janus_get_max_nack_queue()));
			json_object_set_new(reply, "status", status);
			/* Send the success reply */
			ret = janus_process_success(request, reply);
			goto jsondone;
		} else if(!strcasecmp(message_text, "set_log_level")) {
			/* Change the debug logging level */
			JANUS_VALIDATE_JSON_OBJECT(root, level_parameters,
				error_code, error_cause, FALSE,
				JANUS_ERROR_MISSING_MANDATORY_ELEMENT, JANUS_ERROR_INVALID_ELEMENT_TYPE);
			if(error_code != 0) {
				ret = janus_process_error_string(request, session_id, transaction_text, error_code, error_cause);
				goto jsondone;
			}
			json_t *level = json_object_get(root, "level");
			int level_num = json_integer_value(level);
			if(level_num < LOG_NONE || level_num > LOG_MAX) {
				ret = janus_process_error(request, session_id, transaction_text, JANUS_ERROR_INVALID_ELEMENT_TYPE, "Invalid element type (level should be between %d and %d)", LOG_NONE, LOG_MAX);
				goto jsondone;
			}
			janus_log_level = level_num;
			/* Prepare JSON reply */
			json_t *reply = json_object();
			json_object_set_new(reply, "janus", json_string("success"));
			json_object_set_new(reply, "transaction", json_string(transaction_text));
			json_object_set_new(reply, "level", json_integer(janus_log_level));
			/* Send the success reply */
			ret = janus_process_success(request, reply);
			goto jsondone;
		} else if(!strcasecmp(message_text, "set_locking_debug")) {
			/* Enable/disable the locking debug (would show a message on the console for every lock attempt) */
			JANUS_VALIDATE_JSON_OBJECT(root, debug_parameters,
				error_code, error_cause, FALSE,
				JANUS_ERROR_MISSING_MANDATORY_ELEMENT, JANUS_ERROR_INVALID_ELEMENT_TYPE);
			if(error_code != 0) {
				ret = janus_process_error_string(request, session_id, transaction_text, error_code, error_cause);
				goto jsondone;
			}
			json_t *debug = json_object_get(root, "debug");
			lock_debug = json_is_true(debug);
			/* Prepare JSON reply */
			json_t *reply = json_object();
			json_object_set_new(reply, "janus", json_string("success"));
			json_object_set_new(reply, "transaction", json_string(transaction_text));
			json_object_set_new(reply, "locking_debug", lock_debug ? json_true() : json_false());
			/* Send the success reply */
			ret = janus_process_success(request, reply);
			goto jsondone;
		} else if(!strcasecmp(message_text, "set_log_timestamps")) {
			/* Enable/disable the log timestamps */
			JANUS_VALIDATE_JSON_OBJECT(root, timestamps_parameters,
				error_code, error_cause, FALSE,
				JANUS_ERROR_MISSING_MANDATORY_ELEMENT, JANUS_ERROR_INVALID_ELEMENT_TYPE);
			if(error_code != 0) {
				ret = janus_process_error_string(request, session_id, transaction_text, error_code, error_cause);
				goto jsondone;
			}
			json_t *timestamps = json_object_get(root, "timestamps");
			janus_log_timestamps = json_is_true(timestamps);
			/* Prepare JSON reply */
			json_t *reply = json_object();
			json_object_set_new(reply, "janus", json_string("success"));
			json_object_set_new(reply, "transaction", json_string(transaction_text));
			json_object_set_new(reply, "log_timestamps", janus_log_timestamps ? json_true() : json_false());
			/* Send the success reply */
			ret = janus_process_success(request, reply);
			goto jsondone;
		} else if(!strcasecmp(message_text, "set_log_colors")) {
			/* Enable/disable the log colors */
			JANUS_VALIDATE_JSON_OBJECT(root, colors_parameters,
				error_code, error_cause, FALSE,
				JANUS_ERROR_MISSING_MANDATORY_ELEMENT, JANUS_ERROR_INVALID_ELEMENT_TYPE);
			if(error_code != 0) {
				ret = janus_process_error_string(request, session_id, transaction_text, error_code, error_cause);
				goto jsondone;
			}
			json_t *colors = json_object_get(root, "colors");
			janus_log_colors = json_is_true(colors);
			/* Prepare JSON reply */
			json_t *reply = json_object();
			json_object_set_new(reply, "janus", json_string("success"));
			json_object_set_new(reply, "transaction", json_string(transaction_text));
			json_object_set_new(reply, "log_colors", janus_log_colors ? json_true() : json_false());
			/* Send the success reply */
			ret = janus_process_success(request, reply);
			goto jsondone;
		} else if(!strcasecmp(message_text, "set_libnice_debug")) {
			/* Enable/disable the libnice debugging (http://nice.freedesktop.org/libnice/libnice-Debug-messages.html) */
			JANUS_VALIDATE_JSON_OBJECT(root, debug_parameters,
				error_code, error_cause, FALSE,
				JANUS_ERROR_MISSING_MANDATORY_ELEMENT, JANUS_ERROR_INVALID_ELEMENT_TYPE);
			if(error_code != 0) {
				ret = janus_process_error_string(request, session_id, transaction_text, error_code, error_cause);
				goto jsondone;
			}
			json_t *debug = json_object_get(root, "debug");
			if(json_is_true(debug)) {
				janus_ice_debugging_enable();
			} else {
				janus_ice_debugging_disable();
			}
			/* Prepare JSON reply */
			json_t *reply = json_object();
			json_object_set_new(reply, "janus", json_string("success"));
			json_object_set_new(reply, "transaction", json_string(transaction_text));
			json_object_set_new(reply, "libnice_debug", janus_ice_is_ice_debugging_enabled() ? json_true() : json_false());
			/* Send the success reply */
			ret = janus_process_success(request, reply);
			goto jsondone;
		} else if(!strcasecmp(message_text, "set_max_nack_queue")) {
			/* Change the current value for the max NACK queue */
			JANUS_VALIDATE_JSON_OBJECT(root, mnq_parameters,
				error_code, error_cause, FALSE,
				JANUS_ERROR_MISSING_MANDATORY_ELEMENT, JANUS_ERROR_INVALID_ELEMENT_TYPE);
			if(error_code != 0) {
				ret = janus_process_error_string(request, session_id, transaction_text, error_code, error_cause);
				goto jsondone;
			}
			json_t *mnq = json_object_get(root, "max_nack_queue");
			int mnq_num = json_integer_value(mnq);
			if(mnq_num < 0 || (mnq_num > 0 && mnq_num < 200)) {
				ret = janus_process_error(request, session_id, transaction_text, JANUS_ERROR_INVALID_ELEMENT_TYPE, "Invalid element type (max_nack_queue, if provided, should be greater than 200)");
				goto jsondone;
			}
			janus_set_max_nack_queue(mnq_num);
			/* Prepare JSON reply */
			json_t *reply = json_object();
			json_object_set_new(reply, "janus", json_string("success"));
			json_object_set_new(reply, "transaction", json_string(transaction_text));
			json_object_set_new(reply, "max_nack_queue", json_integer(janus_get_max_nack_queue()));
			/* Send the success reply */
			ret = janus_process_success(request, reply);
			goto jsondone;
		} else if(!strcasecmp(message_text, "list_sessions")) {
			/* List sessions */
			session_id = 0;
			json_t *list = json_array();
			if(sessions != NULL && g_hash_table_size(sessions) > 0) {
				janus_mutex_lock(&sessions_mutex);
				GHashTableIter iter;
				gpointer value;
				g_hash_table_iter_init(&iter, sessions);
				while (g_hash_table_iter_next(&iter, NULL, &value)) {
					janus_session *session = value;
					if(session == NULL) {
						continue;
					}
					json_array_append_new(list, json_integer(session->session_id));
				}
				janus_mutex_unlock(&sessions_mutex);
			}
			/* Prepare JSON reply */
			json_t *reply = json_object();
			json_object_set_new(reply, "janus", json_string("success"));
			json_object_set_new(reply, "transaction", json_string(transaction_text));
			json_object_set_new(reply, "sessions", list);
			/* Send the success reply */
			ret = janus_process_success(request, reply);
			goto jsondone;
		} else if(!strcasecmp(message_text, "add_token")) {
			/* Add a token valid for authentication */
			if(!janus_auth_is_enabled()) {
				ret = janus_process_error(request, session_id, transaction_text, JANUS_ERROR_UNKNOWN, "Token based authentication disabled");
				goto jsondone;
			}
			JANUS_VALIDATE_JSON_OBJECT(root, add_token_parameters,
				error_code, error_cause, FALSE,
				JANUS_ERROR_MISSING_MANDATORY_ELEMENT, JANUS_ERROR_INVALID_ELEMENT_TYPE);
			if(error_code != 0) {
				ret = janus_process_error_string(request, session_id, transaction_text, error_code, error_cause);
				goto jsondone;
			}
			json_t *token = json_object_get(root, "token");
			const char *token_value = json_string_value(token);
			/* Any plugin this token should be limited to? */
			json_t *allowed = json_object_get(root, "plugins");
			/* First of all, add the new token */
			if(!janus_auth_add_token(token_value)) {
				ret = janus_process_error(request, session_id, transaction_text, JANUS_ERROR_UNKNOWN, "Error adding token");
				goto jsondone;
			}
			/* Then take care of the plugins access limitations, if any */
			if(allowed && json_array_size(allowed) > 0) {
				/* Specify which plugins this token has access to */
				size_t i = 0;
				for(i=0; i<json_array_size(allowed); i++) {
					json_t *p = json_array_get(allowed, i);
					if(!p || !json_is_string(p)) {
						/* FIXME Should we fail here? */
						JANUS_LOG(LOG_WARN, "Invalid plugin passed to the new token request, skipping...\n");
						continue;
					}
					const gchar *plugin_text = json_string_value(p);
					janus_plugin *plugin_t = janus_plugin_find(plugin_text);
					if(plugin_t == NULL) {
						/* FIXME Should we fail here? */
						JANUS_LOG(LOG_WARN, "No such plugin '%s' passed to the new token request, skipping...\n", plugin_text);
						continue;
					}
					if(!janus_auth_allow_plugin(token_value, plugin_t)) {
						JANUS_LOG(LOG_WARN, "Error allowing access to '%s' to the new token, bad things may happen...\n", plugin_text);
					}
				}
			} else {
				/* No plugin limitation specified, allow all plugins */
				if(plugins && g_hash_table_size(plugins) > 0) {
					GHashTableIter iter;
					gpointer value;
					g_hash_table_iter_init(&iter, plugins);
					while (g_hash_table_iter_next(&iter, NULL, &value)) {
						janus_plugin *plugin_t = value;
						if(plugin_t == NULL)
							continue;
						if(!janus_auth_allow_plugin(token_value, plugin_t)) {
							JANUS_LOG(LOG_WARN, "Error allowing access to '%s' to the new token, bad things may happen...\n", plugin_t->get_package());
						}
					}
				}
			}
			/* Get the list of plugins this new token can access */
			json_t *plugins_list = json_array();
			GList *plugins = janus_auth_list_plugins(token_value);
			if(plugins != NULL) {
				GList *tmp = plugins;
				while(tmp) {
					janus_plugin *p = (janus_plugin *)tmp->data;
					if(p != NULL)
						json_array_append_new(plugins_list, json_string(p->get_package()));
					tmp = tmp->next;
				}
				g_list_free(plugins);
				plugins = NULL;
			}
			/* Prepare JSON reply */
			json_t *reply = json_object();
			json_object_set_new(reply, "janus", json_string("success"));
			json_object_set_new(reply, "transaction", json_string(transaction_text));
			json_t *data = json_object();
			json_object_set_new(data, "plugins", plugins_list);
			json_object_set_new(reply, "data", data);
			/* Send the success reply */
			ret = janus_process_success(request, reply);
			goto jsondone;
		} else if(!strcasecmp(message_text, "list_tokens")) {
			/* List all the valid tokens */
			if(!janus_auth_is_enabled()) {
				ret = janus_process_error(request, session_id, transaction_text, JANUS_ERROR_UNKNOWN, "Token based authentication disabled");
				goto jsondone;
			}
			json_t *tokens_list = json_array();
			GList *list = janus_auth_list_tokens();
			if(list != NULL) {
				GList *tmp = list;
				while(tmp) {
					char *token = (char *)tmp->data;
					if(token != NULL) {
						GList *plugins = janus_auth_list_plugins(token);
						if(plugins != NULL) {
							json_t *t = json_object();
							json_object_set_new(t, "token", json_string(token));
							json_t *plugins_list = json_array();
							GList *tmp2 = plugins;
							while(tmp2) {
								janus_plugin *p = (janus_plugin *)tmp2->data;
								if(p != NULL)
									json_array_append_new(plugins_list, json_string(p->get_package()));
								tmp2 = tmp2->next;
							}
							g_list_free(plugins);
							plugins = NULL;
							json_object_set_new(t, "allowed_plugins", plugins_list);
							json_array_append_new(tokens_list, t);
						}
						tmp->data = NULL;
						g_free(token);
					}
					tmp = tmp->next;
				}
				g_list_free(list);
			}
			/* Prepare JSON reply */
			json_t *reply = json_object();
			json_object_set_new(reply, "janus", json_string("success"));
			json_object_set_new(reply, "transaction", json_string(transaction_text));
			json_t *data = json_object();
			json_object_set_new(data, "tokens", tokens_list);
			json_object_set_new(reply, "data", data);
			/* Send the success reply */
			ret = janus_process_success(request, reply);
			goto jsondone;
		} else if(!strcasecmp(message_text, "allow_token")) {
			/* Allow a valid token valid to access a plugin */
			if(!janus_auth_is_enabled()) {
				ret = janus_process_error(request, session_id, transaction_text, JANUS_ERROR_UNKNOWN, "Token based authentication disabled");
				goto jsondone;
			}
			JANUS_VALIDATE_JSON_OBJECT(root, allow_token_parameters,
				error_code, error_cause, FALSE,
				JANUS_ERROR_MISSING_MANDATORY_ELEMENT, JANUS_ERROR_INVALID_ELEMENT_TYPE);
			if(error_code != 0) {
				ret = janus_process_error_string(request, session_id, transaction_text, error_code, error_cause);
				goto jsondone;
			}
			json_t *token = json_object_get(root, "token");
			const char *token_value = json_string_value(token);
			/* Check if the token is valid, first */
			if(!janus_auth_check_token(token_value)) {
				ret = janus_process_error(request, session_id, transaction_text, JANUS_ERROR_TOKEN_NOT_FOUND, "Token %s not found", token_value);
				goto jsondone;
			}
			/* Any plugin this token should be limited to? */
			json_t *allowed = json_object_get(root, "plugins");
			/* Check the list first */
			size_t i = 0;
			gboolean ok = TRUE;
			for(i=0; i<json_array_size(allowed); i++) {
				json_t *p = json_array_get(allowed, i);
				if(!p || !json_is_string(p)) {
					/* FIXME Should we fail here? */
					JANUS_LOG(LOG_ERR, "Invalid plugin passed to the new token request...\n");
					ok = FALSE;
					break;
				}
				const gchar *plugin_text = json_string_value(p);
				janus_plugin *plugin_t = janus_plugin_find(plugin_text);
				if(plugin_t == NULL) {
					/* FIXME Should we fail here? */
					JANUS_LOG(LOG_ERR, "No such plugin '%s' passed to the new token request...\n", plugin_text);
					ok = FALSE;
					break;
				}
			}
			if(!ok) {
				ret = janus_process_error(request, session_id, transaction_text, JANUS_ERROR_INVALID_ELEMENT_TYPE, "Invalid element type (some of the provided plugins are invalid)");
				goto jsondone;
			}
			/* Take care of the plugins access limitations */
			i = 0;
			for(i=0; i<json_array_size(allowed); i++) {
				json_t *p = json_array_get(allowed, i);
				const gchar *plugin_text = json_string_value(p);
				janus_plugin *plugin_t = janus_plugin_find(plugin_text);
				if(!janus_auth_allow_plugin(token_value, plugin_t)) {
					/* FIXME Should we notify individual failures? */
					JANUS_LOG(LOG_WARN, "Error allowing access to '%s' to the new token, bad things may happen...\n", plugin_text);
				}
			}
			/* Get the list of plugins this new token can now access */
			json_t *plugins_list = json_array();
			GList *plugins = janus_auth_list_plugins(token_value);
			if(plugins != NULL) {
				GList *tmp = plugins;
				while(tmp) {
					janus_plugin *p = (janus_plugin *)tmp->data;
					if(p != NULL)
						json_array_append_new(plugins_list, json_string(p->get_package()));
					tmp = tmp->next;
				}
				g_list_free(plugins);
				plugins = NULL;
			}
			/* Prepare JSON reply */
			json_t *reply = json_object();
			json_object_set_new(reply, "janus", json_string("success"));
			json_object_set_new(reply, "transaction", json_string(transaction_text));
			json_t *data = json_object();
			json_object_set_new(data, "plugins", plugins_list);
			json_object_set_new(reply, "data", data);
			/* Send the success reply */
			ret = janus_process_success(request, reply);
			goto jsondone;
		} else if(!strcasecmp(message_text, "disallow_token")) {
			/* Disallow a valid token valid from accessing a plugin */
			if(!janus_auth_is_enabled()) {
				ret = janus_process_error(request, session_id, transaction_text, JANUS_ERROR_UNKNOWN, "Token based authentication disabled");
				goto jsondone;
			}
			JANUS_VALIDATE_JSON_OBJECT(root, allow_token_parameters,
				error_code, error_cause, FALSE,
				JANUS_ERROR_MISSING_MANDATORY_ELEMENT, JANUS_ERROR_INVALID_ELEMENT_TYPE);
			if(error_code != 0) {
				ret = janus_process_error_string(request, session_id, transaction_text, error_code, error_cause);
				goto jsondone;
			}
			json_t *token = json_object_get(root, "token");
			const char *token_value = json_string_value(token);
			/* Check if the token is valid, first */
			if(!janus_auth_check_token(token_value)) {
				ret = janus_process_error(request, session_id, transaction_text, JANUS_ERROR_TOKEN_NOT_FOUND, "Token %s not found", token_value);
				goto jsondone;
			}
			/* Any plugin this token should be prevented access to? */
			json_t *allowed = json_object_get(root, "plugins");
			/* Check the list first */
			size_t i = 0;
			gboolean ok = TRUE;
			for(i=0; i<json_array_size(allowed); i++) {
				json_t *p = json_array_get(allowed, i);
				if(!p || !json_is_string(p)) {
					/* FIXME Should we fail here? */
					JANUS_LOG(LOG_ERR, "Invalid plugin passed to the new token request...\n");
					ok = FALSE;
					break;
				}
				const gchar *plugin_text = json_string_value(p);
				janus_plugin *plugin_t = janus_plugin_find(plugin_text);
				if(plugin_t == NULL) {
					/* FIXME Should we fail here? */
					JANUS_LOG(LOG_ERR, "No such plugin '%s' passed to the new token request...\n", plugin_text);
					ok = FALSE;
					break;
				}
			}
			if(!ok) {
				ret = janus_process_error(request, session_id, transaction_text, JANUS_ERROR_INVALID_ELEMENT_TYPE, "Invalid element type (some of the provided plugins are invalid)");
				goto jsondone;
			}
			/* Take care of the plugins access limitations */
			i = 0;
			for(i=0; i<json_array_size(allowed); i++) {
				json_t *p = json_array_get(allowed, i);
				const gchar *plugin_text = json_string_value(p);
				janus_plugin *plugin_t = janus_plugin_find(plugin_text);
				if(!janus_auth_disallow_plugin(token_value, plugin_t)) {
					/* FIXME Should we notify individual failures? */
					JANUS_LOG(LOG_WARN, "Error allowing access to '%s' to the new token, bad things may happen...\n", plugin_text);
				}
			}
			/* Get the list of plugins this new token can now access */
			json_t *plugins_list = json_array();
			GList *plugins = janus_auth_list_plugins(token_value);
			if(plugins != NULL) {
				GList *tmp = plugins;
				while(tmp) {
					janus_plugin *p = (janus_plugin *)tmp->data;
					if(p != NULL)
						json_array_append_new(plugins_list, json_string(p->get_package()));
					tmp = tmp->next;
				}
				g_list_free(plugins);
				plugins = NULL;
			}
			/* Prepare JSON reply */
			json_t *reply = json_object();
			json_object_set_new(reply, "janus", json_string("success"));
			json_object_set_new(reply, "transaction", json_string(transaction_text));
			json_t *data = json_object();
			json_object_set_new(data, "plugins", plugins_list);
			json_object_set_new(reply, "data", data);
			/* Send the success reply */
			ret = janus_process_success(request, reply);
			goto jsondone;
		} else if(!strcasecmp(message_text, "remove_token")) {
			/* Invalidate a token for authentication purposes */
			if(!janus_auth_is_enabled()) {
				ret = janus_process_error(request, session_id, transaction_text, JANUS_ERROR_UNKNOWN, "Token based authentication disabled");
				goto jsondone;
			}
			JANUS_VALIDATE_JSON_OBJECT(root, token_parameters,
				error_code, error_cause, FALSE,
				JANUS_ERROR_MISSING_MANDATORY_ELEMENT, JANUS_ERROR_INVALID_ELEMENT_TYPE);
			if(error_code != 0) {
				ret = janus_process_error_string(request, session_id, transaction_text, error_code, error_cause);
				goto jsondone;
			}
			json_t *token = json_object_get(root, "token");
			const char *token_value = json_string_value(token);
			if(!janus_auth_remove_token(token_value)) {
				ret = janus_process_error(request, session_id, transaction_text, JANUS_ERROR_UNKNOWN, "Error removing token");
				goto jsondone;
			}
			/* Prepare JSON reply */
			json_t *reply = json_object();
			json_object_set_new(reply, "janus", json_string("success"));
			json_object_set_new(reply, "transaction", json_string(transaction_text));
			/* Send the success reply */
			ret = janus_process_success(request, reply);
			goto jsondone;
		} else {
			/* No message we know of */
			ret = janus_process_error(request, session_id, transaction_text, JANUS_ERROR_INVALID_REQUEST_PATH, "Unhandled request '%s' at this path", message_text);
			goto jsondone;
		}
	}
	if(session_id < 1) {
		JANUS_LOG(LOG_ERR, "Invalid session\n");
		ret = janus_process_error(request, session_id, transaction_text, JANUS_ERROR_SESSION_NOT_FOUND, NULL);
		goto jsondone;
	}
	if(h && handle_id < 1) {
		JANUS_LOG(LOG_ERR, "Invalid handle\n");
		ret = janus_process_error(request, session_id, transaction_text, JANUS_ERROR_SESSION_NOT_FOUND, NULL);
		goto jsondone;
	}

	/* Go on with the processing */
	if(admin_api_secret != NULL) {
		/* There's an API secret, check that the client provided it */
		json_t *secret = json_object_get(root, "admin_secret");
		if(!secret || !json_is_string(secret) || !janus_strcmp_const_time(json_string_value(secret), admin_api_secret)) {
			ret = janus_process_error(request, session_id, transaction_text, JANUS_ERROR_UNAUTHORIZED, NULL);
			goto jsondone;
		}
	}

	/* If we got here, make sure we have a session (and/or a handle) */
	janus_session *session = janus_session_find(session_id);
	if(!session) {
		JANUS_LOG(LOG_ERR, "Couldn't find any session %"SCNu64"...\n", session_id);
		ret = janus_process_error(request, session_id, transaction_text, JANUS_ERROR_SESSION_NOT_FOUND, "No such session %"SCNu64"", session_id);
		goto jsondone;
	}
	janus_ice_handle *handle = NULL;
	if(handle_id > 0) {
		handle = janus_ice_handle_find(session, handle_id);
		if(!handle) {
			JANUS_LOG(LOG_ERR, "Couldn't find any handle %"SCNu64" in session %"SCNu64"...\n", handle_id, session_id);
			ret = janus_process_error(request, session_id, transaction_text, JANUS_ERROR_HANDLE_NOT_FOUND, "No such handle %"SCNu64" in session %"SCNu64"", handle_id, session_id);
			goto jsondone;
		}
	}

	/* What is this? */
	if(handle == NULL) {
		/* Session-related */
		if(strcasecmp(message_text, "list_handles")) {
			ret = janus_process_error(request, session_id, transaction_text, JANUS_ERROR_INVALID_REQUEST_PATH, "Unhandled request '%s' at this path", message_text);
			goto jsondone;
		}
		/* List handles */
		json_t *list = json_array();
		if(session->ice_handles != NULL && g_hash_table_size(session->ice_handles) > 0) {
			GHashTableIter iter;
			gpointer value;
			janus_mutex_lock(&session->mutex);
			g_hash_table_iter_init(&iter, session->ice_handles);
			while (g_hash_table_iter_next(&iter, NULL, &value)) {
				janus_ice_handle *handle = value;
				if(handle == NULL) {
					continue;
				}
				json_array_append_new(list, json_integer(handle->handle_id));
			}
			janus_mutex_unlock(&session->mutex);
		}
		/* Prepare JSON reply */
		json_t *reply = json_object();
		json_object_set_new(reply, "janus", json_string("success"));
		json_object_set_new(reply, "transaction", json_string(transaction_text));
		json_object_set_new(reply, "session_id", json_integer(session_id));
		json_object_set_new(reply, "handles", list);
		/* Send the success reply */
		ret = janus_process_success(request, reply);
		goto jsondone;
	} else {
		/* Handle-related */
		if(strcasecmp(message_text, "handle_info")) {
			ret = janus_process_error(request, session_id, transaction_text, JANUS_ERROR_INVALID_REQUEST_PATH, "Unhandled request '%s' at this path", message_text);
			goto jsondone;
		}
		/* Prepare info */
		janus_mutex_lock(&handle->mutex);
		json_t *info = json_object();
		json_object_set_new(info, "session_id", json_integer(session_id));
		json_object_set_new(info, "session_last_activity", json_integer(session->last_activity));
		if(session->source && session->source->transport)
			json_object_set_new(info, "session_transport", json_string(session->source->transport->get_package()));
		json_object_set_new(info, "handle_id", json_integer(handle_id));
		json_object_set_new(info, "created", json_integer(handle->created));
		json_object_set_new(info, "send_thread_created", g_atomic_int_get(&handle->send_thread_created) ? json_true() : json_false());
		json_object_set_new(info, "current_time", json_integer(janus_get_monotonic_time()));
		if(handle->app && handle->app_handle && janus_plugin_session_is_alive(handle->app_handle)) {
			janus_plugin *plugin = (janus_plugin *)handle->app;
			json_object_set_new(info, "plugin", json_string(plugin->get_package()));
			if(plugin->query_session) {
				/* FIXME This check will NOT work with legacy plugins that were compiled BEFORE the method was specified in plugin.h */
				json_t *query = plugin->query_session(handle->app_handle);
				if(query != NULL) {
					/* Make sure this is a JSON object */
					if(!json_is_object(query)) {
						JANUS_LOG(LOG_WARN, "Ignoring invalid query response from the plugin (not an object)\n");
						json_decref(query);
					} else {
						json_object_set_new(info, "plugin_specific", query);
					}
					query = NULL;
				}
			}
		}
		json_t *flags = json_object();
		json_object_set_new(flags, "got-offer", janus_flags_is_set(&handle->webrtc_flags, JANUS_ICE_HANDLE_WEBRTC_GOT_OFFER) ? json_true() : json_false());
		json_object_set_new(flags, "got-answer", janus_flags_is_set(&handle->webrtc_flags, JANUS_ICE_HANDLE_WEBRTC_GOT_ANSWER) ? json_true() : json_false());
		json_object_set_new(flags, "processing-offer", janus_flags_is_set(&handle->webrtc_flags, JANUS_ICE_HANDLE_WEBRTC_PROCESSING_OFFER) ? json_true() : json_false());
		json_object_set_new(flags, "starting", janus_flags_is_set(&handle->webrtc_flags, JANUS_ICE_HANDLE_WEBRTC_START) ? json_true() : json_false());
		json_object_set_new(flags, "ready", janus_flags_is_set(&handle->webrtc_flags, JANUS_ICE_HANDLE_WEBRTC_READY) ? json_true() : json_false());
		json_object_set_new(flags, "stopped", janus_flags_is_set(&handle->webrtc_flags, JANUS_ICE_HANDLE_WEBRTC_STOP) ? json_true() : json_false());
		json_object_set_new(flags, "alert", janus_flags_is_set(&handle->webrtc_flags, JANUS_ICE_HANDLE_WEBRTC_ALERT) ? json_true() : json_false());
		json_object_set_new(flags, "bundle", janus_flags_is_set(&handle->webrtc_flags, JANUS_ICE_HANDLE_WEBRTC_BUNDLE) ? json_true() : json_false());
		json_object_set_new(flags, "rtcp-mux", janus_flags_is_set(&handle->webrtc_flags, JANUS_ICE_HANDLE_WEBRTC_RTCPMUX) ? json_true() : json_false());
		json_object_set_new(flags, "trickle", janus_flags_is_set(&handle->webrtc_flags, JANUS_ICE_HANDLE_WEBRTC_TRICKLE) ? json_true() : json_false());
		json_object_set_new(flags, "all-trickles", janus_flags_is_set(&handle->webrtc_flags, JANUS_ICE_HANDLE_WEBRTC_ALL_TRICKLES) ? json_true() : json_false());
		json_object_set_new(flags, "trickle-synced", janus_flags_is_set(&handle->webrtc_flags, JANUS_ICE_HANDLE_WEBRTC_TRICKLE_SYNCED) ? json_true() : json_false());
		json_object_set_new(flags, "data-channels", janus_flags_is_set(&handle->webrtc_flags, JANUS_ICE_HANDLE_WEBRTC_DATA_CHANNELS) ? json_true() : json_false());
		json_object_set_new(flags, "has-audio", janus_flags_is_set(&handle->webrtc_flags, JANUS_ICE_HANDLE_WEBRTC_HAS_AUDIO) ? json_true() : json_false());
		json_object_set_new(flags, "has-video", janus_flags_is_set(&handle->webrtc_flags, JANUS_ICE_HANDLE_WEBRTC_HAS_VIDEO) ? json_true() : json_false());
		json_object_set_new(flags, "plan-b", janus_flags_is_set(&handle->webrtc_flags, JANUS_ICE_HANDLE_WEBRTC_PLAN_B) ? json_true() : json_false());
		json_object_set_new(flags, "cleaning", janus_flags_is_set(&handle->webrtc_flags, JANUS_ICE_HANDLE_WEBRTC_CLEANING) ? json_true() : json_false());
		json_object_set_new(info, "flags", flags);
		if(handle->agent) {
			json_object_set_new(info, "agent-created", json_integer(handle->agent_created));
			json_object_set_new(info, "ice-mode", json_string(janus_ice_is_ice_lite_enabled() ? "lite" : "full"));
			json_object_set_new(info, "ice-role", json_string(handle->controlling ? "controlling" : "controlled"));
		}
		json_t *sdps = json_object();
		if(handle->rtp_profile)
			json_object_set_new(sdps, "profile", json_string(handle->rtp_profile));
		if(handle->local_sdp)
			json_object_set_new(sdps, "local", json_string(handle->local_sdp));
		if(handle->remote_sdp)
			json_object_set_new(sdps, "remote", json_string(handle->remote_sdp));
		json_object_set_new(info, "sdps", sdps);
		if(handle->pending_trickles)
			json_object_set_new(info, "pending-trickles", json_integer(g_list_length(handle->pending_trickles)));
		json_t *streams = json_array();
		if(handle->audio_stream) {
			json_t *s = janus_admin_stream_summary(handle->audio_stream);
			if(s)
				json_array_append_new(streams, s);
		}
		if(handle->video_stream) {
			json_t *s = janus_admin_stream_summary(handle->video_stream);
			if(s)
				json_array_append_new(streams, s);
		}
		if(handle->data_stream) {
			json_t *s = janus_admin_stream_summary(handle->data_stream);
			if(s)
				json_array_append_new(streams, s);
		}
		json_object_set_new(info, "streams", streams);
		janus_mutex_unlock(&handle->mutex);
		/* Prepare JSON reply */
		json_t *reply = json_object();
		json_object_set_new(reply, "janus", json_string("success"));
		json_object_set_new(reply, "transaction", json_string(transaction_text));
		json_object_set_new(reply, "session_id", json_integer(session_id));
		json_object_set_new(reply, "handle_id", json_integer(handle_id));
		json_object_set_new(reply, "info", info);
		/* Send the success reply */
		ret = janus_process_success(request, reply);
		goto jsondone;
	}

jsondone:
	/* Done processing */
	return ret;
}

int janus_process_success(janus_request *request, json_t *payload)
{
	if(!request || !payload)
		return -1;
	/* Pass to the right transport plugin */
	JANUS_LOG(LOG_HUGE, "Sending %s API response to %s (%p)\n", request->admin ? "admin" : "Janus", request->transport->get_package(), request->instance);
	return request->transport->send_message(request->instance, request->request_id, request->admin, payload);
}

static int janus_process_error_string(janus_request *request, uint64_t session_id, const char *transaction, gint error, gchar *error_string)
{
	if(!request)
		return -1;
	/* Done preparing error */
	JANUS_LOG(LOG_VERB, "[%s] Returning %s API error %d (%s)\n", transaction, request->admin ? "admin" : "Janus", error, error_string);
	/* Prepare JSON error */
	json_t *reply = json_object();
	json_object_set_new(reply, "janus", json_string("error"));
	if(session_id > 0)
		json_object_set_new(reply, "session_id", json_integer(session_id));
	if(transaction != NULL)
		json_object_set_new(reply, "transaction", json_string(transaction));
	json_t *error_data = json_object();
	json_object_set_new(error_data, "code", json_integer(error));
	json_object_set_new(error_data, "reason", json_string(error_string));
	json_object_set_new(reply, "error", error_data);
	/* Pass to the right transport plugin */
	return request->transport->send_message(request->instance, request->request_id, request->admin, reply);
}

int janus_process_error(janus_request *request, uint64_t session_id, const char *transaction, gint error, const char *format, ...)
{
	if(!request)
		return -1;
	gchar *error_string = NULL;
	gchar error_buf[512];
	if(format == NULL) {
		/* No error string provided, use the default one */
		error_string = (gchar *)janus_get_api_error(error);
	} else {
		/* This callback has variable arguments (error string) */
		va_list ap;
		va_start(ap, format);
		g_vsnprintf(error_buf, sizeof(error_buf), format, ap);
		va_end(ap);
		error_string = error_buf;
	}
	return janus_process_error_string(request, session_id, transaction, error, error_string);
}

/* Admin/monitor helpers */
json_t *janus_admin_stream_summary(janus_ice_stream *stream) {
	if(stream == NULL)
		return NULL;
	json_t *s = json_object();
	json_object_set_new(s, "id", json_integer(stream->stream_id));
	json_object_set_new(s, "ready", json_integer(stream->cdone));
	json_object_set_new(s, "disabled", stream->disabled ? json_true() : json_false());
	json_t *ss = json_object();
	if(stream->audio_ssrc)
		json_object_set_new(ss, "audio", json_integer(stream->audio_ssrc));
	if(stream->video_ssrc)
		json_object_set_new(ss, "video", json_integer(stream->video_ssrc));
	if(stream->audio_ssrc_peer)
		json_object_set_new(ss, "audio-peer", json_integer(stream->audio_ssrc_peer));
	if(stream->video_ssrc_peer)
		json_object_set_new(ss, "video-peer", json_integer(stream->video_ssrc_peer));
	if(stream->video_ssrc_peer_rtx)
		json_object_set_new(ss, "video-peer-rtx", json_integer(stream->video_ssrc_peer_rtx));
	json_object_set_new(s, "ssrc", ss);
	json_t *components = json_array();
	if(stream->rtp_component) {
		json_t *c = janus_admin_component_summary(stream->rtp_component);
		if(c)
			json_array_append_new(components, c);
	}
	if(stream->rtcp_component) {
		json_t *c = janus_admin_component_summary(stream->rtcp_component);
		if(c)
			json_array_append_new(components, c);
	}
	json_t *rtcp_stats = NULL;
	if(stream->audio_rtcp_ctx != NULL) {
		rtcp_stats = json_object();
		json_t *audio_rtcp_stats = json_object();
		json_object_set_new(audio_rtcp_stats, "base", json_integer(stream->audio_rtcp_ctx->tb));
		json_object_set_new(audio_rtcp_stats, "lsr", json_integer(janus_rtcp_context_get_lsr(stream->audio_rtcp_ctx)));
		json_object_set_new(audio_rtcp_stats, "lost", json_integer(janus_rtcp_context_get_lost_all(stream->audio_rtcp_ctx, FALSE)));
		json_object_set_new(audio_rtcp_stats, "lost-by-remote", json_integer(janus_rtcp_context_get_lost_all(stream->audio_rtcp_ctx, TRUE)));
		json_object_set_new(audio_rtcp_stats, "jitter-local", json_integer(janus_rtcp_context_get_jitter(stream->audio_rtcp_ctx, FALSE)));
		json_object_set_new(audio_rtcp_stats, "jitter-remote", json_integer(janus_rtcp_context_get_jitter(stream->audio_rtcp_ctx, TRUE)));
		json_object_set_new(rtcp_stats, "audio", audio_rtcp_stats);
	}
	if(stream->video_rtcp_ctx != NULL) {
		if(rtcp_stats == NULL)
			rtcp_stats = json_object();
		json_t *video_rtcp_stats = json_object();
		json_object_set_new(video_rtcp_stats, "base", json_integer(stream->video_rtcp_ctx->tb));
		json_object_set_new(video_rtcp_stats, "lsr", json_integer(janus_rtcp_context_get_lsr(stream->video_rtcp_ctx)));
		json_object_set_new(video_rtcp_stats, "lost", json_integer(janus_rtcp_context_get_lost_all(stream->video_rtcp_ctx, FALSE)));
		json_object_set_new(video_rtcp_stats, "lost-by-remote", json_integer(janus_rtcp_context_get_lost_all(stream->video_rtcp_ctx, TRUE)));
		json_object_set_new(video_rtcp_stats, "jitter-local", json_integer(janus_rtcp_context_get_jitter(stream->video_rtcp_ctx, FALSE)));
		json_object_set_new(video_rtcp_stats, "jitter-remote", json_integer(janus_rtcp_context_get_jitter(stream->video_rtcp_ctx, TRUE)));
		json_object_set_new(rtcp_stats, "video", video_rtcp_stats);
	}
	if(rtcp_stats != NULL)
		json_object_set_new(s, "rtcp_stats", rtcp_stats);
	json_object_set_new(s, "components", components);
	return s;
}

json_t *janus_admin_component_summary(janus_ice_component *component) {
	if(component == NULL)
		return NULL;
	janus_ice_handle *handle = component->stream ? component->stream->handle : NULL;
	json_t *c = json_object();
	json_object_set_new(c, "id", json_integer(component->component_id));
	json_object_set_new(c, "state", json_string(janus_get_ice_state_name(component->state)));
	if(component->component_connected > 0)
		json_object_set_new(c, "connected", json_integer(component->component_connected));
	if(component->local_candidates) {
		json_t *cs = json_array();
		GSList *candidates = component->local_candidates, *i = NULL;
		for (i = candidates; i; i = i->next) {
			gchar *lc = (gchar *) i->data;
			if(lc)
				json_array_append_new(cs, json_string(lc));
		}
		json_object_set_new(c, "local-candidates", cs);
	}
	if(component->remote_candidates) {
		json_t *cs = json_array();
		GSList *candidates = component->remote_candidates, *i = NULL;
		for (i = candidates; i; i = i->next) {
			gchar *rc = (gchar *) i->data;
			if(rc)
				json_array_append_new(cs, json_string(rc));
		}
		json_object_set_new(c, "remote-candidates", cs);
	}
	if(component->selected_pair) {
		json_object_set_new(c, "selected-pair", json_string(component->selected_pair));
	}
	json_t *d = json_object();
	json_t *in_stats = json_object();
	json_t *out_stats = json_object();
	if(component->dtls) {
		janus_dtls_srtp *dtls = component->dtls;
		json_object_set_new(d, "fingerprint", json_string(janus_dtls_get_local_fingerprint()));
		json_object_set_new(d, "remote-fingerprint", json_string(component->stream->remote_fingerprint));
		json_object_set_new(d, "remote-fingerprint-hash", json_string(component->stream->remote_hashing));
		json_object_set_new(d, "dtls-role", json_string(janus_get_dtls_srtp_role(component->stream->dtls_role)));
		json_object_set_new(d, "dtls-state", json_string(janus_get_dtls_srtp_state(dtls->dtls_state)));
		json_object_set_new(d, "valid", dtls->srtp_valid ? json_true() : json_false());
		json_object_set_new(d, "ready", dtls->ready ? json_true() : json_false());
		if(dtls->dtls_connected > 0)
			json_object_set_new(d, "connected", json_integer(dtls->dtls_connected));
		if(!handle || janus_flags_is_set(&handle->webrtc_flags, JANUS_ICE_HANDLE_WEBRTC_HAS_AUDIO)) {
			json_object_set_new(in_stats, "audio_packets", json_integer(component->in_stats.audio_packets));
			json_object_set_new(in_stats, "audio_bytes", json_integer(component->in_stats.audio_bytes));
			json_object_set_new(in_stats, "audio_nacks", json_integer(component->in_stats.audio_nacks));
			/* Compute the last second stuff too */
			gint64 now = janus_get_monotonic_time();
			guint64 bytes = 0;
			if(component->in_stats.audio_bytes_lastsec) {
				GList *lastsec = component->in_stats.audio_bytes_lastsec;
				while(lastsec) {
					janus_ice_stats_item *s = (janus_ice_stats_item *)lastsec->data;
					if(s && now-s->when < G_USEC_PER_SEC)
						bytes += s->bytes;
					lastsec = lastsec->next;
				}
			}
			json_object_set_new(in_stats, "audio_bytes_lastsec", json_integer(bytes));
		}
		if(!handle || janus_flags_is_set(&handle->webrtc_flags, JANUS_ICE_HANDLE_WEBRTC_HAS_VIDEO)) {
			json_object_set_new(in_stats, "video_packets", json_integer(component->in_stats.video_packets));
			json_object_set_new(in_stats, "video_bytes", json_integer(component->in_stats.video_bytes));
			json_object_set_new(in_stats, "video_nacks", json_integer(component->in_stats.video_nacks));
			/* Compute the last second stuff too */
			gint64 now = janus_get_monotonic_time();
			guint64 bytes = 0;
			if(component->in_stats.video_bytes_lastsec) {
				GList *lastsec = component->in_stats.video_bytes_lastsec;
				while(lastsec) {
					janus_ice_stats_item *s = (janus_ice_stats_item *)lastsec->data;
					if(s && now-s->when < G_USEC_PER_SEC)
						bytes += s->bytes;
					lastsec = lastsec->next;
				}
			}
			json_object_set_new(in_stats, "video_bytes_lastsec", json_integer(bytes));
		}
		json_object_set_new(in_stats, "data_packets", json_integer(component->in_stats.data_packets));
		json_object_set_new(in_stats, "data_bytes", json_integer(component->in_stats.data_bytes));
		if(!handle || janus_flags_is_set(&handle->webrtc_flags, JANUS_ICE_HANDLE_WEBRTC_HAS_AUDIO)) {
			json_object_set_new(out_stats, "audio_packets", json_integer(component->out_stats.audio_packets));
			json_object_set_new(out_stats, "audio_bytes", json_integer(component->out_stats.audio_bytes));
			json_object_set_new(out_stats, "audio_nacks", json_integer(component->out_stats.audio_nacks));
		}
		if(!handle || janus_flags_is_set(&handle->webrtc_flags, JANUS_ICE_HANDLE_WEBRTC_HAS_VIDEO)) {
			json_object_set_new(out_stats, "video_packets", json_integer(component->out_stats.video_packets));
			json_object_set_new(out_stats, "video_bytes", json_integer(component->out_stats.video_bytes));
			json_object_set_new(out_stats, "video_nacks", json_integer(component->out_stats.video_nacks));
		}
		json_object_set_new(out_stats, "data_packets", json_integer(component->out_stats.data_packets));
		json_object_set_new(out_stats, "data_bytes", json_integer(component->out_stats.data_bytes));
#ifdef HAVE_SCTP
		/* FIXME Actually check if this succeeded? */
		json_object_set_new(d, "sctp-association", dtls->sctp ? json_true() : json_false());
#endif
	}
	json_object_set_new(c, "dtls", d);
	json_object_set_new(c, "in_stats", in_stats);
	json_object_set_new(c, "out_stats", out_stats);
	return c;
}


/* Transports */
void janus_transport_close(gpointer key, gpointer value, gpointer user_data) {
	janus_transport *transport = (janus_transport *)value;
	if(!transport)
		return;
	transport->destroy();
}

void janus_transportso_close(gpointer key, gpointer value, gpointer user_data) {
	void *transport = (janus_transport *)value;
	if(!transport)
		return;
	//~ dlclose(transport);
}

/* Transport callback interface */
void janus_transport_incoming_request(janus_transport *plugin, void *transport, void *request_id, gboolean admin, json_t *message, json_error_t *error) {
	JANUS_LOG(LOG_VERB, "Got %s API request from %s (%p)\n", admin ? "an admin" : "a Janus", plugin->get_package(), transport);
	/* Create a janus_request instance to handle the request */
	janus_request *request = janus_request_new(plugin, transport, request_id, admin, message);
	GError *tperror = NULL;
	g_thread_pool_push(tasks, request, &tperror);
	if(tperror != NULL) {
		/* Something went wrong... */
		JANUS_LOG(LOG_ERR, "Got error %d (%s) trying to push task in thread pool...\n", tperror->code, tperror->message ? tperror->message : "??");
		json_t *transaction = json_object_get(message, "transaction");
		const char *transaction_text = json_is_string(transaction) ? json_string_value(transaction) : NULL;
		janus_process_error(request, 0, transaction_text, JANUS_ERROR_UNKNOWN, "Thread pool error");
		janus_request_destroy(request);
	}
}

void janus_transport_gone(janus_transport *plugin, void *transport) {
	/* Get rid of sessions this transport was handling */
	JANUS_LOG(LOG_VERB, "A %s transport instance has gone away (%p)\n", plugin->get_package(), transport);
	janus_mutex_lock(&sessions_mutex);
	if(sessions && g_hash_table_size(sessions) > 0) {
		GHashTableIter iter;
		gpointer value;
		g_hash_table_iter_init(&iter, sessions);
		while(g_hash_table_iter_next(&iter, NULL, &value)) {
			janus_session *session = (janus_session *) value;
			if(!session || session->destroy || session->timeout || session->last_activity == 0)
				continue;
			if(session->source && session->source->instance == transport) {
				JANUS_LOG(LOG_VERB, "  -- Marking Session %"SCNu64" as over\n", session->session_id);
				session->last_activity = 0;	/* This will trigger a timeout */
			}
		}
	}
	janus_mutex_unlock(&sessions_mutex);
}

gboolean janus_transport_is_api_secret_needed(janus_transport *plugin) {
	return api_secret != NULL;
}

gboolean janus_transport_is_api_secret_valid(janus_transport *plugin, const char *apisecret) {
	if(api_secret == NULL)
		return TRUE;
	return apisecret && janus_strcmp_const_time(apisecret, api_secret);
}

gboolean janus_transport_is_auth_token_needed(janus_transport *plugin) {
	return janus_auth_is_enabled();
}

gboolean janus_transport_is_auth_token_valid(janus_transport *plugin, const char *token) {
	if(!janus_auth_is_enabled())
		return TRUE;
	return token && janus_auth_check_token(token);
}

void janus_transport_task(gpointer data, gpointer user_data) {
	JANUS_LOG(LOG_VERB, "Transport task pool, serving request\n");
	janus_request *request = (janus_request *)data;
	if(request == NULL) {
		JANUS_LOG(LOG_ERR, "Missing request\n");
		return;
	}
	if(!request->admin)
		janus_process_incoming_request(request);
	else
		janus_process_incoming_admin_request(request);
	/* Done */
	janus_request_destroy(request);
}


/* Plugins */
void janus_plugin_close(gpointer key, gpointer value, gpointer user_data) {
	janus_plugin *plugin = (janus_plugin *)value;
	if(!plugin)
		return;
	plugin->destroy();
}

void janus_pluginso_close(gpointer key, gpointer value, gpointer user_data) {
	void *plugin = (janus_plugin *)value;
	if(!plugin)
		return;
	//~ dlclose(plugin);
}

janus_plugin *janus_plugin_find(const gchar *package) {
	if(package != NULL && plugins != NULL)	/* FIXME Do we need to fix the key pointer? */
		return g_hash_table_lookup(plugins, package);
	return NULL;
}


/* Plugin callback interface */
int janus_plugin_push_event(janus_plugin_session *plugin_session, janus_plugin *plugin, const char *transaction, json_t *message, json_t *jsep) {
	if(!plugin || !message)
		return -1;
	if(!plugin_session || plugin_session < (janus_plugin_session *)0x1000 ||
			!janus_plugin_session_is_alive(plugin_session) || plugin_session->stopped)
		return -2;
	janus_ice_handle *ice_handle = (janus_ice_handle *)plugin_session->gateway_handle;
	if(!ice_handle || janus_flags_is_set(&ice_handle->webrtc_flags, JANUS_ICE_HANDLE_WEBRTC_STOP))
		return JANUS_ERROR_SESSION_NOT_FOUND;
	janus_session *session = ice_handle->session;
	if(!session || session->destroy)
		return JANUS_ERROR_SESSION_NOT_FOUND;
	/* Make sure this is a JSON object */
	if(!json_is_object(message)) {
		JANUS_LOG(LOG_ERR, "[%"SCNu64"] Cannot push event (JSON error: not an object)\n", ice_handle->handle_id);
		return JANUS_ERROR_INVALID_JSON_OBJECT;
	}
	/* Attach JSEP if possible? */
	const char *sdp_type = json_string_value(json_object_get(jsep, "type"));
	const char *sdp = json_string_value(json_object_get(jsep, "sdp"));
	json_t *merged_jsep = NULL;
	if(sdp_type != NULL && sdp != NULL) {
		merged_jsep = janus_plugin_handle_sdp(plugin_session, plugin, sdp_type, sdp);
		if(merged_jsep == NULL) {
			if(ice_handle == NULL || janus_flags_is_set(&ice_handle->webrtc_flags, JANUS_ICE_HANDLE_WEBRTC_STOP)
					|| janus_flags_is_set(&ice_handle->webrtc_flags, JANUS_ICE_HANDLE_WEBRTC_ALERT)) {
				JANUS_LOG(LOG_ERR, "[%"SCNu64"] Cannot push event (handle not available anymore or negotiation stopped)\n", ice_handle->handle_id);
				return JANUS_ERROR_HANDLE_NOT_FOUND;
			} else {
				JANUS_LOG(LOG_ERR, "[%"SCNu64"] Cannot push event (JSON error: problem with the SDP)\n", ice_handle->handle_id);
				return JANUS_ERROR_JSEP_INVALID_SDP;
			}
		}
	}
	/* Reference the payload, as the plugin may still need it and will do a decref itself */
	json_incref(message);
	/* Prepare JSON event */
	json_t *event = json_object();
	json_object_set_new(event, "janus", json_string("event"));
	json_object_set_new(event, "session_id", json_integer(session->session_id));
	json_object_set_new(event, "sender", json_integer(ice_handle->handle_id));
	if(transaction != NULL)
		json_object_set_new(event, "transaction", json_string(transaction));
	json_t *plugin_data = json_object();
	json_object_set_new(plugin_data, "plugin", json_string(plugin->get_package()));
	json_object_set_new(plugin_data, "data", message);
	json_object_set_new(event, "plugindata", plugin_data);
	if(merged_jsep != NULL)
		json_object_set_new(event, "jsep", merged_jsep);
	/* Send the event */
	JANUS_LOG(LOG_VERB, "[%"SCNu64"] Sending event to transport...\n", ice_handle->handle_id);
	janus_session_notify_event(session->session_id, event);

	return JANUS_OK;
}

json_t *janus_plugin_handle_sdp(janus_plugin_session *plugin_session, janus_plugin *plugin, const char *sdp_type, const char *sdp) {
	if(!plugin_session || plugin_session < (janus_plugin_session *)0x1000 ||
			!janus_plugin_session_is_alive(plugin_session) || plugin_session->stopped ||
			plugin == NULL || sdp_type == NULL || sdp == NULL) {
		JANUS_LOG(LOG_ERR, "Invalid arguments\n");
		return NULL;
	}
	janus_ice_handle *ice_handle = (janus_ice_handle *)plugin_session->gateway_handle;
	//~ if(ice_handle == NULL || janus_flags_is_set(&ice_handle->webrtc_flags, JANUS_ICE_HANDLE_WEBRTC_READY)) {
	if(ice_handle == NULL) {
		JANUS_LOG(LOG_ERR, "Invalid ICE handle\n");
		return NULL;
	}
	int offer = 0;
	if(!strcasecmp(sdp_type, "offer")) {
		/* This is an offer from a plugin */
		offer = 1;
		janus_flags_set(&ice_handle->webrtc_flags, JANUS_ICE_HANDLE_WEBRTC_GOT_OFFER);
		janus_flags_clear(&ice_handle->webrtc_flags, JANUS_ICE_HANDLE_WEBRTC_GOT_ANSWER);
	} else if(!strcasecmp(sdp_type, "answer")) {
		/* This is an answer from a plugin */
		janus_flags_set(&ice_handle->webrtc_flags, JANUS_ICE_HANDLE_WEBRTC_GOT_ANSWER);
	} else {
		/* TODO Handle other messages */
		JANUS_LOG(LOG_ERR, "Unknown type '%s'\n", sdp_type);
		return NULL;
	}
	/* Is this valid SDP? */
	char error_str[512];
	int audio = 0, video = 0, data = 0, bundle = 0, rtcpmux = 0, trickle = 0;
	janus_sdp *parsed_sdp = janus_sdp_preparse(sdp, error_str, sizeof(error_str), &audio, &video, &data, &bundle, &rtcpmux, &trickle);
	if(parsed_sdp == NULL) {
		JANUS_LOG(LOG_ERR, "[%"SCNu64"] Couldn't parse SDP... %s\n", ice_handle->handle_id, error_str);
		return NULL;
	}
	gboolean updating = FALSE;
	if(offer) {
		/* We still don't have a local ICE setup */
		JANUS_LOG(LOG_VERB, "[%"SCNu64"] Audio %s been negotiated\n", ice_handle->handle_id, audio ? "has" : "has NOT");
		if(audio > 1) {
			JANUS_LOG(LOG_ERR, "[%"SCNu64"] More than one audio line? only going to negotiate one...\n", ice_handle->handle_id);
		}
		JANUS_LOG(LOG_VERB, "[%"SCNu64"] Video %s been negotiated\n", ice_handle->handle_id, video ? "has" : "has NOT");
		if(video > 1) {
			JANUS_LOG(LOG_ERR, "[%"SCNu64"] More than one video line? only going to negotiate one...\n", ice_handle->handle_id);
		}
		JANUS_LOG(LOG_VERB, "[%"SCNu64"] SCTP/DataChannels %s been negotiated\n", ice_handle->handle_id, data ? "have" : "have NOT");
		if(data > 1) {
			JANUS_LOG(LOG_ERR, "[%"SCNu64"] More than one data line? only going to negotiate one...\n", ice_handle->handle_id);
		}
#ifndef HAVE_SCTP
		if(data) {
			JANUS_LOG(LOG_WARN, "[%"SCNu64"]   -- DataChannels have been negotiated, but support for them has not been compiled...\n", ice_handle->handle_id);
		}
#endif
		/* Are we still cleaning up from a previous media session? */
		if(janus_flags_is_set(&ice_handle->webrtc_flags, JANUS_ICE_HANDLE_WEBRTC_CLEANING)) {
			JANUS_LOG(LOG_VERB, "[%"SCNu64"] Still cleaning up from a previous media session, let's wait a bit...\n", ice_handle->handle_id);
			gint64 waited = 0;
			while(janus_flags_is_set(&ice_handle->webrtc_flags, JANUS_ICE_HANDLE_WEBRTC_CLEANING)) {
				JANUS_LOG(LOG_VERB, "[%"SCNu64"] Still cleaning up from a previous media session, let's wait a bit...\n", ice_handle->handle_id);
				g_usleep(100000);
				waited += 100000;
				if(waited >= 3*G_USEC_PER_SEC) {
					JANUS_LOG(LOG_VERB, "[%"SCNu64"]   -- Waited 3 seconds, that's enough!\n", ice_handle->handle_id);
					break;
				}
			}
		}
		if(ice_handle->agent == NULL) {
			/* Process SDP in order to setup ICE locally (this is going to result in an answer from the browser) */
			if(janus_ice_setup_local(ice_handle, 0, audio, video, data, bundle, rtcpmux, trickle) < 0) {
				JANUS_LOG(LOG_ERR, "[%"SCNu64"] Error setting ICE locally\n", ice_handle->handle_id);
				janus_sdp_free(parsed_sdp);
				return NULL;
			}
		} else {
			updating = TRUE;
			JANUS_LOG(LOG_INFO, "[%"SCNu64"] Updating existing session\n", ice_handle->handle_id);
		}
	}
	if(!updating) {
		/* Wait for candidates-done callback */
		while(ice_handle->cdone < ice_handle->streams_num) {
			if(ice_handle == NULL || janus_flags_is_set(&ice_handle->webrtc_flags, JANUS_ICE_HANDLE_WEBRTC_STOP)
					|| janus_flags_is_set(&ice_handle->webrtc_flags, JANUS_ICE_HANDLE_WEBRTC_ALERT)) {
				JANUS_LOG(LOG_WARN, "[%"SCNu64"] Handle detached or PC closed, giving up...!\n", ice_handle ? ice_handle->handle_id : 0);
				janus_sdp_free(parsed_sdp);
				return NULL;
			}
			JANUS_LOG(LOG_VERB, "[%"SCNu64"] Waiting for candidates-done callback...\n", ice_handle->handle_id);
			g_usleep(100000);
			if(ice_handle->cdone < 0) {
				JANUS_LOG(LOG_ERR, "[%"SCNu64"] Error gathering candidates!\n", ice_handle->handle_id);
				janus_sdp_free(parsed_sdp);
				return NULL;
			}
		}
	}
	/* Anonymize SDP */
	if(janus_sdp_anonymize(parsed_sdp) < 0) {
		/* Invalid SDP */
		JANUS_LOG(LOG_ERR, "[%"SCNu64"] Invalid SDP\n", ice_handle->handle_id);
		janus_sdp_free(parsed_sdp);
		return NULL;
	}
	/* Add our details */
	char *sdp_merged = janus_sdp_merge(ice_handle, parsed_sdp);
	if(sdp_merged == NULL) {
		/* Couldn't merge SDP */
		JANUS_LOG(LOG_ERR, "[%"SCNu64"] Error merging SDP\n", ice_handle->handle_id);
		janus_sdp_free(parsed_sdp);
		return NULL;
	}
	janus_sdp_free(parsed_sdp);
	/* FIXME Any disabled m-line? */
	if(strstr(sdp_merged, "m=audio 0")) {
		JANUS_LOG(LOG_VERB, "[%"SCNu64"] Audio disabled via SDP\n", ice_handle->handle_id);
		if(!janus_flags_is_set(&ice_handle->webrtc_flags, JANUS_ICE_HANDLE_WEBRTC_BUNDLE)
				|| (!video && !data)) {
			JANUS_LOG(LOG_VERB, "[%"SCNu64"]   -- Marking audio stream as disabled\n", ice_handle->handle_id);
			janus_ice_stream *stream = g_hash_table_lookup(ice_handle->streams, GUINT_TO_POINTER(ice_handle->audio_id));
			if(stream)
				stream->disabled = TRUE;
		}
	}
	if(strstr(sdp_merged, "m=video 0")) {
		JANUS_LOG(LOG_VERB, "[%"SCNu64"] Video disabled via SDP\n", ice_handle->handle_id);
		if(!janus_flags_is_set(&ice_handle->webrtc_flags, JANUS_ICE_HANDLE_WEBRTC_BUNDLE)
				|| (!audio && !data)) {
			JANUS_LOG(LOG_VERB, "[%"SCNu64"]   -- Marking video stream as disabled\n", ice_handle->handle_id);
			janus_ice_stream *stream = NULL;
			if(!janus_flags_is_set(&ice_handle->webrtc_flags, JANUS_ICE_HANDLE_WEBRTC_BUNDLE)) {
				stream = g_hash_table_lookup(ice_handle->streams, GUINT_TO_POINTER(ice_handle->video_id));
			} else {
				gint id = ice_handle->audio_id > 0 ? ice_handle->audio_id : ice_handle->video_id;
				stream = g_hash_table_lookup(ice_handle->streams, GUINT_TO_POINTER(id));
			}
			if(stream)
				stream->disabled = TRUE;
		}
	}
	if(strstr(sdp_merged, "m=application 0 DTLS/SCTP")) {
		JANUS_LOG(LOG_VERB, "[%"SCNu64"] Data Channel disabled via SDP\n", ice_handle->handle_id);
		if(!janus_flags_is_set(&ice_handle->webrtc_flags, JANUS_ICE_HANDLE_WEBRTC_BUNDLE)
				|| (!audio && !video)) {
			JANUS_LOG(LOG_VERB, "[%"SCNu64"]   -- Marking data channel stream as disabled\n", ice_handle->handle_id);
			janus_ice_stream *stream = NULL;
			if(!janus_flags_is_set(&ice_handle->webrtc_flags, JANUS_ICE_HANDLE_WEBRTC_BUNDLE)) {
				stream = g_hash_table_lookup(ice_handle->streams, GUINT_TO_POINTER(ice_handle->data_id));
			} else {
				gint id = ice_handle->audio_id > 0 ? ice_handle->audio_id : (ice_handle->video_id > 0 ? ice_handle->video_id : ice_handle->data_id);
				stream = g_hash_table_lookup(ice_handle->streams, GUINT_TO_POINTER(id));
			}
			if(stream)
				stream->disabled = TRUE;
		}
	}

	if(!updating) {
		if(offer) {
			/* We set the flag to wait for an answer before handling trickle candidates */
			janus_flags_set(&ice_handle->webrtc_flags, JANUS_ICE_HANDLE_WEBRTC_PROCESSING_OFFER);
		} else {
			JANUS_LOG(LOG_VERB, "[%"SCNu64"] Done! Ready to setup remote candidates and send connectivity checks...\n", ice_handle->handle_id);
			if(janus_flags_is_set(&ice_handle->webrtc_flags, JANUS_ICE_HANDLE_WEBRTC_BUNDLE)) {
				JANUS_LOG(LOG_VERB, "[%"SCNu64"]   -- bundle is supported by the browser, getting rid of one of the RTP/RTCP components, if any...\n", ice_handle->handle_id);
				if(audio) {
					/* Get rid of video and data, if present */
					if(ice_handle->streams && ice_handle->video_stream) {
						ice_handle->audio_stream->video_ssrc = ice_handle->video_stream->video_ssrc;
						ice_handle->audio_stream->video_ssrc_peer = ice_handle->video_stream->video_ssrc_peer;
						ice_handle->audio_stream->video_ssrc_peer_rtx = ice_handle->video_stream->video_ssrc_peer_rtx;
						nice_agent_attach_recv(ice_handle->agent, ice_handle->video_stream->stream_id, 1, g_main_loop_get_context (ice_handle->iceloop), NULL, NULL);
						if(!janus_ice_is_rtcpmux_forced())
							nice_agent_attach_recv(ice_handle->agent, ice_handle->video_stream->stream_id, 2, g_main_loop_get_context (ice_handle->iceloop), NULL, NULL);
						nice_agent_remove_stream(ice_handle->agent, ice_handle->video_stream->stream_id);
						janus_ice_stream_free(ice_handle->streams, ice_handle->video_stream);
					}
					ice_handle->video_stream = NULL;
					ice_handle->video_id = 0;
					if(ice_handle->streams && ice_handle->data_stream) {
						nice_agent_attach_recv(ice_handle->agent, ice_handle->data_stream->stream_id, 1, g_main_loop_get_context (ice_handle->iceloop), NULL, NULL);
						nice_agent_remove_stream(ice_handle->agent, ice_handle->data_stream->stream_id);
						janus_ice_stream_free(ice_handle->streams, ice_handle->data_stream);
					}
					ice_handle->data_stream = NULL;
					ice_handle->data_id = 0;
					if(!video) {
						ice_handle->audio_stream->video_ssrc = 0;
						ice_handle->audio_stream->video_ssrc_peer = 0;
						g_free(ice_handle->audio_stream->video_rtcp_ctx);
						ice_handle->audio_stream->video_rtcp_ctx = NULL;
					}
				} else if(video) {
					/* Get rid of data, if present */
					if(ice_handle->streams && ice_handle->data_stream) {
						nice_agent_attach_recv(ice_handle->agent, ice_handle->data_stream->stream_id, 1, g_main_loop_get_context (ice_handle->iceloop), NULL, NULL);
						nice_agent_remove_stream(ice_handle->agent, ice_handle->data_stream->stream_id);
						janus_ice_stream_free(ice_handle->streams, ice_handle->data_stream);
					}
					ice_handle->data_stream = NULL;
					ice_handle->data_id = 0;
				}
			}
			if(janus_flags_is_set(&ice_handle->webrtc_flags, JANUS_ICE_HANDLE_WEBRTC_RTCPMUX) && !janus_ice_is_rtcpmux_forced()) {
				JANUS_LOG(LOG_VERB, "[%"SCNu64"]   -- rtcp-mux is supported by the browser, getting rid of RTCP components, if any...\n", ice_handle->handle_id);
				if(ice_handle->audio_stream && ice_handle->audio_stream->rtcp_component && ice_handle->audio_stream->components != NULL) {
					nice_agent_attach_recv(ice_handle->agent, ice_handle->audio_id, 2, g_main_loop_get_context (ice_handle->iceloop), NULL, NULL);
					/* Free the component */
					janus_ice_component_free(ice_handle->audio_stream->components, ice_handle->audio_stream->rtcp_component);
					ice_handle->audio_stream->rtcp_component = NULL;
					/* Create a dummy candidate and enforce it as the one to use for this now unneeded component */
					NiceCandidate *c = nice_candidate_new(NICE_CANDIDATE_TYPE_HOST);
					c->component_id = 2;
					c->stream_id = ice_handle->audio_stream->stream_id;
#ifndef HAVE_LIBNICE_TCP
					c->transport = NICE_CANDIDATE_TRANSPORT_UDP;
#endif
					strncpy(c->foundation, "1", NICE_CANDIDATE_MAX_FOUNDATION);
					c->priority = 1;
					nice_address_set_from_string(&c->addr, "127.0.0.1");
					nice_address_set_port(&c->addr, janus_ice_get_rtcpmux_blackhole_port());
					c->username = g_strdup(ice_handle->audio_stream->ruser);
					c->password = g_strdup(ice_handle->audio_stream->rpass);
					if(!nice_agent_set_selected_remote_candidate(ice_handle->agent, ice_handle->audio_stream->stream_id, 2, c)) {
						JANUS_LOG(LOG_ERR, "[%"SCNu64"] Error forcing dummy candidate on RTCP component of stream %d\n", ice_handle->handle_id, ice_handle->audio_stream->stream_id);
						nice_candidate_free(c);
					}
				}
				if(ice_handle->video_stream && ice_handle->video_stream->rtcp_component && ice_handle->video_stream->components != NULL) {
					nice_agent_attach_recv(ice_handle->agent, ice_handle->video_id, 2, g_main_loop_get_context (ice_handle->iceloop), NULL, NULL);
					/* Free the component */
					janus_ice_component_free(ice_handle->video_stream->components, ice_handle->video_stream->rtcp_component);
					ice_handle->video_stream->rtcp_component = NULL;
					/* Create a dummy candidate and enforce it as the one to use for this now unneeded component */
					NiceCandidate *c = nice_candidate_new(NICE_CANDIDATE_TYPE_HOST);
					c->component_id = 2;
					c->stream_id = ice_handle->video_stream->stream_id;
#ifndef HAVE_LIBNICE_TCP
					c->transport = NICE_CANDIDATE_TRANSPORT_UDP;
#endif
					strncpy(c->foundation, "1", NICE_CANDIDATE_MAX_FOUNDATION);
					c->priority = 1;
					nice_address_set_from_string(&c->addr, "127.0.0.1");
					nice_address_set_port(&c->addr, janus_ice_get_rtcpmux_blackhole_port());
					c->username = g_strdup(ice_handle->video_stream->ruser);
					c->password = g_strdup(ice_handle->video_stream->rpass);
					if(!nice_agent_set_selected_remote_candidate(ice_handle->agent, ice_handle->video_stream->stream_id, 2, c)) {
						JANUS_LOG(LOG_ERR, "[%"SCNu64"] Error forcing dummy candidate on RTCP component of stream %d\n", ice_handle->handle_id, ice_handle->video_stream->stream_id);
						nice_candidate_free(c);
					}
				}
			}
			janus_mutex_lock(&ice_handle->mutex);
			/* We got our answer */
			janus_flags_clear(&ice_handle->webrtc_flags, JANUS_ICE_HANDLE_WEBRTC_PROCESSING_OFFER);
			/* Any pending trickles? */
			if(ice_handle->pending_trickles) {
				JANUS_LOG(LOG_VERB, "[%"SCNu64"]   -- Processing %d pending trickle candidates\n", ice_handle->handle_id, g_list_length(ice_handle->pending_trickles));
				GList *temp = NULL;
				while(ice_handle->pending_trickles) {
					temp = g_list_first(ice_handle->pending_trickles);
					ice_handle->pending_trickles = g_list_remove_link(ice_handle->pending_trickles, temp);
					janus_ice_trickle *trickle = (janus_ice_trickle *)temp->data;
					g_list_free(temp);
					if(trickle == NULL)
						continue;
					if((janus_get_monotonic_time() - trickle->received) > 15*G_USEC_PER_SEC) {
						/* FIXME Candidate is too old, discard it */
						janus_ice_trickle_destroy(trickle);
						/* FIXME We should report that */
						continue;
					}
					json_t *candidate = trickle->candidate;
					if(candidate == NULL) {
						janus_ice_trickle_destroy(trickle);
						continue;
					}
					if(json_is_object(candidate)) {
						/* We got a single candidate */
						int error = 0;
						const char *error_string = NULL;
						if((error = janus_ice_trickle_parse(ice_handle, candidate, &error_string)) != 0) {
							/* FIXME We should report the error parsing the trickle candidate */
						}
					} else if(json_is_array(candidate)) {
						/* We got multiple candidates in an array */
						JANUS_LOG(LOG_VERB, "[%"SCNu64"] Got multiple candidates (%zu)\n", ice_handle->handle_id, json_array_size(candidate));
						if(json_array_size(candidate) > 0) {
							/* Handle remote candidates */
							size_t i = 0;
							for(i=0; i<json_array_size(candidate); i++) {
								json_t *c = json_array_get(candidate, i);
								/* FIXME We don't care if any trickle fails to parse */
								janus_ice_trickle_parse(ice_handle, c, NULL);
							}
						}
					}
					/* Done, free candidate */
					janus_ice_trickle_destroy(trickle);
				}
			}
			/* This was an answer, check if it's time to start ICE */
			if(janus_flags_is_set(&ice_handle->webrtc_flags, JANUS_ICE_HANDLE_WEBRTC_TRICKLE) &&
					!janus_flags_is_set(&ice_handle->webrtc_flags, JANUS_ICE_HANDLE_WEBRTC_ALL_TRICKLES)) {
				JANUS_LOG(LOG_VERB, "[%"SCNu64"]   -- ICE Trickling is supported by the browser, waiting for remote candidates...\n", ice_handle->handle_id);
				janus_flags_set(&ice_handle->webrtc_flags, JANUS_ICE_HANDLE_WEBRTC_START);
			} else {
				JANUS_LOG(LOG_VERB, "[%"SCNu64"] Done! Sending connectivity checks...\n", ice_handle->handle_id);
				if(ice_handle->audio_id > 0) {
					janus_ice_setup_remote_candidates(ice_handle, ice_handle->audio_id, 1);
					if(!janus_flags_is_set(&ice_handle->webrtc_flags, JANUS_ICE_HANDLE_WEBRTC_RTCPMUX))	/* http://tools.ietf.org/html/rfc5761#section-5.1.3 */
						janus_ice_setup_remote_candidates(ice_handle, ice_handle->audio_id, 2);
				}
				if(ice_handle->video_id > 0) {
					janus_ice_setup_remote_candidates(ice_handle, ice_handle->video_id, 1);
					if(!janus_flags_is_set(&ice_handle->webrtc_flags, JANUS_ICE_HANDLE_WEBRTC_RTCPMUX))	/* http://tools.ietf.org/html/rfc5761#section-5.1.3 */
						janus_ice_setup_remote_candidates(ice_handle, ice_handle->video_id, 2);
				}
				if(ice_handle->data_id > 0) {
					janus_ice_setup_remote_candidates(ice_handle, ice_handle->data_id, 1);
				}
			}
			janus_mutex_unlock(&ice_handle->mutex);
		}
	}

	/* Prepare JSON event */
	json_t *jsep = json_object();
	json_object_set_new(jsep, "type", json_string(sdp_type));
	json_object_set_new(jsep, "sdp", json_string(sdp_merged));
	ice_handle->local_sdp = sdp_merged;
	return jsep;
}

void janus_plugin_relay_rtp(janus_plugin_session *plugin_session, int video, char *buf, int len) {
	if((plugin_session < (janus_plugin_session *)0x1000) || plugin_session->stopped || buf == NULL || len < 1)
		return;
	janus_ice_handle *handle = (janus_ice_handle *)plugin_session->gateway_handle;
	if(!handle || janus_flags_is_set(&handle->webrtc_flags, JANUS_ICE_HANDLE_WEBRTC_STOP)
			|| janus_flags_is_set(&handle->webrtc_flags, JANUS_ICE_HANDLE_WEBRTC_ALERT))
		return;
	janus_ice_relay_rtp(handle, video, buf, len);
}

void janus_plugin_relay_rtcp(janus_plugin_session *plugin_session, int video, char *buf, int len) {
	if((plugin_session < (janus_plugin_session *)0x1000) || plugin_session->stopped || buf == NULL || len < 1)
		return;
	janus_ice_handle *handle = (janus_ice_handle *)plugin_session->gateway_handle;
	if(!handle || janus_flags_is_set(&handle->webrtc_flags, JANUS_ICE_HANDLE_WEBRTC_STOP)
			|| janus_flags_is_set(&handle->webrtc_flags, JANUS_ICE_HANDLE_WEBRTC_ALERT))
		return;
	janus_ice_relay_rtcp(handle, video, buf, len);
}

void janus_plugin_relay_data(janus_plugin_session *plugin_session, char *buf, int len) {
	if((plugin_session < (janus_plugin_session *)0x1000) || plugin_session->stopped || buf == NULL || len < 1)
		return;
	janus_ice_handle *handle = (janus_ice_handle *)plugin_session->gateway_handle;
	if(!handle || janus_flags_is_set(&handle->webrtc_flags, JANUS_ICE_HANDLE_WEBRTC_STOP)
			|| janus_flags_is_set(&handle->webrtc_flags, JANUS_ICE_HANDLE_WEBRTC_ALERT))
		return;
#ifdef HAVE_SCTP
	janus_ice_relay_data(handle, buf, len);
#else
	JANUS_LOG(LOG_WARN, "Asked to relay data, but Data Channels support has not been compiled...\n");
#endif
}

void janus_plugin_close_pc(janus_plugin_session *plugin_session) {
	/* A plugin asked to get rid of a PeerConnection */
	if((plugin_session < (janus_plugin_session *)0x1000) || !janus_plugin_session_is_alive(plugin_session) || plugin_session->stopped)
		return;
	janus_ice_handle *ice_handle = (janus_ice_handle *)plugin_session->gateway_handle;
	if(!ice_handle)
		return;
	if(janus_flags_is_set(&ice_handle->webrtc_flags, JANUS_ICE_HANDLE_WEBRTC_STOP)
			|| janus_flags_is_set(&ice_handle->webrtc_flags, JANUS_ICE_HANDLE_WEBRTC_ALERT))
		return;
	janus_session *session = (janus_session *)ice_handle->session;
	if(!session)
		return;

	JANUS_LOG(LOG_VERB, "[%"SCNu64"] Plugin asked to hangup PeerConnection: sending alert\n", ice_handle->handle_id);
	/* Send an alert on all the DTLS connections */
	janus_ice_webrtc_hangup(ice_handle);
}

void janus_plugin_end_session(janus_plugin_session *plugin_session) {
	/* A plugin asked to get rid of a handle */
	if((plugin_session < (janus_plugin_session *)0x1000) || !janus_plugin_session_is_alive(plugin_session) || plugin_session->stopped)
		return;
	janus_ice_handle *ice_handle = (janus_ice_handle *)plugin_session->gateway_handle;
	if(!ice_handle)
		return;
	janus_session *session = (janus_session *)ice_handle->session;
	if(!session)
		return;
	/* Destroy the handle */
	janus_ice_handle_destroy(session, ice_handle->handle_id);
	janus_mutex_lock(&session->mutex);
	g_hash_table_remove(session->ice_handles, &ice_handle->handle_id);
	janus_mutex_unlock(&session->mutex);
}


static void janus_detect_local_ip(gchar *buf, size_t buflen) {
	JANUS_LOG(LOG_VERB, "Autodetecting local IP...\n");
	struct sockaddr_in addr;
	socklen_t len;
	int fd = socket(AF_INET, SOCK_DGRAM, 0);
	if (fd == -1)
		goto error;
	addr.sin_family = AF_INET;
	addr.sin_port = htons(1);
	inet_pton(AF_INET, "1.2.3.4", &addr.sin_addr.s_addr);
	if (connect(fd, (const struct sockaddr*) &addr, sizeof(addr)) < 0)
		goto error;
	len = sizeof(addr);
	if (getsockname(fd, (struct sockaddr*) &addr, &len) < 0)
		goto error;
	if (getnameinfo((const struct sockaddr*) &addr, sizeof(addr),
			buf, buflen,
			NULL, 0, NI_NUMERICHOST) != 0)
		goto error;
	close(fd);
	return;
error:
	if (fd != -1)
		close(fd);
	JANUS_LOG(LOG_VERB, "Couldn't find any address! using 127.0.0.1 as the local IP... (which is NOT going to work out of your machine)\n");
	g_strlcpy(buf, "127.0.0.1", buflen);
}


/* Main */
gint main(int argc, char *argv[])
{
	/* Core dumps may be disallowed by parent of this process; change that */
	struct rlimit core_limits;
	core_limits.rlim_cur = core_limits.rlim_max = RLIM_INFINITY;
	setrlimit(RLIMIT_CORE, &core_limits);

	struct gengetopt_args_info args_info;
	/* Let's call our cmdline parser */
	if(cmdline_parser(argc, argv, &args_info) != 0)
		exit(1);

	/* Any configuration to open? */
	if(args_info.config_given) {
		config_file = g_strdup(args_info.config_arg);
	}
	if(args_info.configs_folder_given) {
		configs_folder = g_strdup(args_info.configs_folder_arg);
	} else {
		configs_folder = g_strdup (CONFDIR);
	}
	if(config_file == NULL) {
		char file[255];
		g_snprintf(file, 255, "%s/janus.cfg", configs_folder);
		config_file = g_strdup(file);
	}
	if((config = janus_config_parse(config_file)) == NULL) {
		if(args_info.config_given) {
			/* We only give up if the configuration file was explicitly provided */
			g_print("Error reading configuration from %s\n", config_file);
			exit(1);
		}
		g_print("Error reading/parsing the configuration file, going on with the defaults and the command line arguments\n");
		config = janus_config_create("janus.cfg");
		if(config == NULL) {
			/* If we can't even create an empty configuration, something's definitely wrong */
			exit(1);
		}
	}

	/* Check if we need to log to console and/or file */
	gboolean use_stdout = TRUE;
	if(args_info.disable_stdout_given) {
		use_stdout = FALSE;
		janus_config_add_item(config, "general", "log_to_stdout", "no");
	} else {
		/* Check if the configuration file is saying anything about this */
		janus_config_item *item = janus_config_get_item_drilldown(config, "general", "log_to_stdout");
		if(item && item->value && !janus_is_true(item->value))
			use_stdout = FALSE;
	}
	const char *logfile = NULL;
	if(args_info.log_file_given) {
		logfile = args_info.log_file_arg;
		janus_config_add_item(config, "general", "log_to_file", "no");
	} else {
		/* Check if the configuration file is saying anything about this */
		janus_config_item *item = janus_config_get_item_drilldown(config, "general", "log_to_file");
		if(item && item->value)
			logfile = item->value;
	}

	/* Check if we're going to daemonize Janus */
	if(args_info.daemon_given) {
		daemonize = TRUE;
		janus_config_add_item(config, "general", "daemonize", "yes");
	} else {
		/* Check if the configuration file is saying anything about this */
		janus_config_item *item = janus_config_get_item_drilldown(config, "general", "daemonize");
		if(item && item->value && janus_is_true(item->value))
			daemonize = TRUE;
	}
	/* If we're going to daemonize, make sure logging to stdout is disabled and a log file has been specified */
	if(daemonize && use_stdout) {
		use_stdout = FALSE;
	}
	if(daemonize && logfile == NULL) {
		g_print("Running Janus as a daemon but no log file provided, giving up...\n");
		exit(1);
	}
	/* Daemonize now, if we need to */
	if(daemonize) {
		g_print("Running Janus as a daemon\n");

		/* Create a pipe for parent<->child communication during the startup phase */
		if(pipe(pipefd) == -1) {
			g_print("pipe error!\n");
			exit(1);
		}

		/* Fork off the parent process */
		pid_t pid = fork();
		if(pid < 0) {
			g_print("Fork error!\n");
			exit(1);
		}
		if(pid > 0) {
			/* Ok, we're the parent: let's wait for the child to tell us everything started fine */
			close(pipefd[1]);
			int code = -1;
			struct pollfd pollfds;

			while(code < 0) {
				pollfds.fd = pipefd[0];
				pollfds.events = POLLIN;
				int res = poll(&pollfds, 1, -1);
				if(res < 0)
					break;
				if(res == 0)
					continue;
				if(pollfds.revents & POLLERR || pollfds.revents & POLLHUP)
					break;
				if(pollfds.revents & POLLIN) {
					res = read(pipefd[0], &code, sizeof(int));
					break;
				}
			}
			if(code < 0)
				code = 1;

			/* Leave the parent and return the exit code we received from the child */
			if(code)
				g_print("Error launching Janus (error code %d), check the logs for more details\n", code);
			exit(code);
		}
		/* Change the file mode mask */
		umask(0);

		/* Create a new SID for the child process */
		pid_t sid = setsid();
		if(sid < 0) {
			g_print("Error setting SID!\n");
			exit(1);
		}
		/* Change the current working directory */
		if((chdir("/")) < 0) {
			g_print("Error changing the current working directory!\n");
			exit(1);
		}
		/* We close stdin/stdout/stderr when initializing the logger */
	}

	/* Initialize logger */
	if(janus_log_init(daemonize, use_stdout, logfile) < 0)
		exit(1);

	JANUS_PRINT("---------------------------------------------------\n");
	JANUS_PRINT("  Starting Meetecho Janus (WebRTC Gateway) v%s\n", JANUS_VERSION_STRING);
	JANUS_PRINT("---------------------------------------------------\n\n");

	/* Handle SIGINT (CTRL-C), SIGTERM (from service managers) */
	signal(SIGINT, janus_handle_signal);
	signal(SIGTERM, janus_handle_signal);
	atexit(janus_termination_handler);

	/* Setup Glib */
#if !GLIB_CHECK_VERSION(2, 36, 0)
	g_type_init();
#endif

	/* Logging level: default is info and no timestamps */
	janus_log_level = LOG_INFO;
	janus_log_timestamps = FALSE;
	janus_log_colors = TRUE;
	if(args_info.debug_level_given) {
		if(args_info.debug_level_arg < LOG_NONE)
			args_info.debug_level_arg = 0;
		else if(args_info.debug_level_arg > LOG_MAX)
			args_info.debug_level_arg = LOG_MAX;
		janus_log_level = args_info.debug_level_arg;
	}

	/* Any PID we need to create? */
	const char *pidfile = NULL;
	if(args_info.pid_file_given) {
		pidfile = args_info.pid_file_arg;
		janus_config_add_item(config, "general", "pid_file", pidfile);
	} else {
		/* Check if the configuration file is saying anything about this */
		janus_config_item *item = janus_config_get_item_drilldown(config, "general", "pid_file");
		if(item && item->value)
			pidfile = item->value;
	}
	if(janus_pidfile_create(pidfile) < 0)
		exit(1);

	/* Proceed with the rest of the configuration */
	janus_config_print(config);
	if(args_info.debug_level_given) {
		char debug[5];
		g_snprintf(debug, 5, "%d", args_info.debug_level_arg);
		janus_config_add_item(config, "general", "debug_level", debug);
	} else {
		/* No command line directive on logging, try the configuration file */
		janus_config_item *item = janus_config_get_item_drilldown(config, "general", "debug_level");
		if(item && item->value) {
			int temp_level = atoi(item->value);
			if(temp_level == 0 && strcmp(item->value, "0")) {
				JANUS_PRINT("Invalid debug level %s (configuration), using default (info=4)\n", item->value);
			} else {
				janus_log_level = temp_level;
				if(janus_log_level < LOG_NONE)
					janus_log_level = 0;
				else if(janus_log_level > LOG_MAX)
					janus_log_level = LOG_MAX;
			}
		}
	}
	/* Any command line argument that should overwrite the configuration? */
	JANUS_PRINT("Checking command line arguments...\n");
	if(args_info.debug_timestamps_given) {
		janus_config_add_item(config, "general", "debug_timestamps", "yes");
	}
	if(args_info.disable_colors_given) {
		janus_config_add_item(config, "general", "debug_colors", "no");
	}
	if(args_info.server_name_given) {
		janus_config_add_item(config, "general", "server_name", args_info.server_name_arg);
	}
 	if(args_info.interface_given) {
		janus_config_add_item(config, "general", "interface", args_info.interface_arg);
	}
	if(args_info.configs_folder_given) {
		janus_config_add_item(config, "general", "configs_folder", args_info.configs_folder_arg);
	}
	if(args_info.plugins_folder_given) {
		janus_config_add_item(config, "general", "plugins_folder", args_info.plugins_folder_arg);
	}
	if(args_info.apisecret_given) {
		janus_config_add_item(config, "general", "api_secret", args_info.apisecret_arg);
	}
	if(args_info.token_auth_given) {
		janus_config_add_item(config, "general", "token_auth", "yes");
	}
	if(args_info.cert_pem_given) {
		janus_config_add_item(config, "certificates", "cert_pem", args_info.cert_pem_arg);
	}
	if(args_info.cert_key_given) {
		janus_config_add_item(config, "certificates", "cert_key", args_info.cert_key_arg);
	}
	if(args_info.stun_server_given) {
		/* Split in server and port (if port missing, use 3478 as default) */
		char *stunport = strrchr(args_info.stun_server_arg, ':');
		if(stunport != NULL) {
			*stunport = '\0';
			stunport++;
			janus_config_add_item(config, "nat", "stun_server", args_info.stun_server_arg);
			janus_config_add_item(config, "nat", "stun_port", stunport);
		} else {
			janus_config_add_item(config, "nat", "stun_server", args_info.stun_server_arg);
			janus_config_add_item(config, "nat", "stun_port", "3478");
		}
	}
	if(args_info.nat_1_1_given) {
		janus_config_add_item(config, "nat", "nat_1_1_mapping", args_info.nat_1_1_arg);
	}
	if(args_info.ice_enforce_list_given) {
		janus_config_add_item(config, "nat", "ice_enforce_list", args_info.ice_enforce_list_arg);
	}
	if(args_info.ice_ignore_list_given) {
		janus_config_add_item(config, "nat", "ice_ignore_list", args_info.ice_ignore_list_arg);
	}
	if(args_info.libnice_debug_given) {
		janus_config_add_item(config, "nat", "nice_debug", "true");
	}
	if(args_info.ice_lite_given) {
		janus_config_add_item(config, "nat", "ice_lite", "true");
	}
	if(args_info.ice_tcp_given) {
		janus_config_add_item(config, "nat", "ice_tcp", "true");
	}
	if(args_info.ipv6_candidates_given) {
		janus_config_add_item(config, "media", "ipv6", "true");
	}
	if(args_info.force_bundle_given) {
		janus_config_add_item(config, "media", "force-bundle", "true");
	}
	if(args_info.force_rtcp_mux_given) {
		janus_config_add_item(config, "media", "force-rtcp-mux", "true");
	}
	if(args_info.max_nack_queue_given) {
		char mnq[20];
		g_snprintf(mnq, 20, "%d", args_info.max_nack_queue_arg);
		janus_config_add_item(config, "media", "max_nack_queue", mnq);
	}
	if(args_info.rtp_port_range_given) {
		janus_config_add_item(config, "media", "rtp_port_range", args_info.rtp_port_range_arg);
	}
	janus_config_print(config);

	/* Logging/debugging */
	JANUS_PRINT("Debug/log level is %d\n", janus_log_level);
	janus_config_item *item = janus_config_get_item_drilldown(config, "general", "debug_timestamps");
	if(item && item->value)
		janus_log_timestamps = janus_is_true(item->value);
	JANUS_PRINT("Debug/log timestamps are %s\n", janus_log_timestamps ? "enabled" : "disabled");
	item = janus_config_get_item_drilldown(config, "general", "debug_colors");
	if(item && item->value)
		janus_log_colors = janus_is_true(item->value);
	JANUS_PRINT("Debug/log colors are %s\n", janus_log_colors ? "enabled" : "disabled");

	/* Any IP/interface to enforce/ignore? */
	item = janus_config_get_item_drilldown(config, "nat", "ice_enforce_list");
	if(item && item->value) {
		gchar **list = g_strsplit(item->value, ",", -1);
		gchar *index = list[0];
		if(index != NULL) {
			int i=0;
			while(index != NULL) {
				if(strlen(index) > 0) {
					JANUS_LOG(LOG_INFO, "Adding '%s' to the ICE enforce list...\n", index);
					janus_ice_enforce_interface(g_strdup(index));
				}
				i++;
				index = list[i];
			}
		}
		g_clear_pointer(&list, g_strfreev);
	}
	item = janus_config_get_item_drilldown(config, "nat", "ice_ignore_list");
	if(item && item->value) {
		gchar **list = g_strsplit(item->value, ",", -1);
		gchar *index = list[0];
		if(index != NULL) {
			int i=0;
			while(index != NULL) {
				if(strlen(index) > 0) {
					JANUS_LOG(LOG_INFO, "Adding '%s' to the ICE ignore list...\n", index);
					janus_ice_ignore_interface(g_strdup(index));
				}
				i++;
				index = list[i];
			}
		}
		g_clear_pointer(&list, g_strfreev);
	}
	/* What is the local IP? */
	JANUS_LOG(LOG_VERB, "Selecting local IP address...\n");
	gboolean local_ip_set = FALSE;
	item = janus_config_get_item_drilldown(config, "general", "interface");
	if(item && item->value) {
		JANUS_LOG(LOG_VERB, "  -- Will try to use %s\n", item->value);
		int family;
		if (!janus_is_ip_valid(item->value, &family)) {
			JANUS_LOG(LOG_WARN, "Invalid local IP specified: %s, guessing the default...\n", item->value);
		} else {
			/* Verify that we can actually bind to that address */
			int fd = socket(family, SOCK_DGRAM, 0);
			if (fd == -1) {
				JANUS_LOG(LOG_WARN, "Error creating test socket, falling back to detecting IP address...\n");
			} else {
				int r;
				struct sockaddr_storage ss;
				socklen_t addrlen;
				memset(&ss, 0, sizeof(ss));
				if (family == AF_INET) {
					struct sockaddr_in *addr4 = (struct sockaddr_in*)&ss;
					addr4->sin_family = AF_INET;
					addr4->sin_port = 0;
					inet_pton(AF_INET, item->value, &(addr4->sin_addr.s_addr));
					addrlen = sizeof(struct sockaddr_in);
				} else {
					struct sockaddr_in6 *addr6 = (struct sockaddr_in6*)&ss;
					addr6->sin6_family = AF_INET6;
					addr6->sin6_port = 0;
					inet_pton(AF_INET6, item->value, &(addr6->sin6_addr.s6_addr));
					addrlen = sizeof(struct sockaddr_in6);
				}
				r = bind(fd, (const struct sockaddr*)&ss, addrlen);
				close(fd);
				if (r < 0) {
					JANUS_LOG(LOG_WARN, "Error setting local IP address to %s, falling back to detecting IP address...\n", item->value);
				} else {
					g_strlcpy(local_ip, item->value, sizeof(local_ip));
					local_ip_set = TRUE;
				}
			}
		}
	}
	if (!local_ip_set)
		janus_detect_local_ip(local_ip, sizeof(local_ip));
	JANUS_LOG(LOG_INFO, "Using %s as local IP...\n", local_ip);

	/* Was a custom instance name provided? */
	item = janus_config_get_item_drilldown(config, "general", "server_name");
	if(item && item->value) {
		server_name = g_strdup(item->value);
	}

	/* Is there any API secret to consider? */
	api_secret = NULL;
	item = janus_config_get_item_drilldown(config, "general", "api_secret");
	if(item && item->value) {
		api_secret = g_strdup(item->value);
	}
	/* Is there any API secret to consider? */
	admin_api_secret = NULL;
	item = janus_config_get_item_drilldown(config, "general", "admin_secret");
	if(item && item->value) {
		admin_api_secret = g_strdup(item->value);
	}
	/* Also check if the token based authentication mechanism needs to be enabled */
	item = janus_config_get_item_drilldown(config, "general", "token_auth");
	janus_auth_init(item && item->value && janus_is_true(item->value));

	/* Setup ICE stuff (e.g., checking if the provided STUN server is correct) */
	char *stun_server = NULL, *turn_server = NULL;
	uint16_t stun_port = 0, turn_port = 0;
	char *turn_type = NULL, *turn_user = NULL, *turn_pwd = NULL;
	char *turn_rest_api = NULL, *turn_rest_api_key = NULL;
#ifdef HAVE_LIBCURL
	char *turn_rest_api_method = NULL;
#endif
	const char *nat_1_1_mapping = NULL;
	uint16_t rtp_min_port = 0, rtp_max_port = 0;
	gboolean ice_lite = FALSE, ice_tcp = FALSE, ipv6 = FALSE;
	item = janus_config_get_item_drilldown(config, "media", "ipv6");
	ipv6 = (item && item->value) ? janus_is_true(item->value) : FALSE;
	item = janus_config_get_item_drilldown(config, "media", "rtp_port_range");
	if(item && item->value) {
		/* Split in min and max port */
		char *maxport = strrchr(item->value, '-');
		if(maxport != NULL) {
			*maxport = '\0';
			maxport++;
			rtp_min_port = atoi(item->value);
			rtp_max_port = atoi(maxport);
			maxport--;
			*maxport = '-';
		}
		if(rtp_min_port > rtp_max_port) {
			int temp_port = rtp_min_port;
			rtp_min_port = rtp_max_port;
			rtp_max_port = temp_port;
		}
		if(rtp_max_port == 0)
			rtp_max_port = 65535;
		JANUS_LOG(LOG_INFO, "RTP port range: %u -- %u\n", rtp_min_port, rtp_max_port);
	}
	/* Check if we need to enable the ICE Lite mode */
	item = janus_config_get_item_drilldown(config, "nat", "ice_lite");
	ice_lite = (item && item->value) ? janus_is_true(item->value) : FALSE;
	/* Check if we need to enable ICE-TCP support (warning: still broken, for debugging only) */
	item = janus_config_get_item_drilldown(config, "nat", "ice_tcp");
	ice_tcp = (item && item->value) ? janus_is_true(item->value) : FALSE;
	/* Any STUN server to use in Janus? */
	item = janus_config_get_item_drilldown(config, "nat", "stun_server");
	if(item && item->value)
		stun_server = (char *)item->value;
	item = janus_config_get_item_drilldown(config, "nat", "stun_port");
	if(item && item->value)
		stun_port = atoi(item->value);
	/* Any 1:1 NAT mapping to take into account? */
	item = janus_config_get_item_drilldown(config, "nat", "nat_1_1_mapping");
	if(item && item->value) {
		JANUS_LOG(LOG_VERB, "Using nat_1_1_mapping for public ip - %s\n", item->value);
		nat_1_1_mapping = item->value;
		janus_set_public_ip(item->value);
		janus_ice_enable_nat_1_1();
	}
	/* Any TURN server to use in Janus? */
	item = janus_config_get_item_drilldown(config, "nat", "turn_server");
	if(item && item->value)
		turn_server = (char *)item->value;
	item = janus_config_get_item_drilldown(config, "nat", "turn_port");
	if(item && item->value)
		turn_port = atoi(item->value);
	item = janus_config_get_item_drilldown(config, "nat", "turn_type");
	if(item && item->value)
		turn_type = (char *)item->value;
	item = janus_config_get_item_drilldown(config, "nat", "turn_user");
	if(item && item->value)
		turn_user = (char *)item->value;
	item = janus_config_get_item_drilldown(config, "nat", "turn_pwd");
	if(item && item->value)
		turn_pwd = (char *)item->value;
	/* Check if there's any TURN REST API backend to use */
	item = janus_config_get_item_drilldown(config, "nat", "turn_rest_api");
	if(item && item->value)
		turn_rest_api = (char *)item->value;
	item = janus_config_get_item_drilldown(config, "nat", "turn_rest_api_key");
	if(item && item->value)
		turn_rest_api_key = (char *)item->value;
#ifdef HAVE_LIBCURL
	item = janus_config_get_item_drilldown(config, "nat", "turn_rest_api_method");
	if(item && item->value)
		turn_rest_api_method = (char *)item->value;
#endif
	/* Initialize the ICE stack now */
	janus_ice_init(ice_lite, ice_tcp, ipv6, rtp_min_port, rtp_max_port);
	if(janus_ice_set_stun_server(stun_server, stun_port) < 0) {
		JANUS_LOG(LOG_FATAL, "Invalid STUN address %s:%u\n", stun_server, stun_port);
		exit(1);
	}
	if(janus_ice_set_turn_server(turn_server, turn_port, turn_type, turn_user, turn_pwd) < 0) {
		JANUS_LOG(LOG_FATAL, "Invalid TURN address %s:%u\n", turn_server, turn_port);
		exit(1);
	}
#ifndef HAVE_LIBCURL
	if(turn_rest_api != NULL || turn_rest_api_key != NULL) {
		JANUS_LOG(LOG_WARN, "A TURN REST API backend specified in the settings, but libcurl support has not been built\n");
	}
#else
	if(janus_ice_set_turn_rest_api(turn_rest_api, turn_rest_api_key, turn_rest_api_method) < 0) {
		JANUS_LOG(LOG_FATAL, "Invalid TURN REST API configuration: %s (%s, %s)\n", turn_rest_api, turn_rest_api_key, turn_rest_api_method);
		exit(1);
	}
#endif
	item = janus_config_get_item_drilldown(config, "nat", "nice_debug");
	if(item && item->value && janus_is_true(item->value)) {
		/* Enable libnice debugging */
		janus_ice_debugging_enable();
	}
	if(stun_server == NULL && turn_server == NULL) {
		/* No STUN and TURN server provided for Janus: make sure it isn't on a private address */
		gboolean private_address = FALSE;
		const char *test_ip = nat_1_1_mapping ? nat_1_1_mapping : local_ip;
		struct sockaddr_in addr;
		if(inet_pton(AF_INET, test_ip, &addr) > 0) {
			unsigned short int ip[4];
			sscanf(test_ip, "%hu.%hu.%hu.%hu", &ip[0], &ip[1], &ip[2], &ip[3]);
			if(ip[0] == 10) {
				/* Class A private address */
				private_address = TRUE;
			} else if(ip[0] == 172 && (ip[1] >= 16 && ip[1] <= 31)) {
				/* Class B private address */
				private_address = TRUE;
			} else if(ip[0] == 192 && ip[1] == 168) {
				/* Class C private address */
				private_address = TRUE;
			}
		}
		if(private_address) {
			JANUS_LOG(LOG_WARN, "Janus is deployed on a private address (%s) but you didn't specify any STUN server!"
			                    " Expect trouble if this is supposed to work over the internet and not just in a LAN...\n", test_ip);
		}
	}
	/* Are we going to force BUNDLE and/or rtcp-mux? */
	gboolean force_bundle = FALSE, force_rtcpmux = FALSE;
	item = janus_config_get_item_drilldown(config, "media", "force-bundle");
	force_bundle = (item && item->value) ? janus_is_true(item->value) : FALSE;
	janus_ice_force_bundle(force_bundle);
	item = janus_config_get_item_drilldown(config, "media", "force-rtcp-mux");
	force_rtcpmux = (item && item->value) ? janus_is_true(item->value) : FALSE;
	janus_ice_force_rtcpmux(force_rtcpmux);
	/* NACK related stuff */
	item = janus_config_get_item_drilldown(config, "media", "max_nack_queue");
	if(item && item->value) {
		int mnq = atoi(item->value);
		if(mnq < 0) {
			JANUS_LOG(LOG_WARN, "Ignoring max_nack_queue value as it's not a positive integer\n");
		} else if(mnq > 0 && mnq < 200) {
			JANUS_LOG(LOG_WARN, "Ignoring max_nack_queue value as it's less than 200\n");
		} else {
			janus_set_max_nack_queue(mnq);
		}
	}

	/* Setup OpenSSL stuff */
	const char* server_pem;
	item = janus_config_get_item_drilldown(config, "certificates", "cert_pem");
	if(!item || !item->value) {
		server_pem = NULL;
	} else {
		server_pem = item->value;
	}

	const char* server_key;
	item = janus_config_get_item_drilldown(config, "certificates", "cert_key");
	if(!item || !item->value) {
		server_key = NULL;
	} else {
		server_key = item->value;
	}
	JANUS_LOG(LOG_VERB, "Using certificates:\n\t%s\n\t%s\n", server_pem, server_key);

	SSL_library_init();
	SSL_load_error_strings();
	OpenSSL_add_all_algorithms();
	/* ... and DTLS-SRTP in particular */
	if(janus_dtls_srtp_init(server_pem, server_key) < 0) {
		exit(1);
	}
	/* Check if there's any custom value for the starting MTU to use in the BIO filter */
	item = janus_config_get_item_drilldown(config, "media", "dtls_mtu");
	if(item && item->value)
		janus_dtls_bio_filter_set_mtu(atoi(item->value));

#ifdef HAVE_SCTP
	/* Initialize SCTP for DataChannels */
	if(janus_sctp_init() < 0) {
		exit(1);
	}
#else
	JANUS_LOG(LOG_WARN, "Data Channels support not compiled\n");
#endif

<<<<<<< HEAD
=======
	/* Initialize Sofia-SDP */
	if(janus_sdp_init() < 0) {
		exit(1);
	}

	/* Sessions */
	sessions = g_hash_table_new_full(g_int64_hash, g_int64_equal, (GDestroyNotify)g_free, NULL);
	old_sessions = g_hash_table_new_full(g_int64_hash, g_int64_equal, (GDestroyNotify)g_free, NULL);
	janus_mutex_init(&sessions_mutex);
	/* Start the sessions watchdog */
	sessions_watchdog_context = g_main_context_new();
	GMainLoop *watchdog_loop = g_main_loop_new(sessions_watchdog_context, FALSE);
	GError *error = NULL;
	GThread *watchdog = g_thread_try_new("sessions watchdog", &janus_sessions_watchdog, watchdog_loop, &error);
	if(error != NULL) {
		JANUS_LOG(LOG_FATAL, "Got error %d (%s) trying to start sessions watchdog...\n", error->code, error->message ? error->message : "??");
		exit(1);
	}

>>>>>>> 47df0af9
	/* Load plugins */
	const char *path = PLUGINDIR;
	item = janus_config_get_item_drilldown(config, "general", "plugins_folder");
	if(item && item->value)
		path = (char *)item->value;
	JANUS_LOG(LOG_INFO, "Plugins folder: %s\n", path);
	DIR *dir = opendir(path);
	if(!dir) {
		JANUS_LOG(LOG_FATAL, "\tCouldn't access plugins folder...\n");
		exit(1);
	}
	/* Any plugin to ignore? */
	gchar **disabled_plugins = NULL;
	item = janus_config_get_item_drilldown(config, "plugins", "disable");
	if(item && item->value)
		disabled_plugins = g_strsplit(item->value, ",", -1);
	/* Open the shared objects */
	struct dirent *pluginent = NULL;
	char pluginpath[1024];
	while((pluginent = readdir(dir))) {
		int len = strlen(pluginent->d_name);
		if (len < 4) {
			continue;
		}
		if (strcasecmp(pluginent->d_name+len-strlen(SHLIB_EXT), SHLIB_EXT)) {
			continue;
		}
		/* Check if this plugins has been disabled in the configuration file */
		if(disabled_plugins != NULL) {
			gchar *index = disabled_plugins[0];
			if(index != NULL) {
				int i=0;
				gboolean skip = FALSE;
				while(index != NULL) {
					while(isspace(*index))
						index++;
					if(strlen(index) && !strcmp(index, pluginent->d_name)) {
						JANUS_LOG(LOG_WARN, "Plugin '%s' has been disabled, skipping...\n", pluginent->d_name);
						skip = TRUE;
						break;
					}
					i++;
					index = disabled_plugins[i];
				}
				if(skip)
					continue;
			}
		}
		JANUS_LOG(LOG_INFO, "Loading plugin '%s'...\n", pluginent->d_name);
		memset(pluginpath, 0, 1024);
		g_snprintf(pluginpath, 1024, "%s/%s", path, pluginent->d_name);
		void *plugin = dlopen(pluginpath, RTLD_LOCAL | RTLD_LAZY);
		if (!plugin) {
			JANUS_LOG(LOG_ERR, "\tCouldn't load plugin '%s': %s\n", pluginent->d_name, dlerror());
		} else {
			create_p *create = (create_p*) dlsym(plugin, "create");
			const char *dlsym_error = dlerror();
			if (dlsym_error) {
				JANUS_LOG(LOG_ERR, "\tCouldn't load symbol 'create': %s\n", dlsym_error);
				continue;
			}
			janus_plugin *janus_plugin = create();
			if(!janus_plugin) {
				JANUS_LOG(LOG_ERR, "\tCouldn't use function 'create'...\n");
				continue;
			}
			/* Are all the mandatory methods and callbacks implemented? */
			if(!janus_plugin->init || !janus_plugin->destroy ||
					!janus_plugin->get_api_compatibility ||
					!janus_plugin->get_version ||
					!janus_plugin->get_version_string ||
					!janus_plugin->get_description ||
					!janus_plugin->get_package ||
					!janus_plugin->get_name ||
					!janus_plugin->create_session ||
					!janus_plugin->query_session ||
					!janus_plugin->destroy_session ||
					!janus_plugin->handle_message ||
					!janus_plugin->setup_media ||
					!janus_plugin->hangup_media) {
				JANUS_LOG(LOG_ERR, "\tMissing some mandatory methods/callbacks, skipping this plugin...\n");
				continue;
			}
			if(janus_plugin->get_api_compatibility() < JANUS_PLUGIN_API_VERSION) {
				JANUS_LOG(LOG_ERR, "The '%s' plugin was compiled against an older version of the API (%d < %d), skipping it: update it to enable it again\n",
					janus_plugin->get_package(), janus_plugin->get_api_compatibility(), JANUS_PLUGIN_API_VERSION);
				continue;
			}
			janus_plugin->init(&janus_handler_plugin, configs_folder);
			JANUS_LOG(LOG_VERB, "\tVersion: %d (%s)\n", janus_plugin->get_version(), janus_plugin->get_version_string());
			JANUS_LOG(LOG_VERB, "\t   [%s] %s\n", janus_plugin->get_package(), janus_plugin->get_name());
			JANUS_LOG(LOG_VERB, "\t   %s\n", janus_plugin->get_description());
			JANUS_LOG(LOG_VERB, "\t   Plugin API version: %d\n", janus_plugin->get_api_compatibility());
			if(!janus_plugin->incoming_rtp && !janus_plugin->incoming_rtcp && !janus_plugin->incoming_data) {
				JANUS_LOG(LOG_WARN, "The '%s' plugin doesn't implement any callback for RTP/RTCP/data... is this on purpose?\n",
					janus_plugin->get_package());
			}
			if(!janus_plugin->incoming_rtp && !janus_plugin->incoming_rtcp && janus_plugin->incoming_data) {
				JANUS_LOG(LOG_WARN, "The '%s' plugin will only handle data channels (no RTP/RTCP)... is this on purpose?\n",
					janus_plugin->get_package());
			}
			if(plugins == NULL)
				plugins = g_hash_table_new(g_str_hash, g_str_equal);
			g_hash_table_insert(plugins, (gpointer)janus_plugin->get_package(), janus_plugin);
			if(plugins_so == NULL)
				plugins_so = g_hash_table_new(g_str_hash, g_str_equal);
			g_hash_table_insert(plugins_so, (gpointer)janus_plugin->get_package(), plugin);
		}
	}
	closedir(dir);
	if(disabled_plugins != NULL)
		g_strfreev(disabled_plugins);
	disabled_plugins = NULL;

	/* Create a thread pool to handle incoming requests, no matter what the transport */
	error = NULL;
	tasks = g_thread_pool_new(janus_transport_task, NULL, -1, FALSE, &error);
	if(error != NULL) {
		/* Something went wrong... */
		JANUS_LOG(LOG_FATAL, "Got error %d (%s) trying to launch the request pool task thread...\n", error->code, error->message ? error->message : "??");
		exit(1);
	}

	/* Load transports */
	gboolean janus_api_enabled = FALSE, admin_api_enabled = FALSE;
	path = TRANSPORTDIR;
	item = janus_config_get_item_drilldown(config, "general", "transports_folder");
	if(item && item->value)
		path = (char *)item->value;
	JANUS_LOG(LOG_INFO, "Transport plugins folder: %s\n", path);
	dir = opendir(path);
	if(!dir) {
		JANUS_LOG(LOG_FATAL, "\tCouldn't access transport plugins folder...\n");
		exit(1);
	}
	/* Any transport to ignore? */
	gchar **disabled_transports = NULL;
	item = janus_config_get_item_drilldown(config, "transports", "disable");
	if(item && item->value)
		disabled_transports = g_strsplit(item->value, ",", -1);
	/* Open the shared objects */
	struct dirent *transportent = NULL;
	char transportpath[1024];
	while((transportent = readdir(dir))) {
		int len = strlen(transportent->d_name);
		if (len < 4) {
			continue;
		}
		if (strcasecmp(transportent->d_name+len-strlen(SHLIB_EXT), SHLIB_EXT)) {
			continue;
		}
		/* Check if this transports has been disabled in the configuration file */
		if(disabled_transports != NULL) {
			gchar *index = disabled_transports[0];
			if(index != NULL) {
				int i=0;
				gboolean skip = FALSE;
				while(index != NULL) {
					while(isspace(*index))
						index++;
					if(strlen(index) && !strcmp(index, transportent->d_name)) {
						JANUS_LOG(LOG_WARN, "Transport plugin '%s' has been disabled, skipping...\n", transportent->d_name);
						skip = TRUE;
						break;
					}
					i++;
					index = disabled_transports[i];
				}
				if(skip)
					continue;
			}
		}
		JANUS_LOG(LOG_INFO, "Loading transport plugin '%s'...\n", transportent->d_name);
		memset(transportpath, 0, 1024);
		g_snprintf(transportpath, 1024, "%s/%s", path, transportent->d_name);
		void *transport = dlopen(transportpath, RTLD_LOCAL | RTLD_LAZY);
		if (!transport) {
			JANUS_LOG(LOG_ERR, "\tCouldn't load transport plugin '%s': %s\n", transportent->d_name, dlerror());
		} else {
			create_t *create = (create_t*) dlsym(transport, "create");
			const char *dlsym_error = dlerror();
			if (dlsym_error) {
				JANUS_LOG(LOG_ERR, "\tCouldn't load symbol 'create': %s\n", dlsym_error);
				continue;
			}
			janus_transport *janus_transport = create();
			if(!janus_transport) {
				JANUS_LOG(LOG_ERR, "\tCouldn't use function 'create'...\n");
				continue;
			}
			/* Are all the mandatory methods and callbacks implemented? */
			if(!janus_transport->init || !janus_transport->destroy ||
					!janus_transport->get_api_compatibility ||
					!janus_transport->get_version ||
					!janus_transport->get_version_string ||
					!janus_transport->get_description ||
					!janus_transport->get_package ||
					!janus_transport->get_name ||
					!janus_transport->send_message ||
					!janus_transport->is_janus_api_enabled ||
					!janus_transport->is_admin_api_enabled ||
					!janus_transport->session_created ||
					!janus_transport->session_over) {
				JANUS_LOG(LOG_ERR, "\tMissing some mandatory methods/callbacks, skipping this transport plugin...\n");
				continue;
			}
			if(janus_transport->get_api_compatibility() < JANUS_TRANSPORT_API_VERSION) {
				JANUS_LOG(LOG_ERR, "The '%s' transport plugin was compiled against an older version of the API (%d < %d), skipping it: update it to enable it again\n",
					janus_transport->get_package(), janus_transport->get_api_compatibility(), JANUS_TRANSPORT_API_VERSION);
				continue;
			}
			janus_transport->init(&janus_handler_transport, configs_folder);
			JANUS_LOG(LOG_VERB, "\tVersion: %d (%s)\n", janus_transport->get_version(), janus_transport->get_version_string());
			JANUS_LOG(LOG_VERB, "\t   [%s] %s\n", janus_transport->get_package(), janus_transport->get_name());
			JANUS_LOG(LOG_VERB, "\t   %s\n", janus_transport->get_description());
			JANUS_LOG(LOG_VERB, "\t   Plugin API version: %d\n", janus_transport->get_api_compatibility());
			JANUS_LOG(LOG_VERB, "\t   Janus API: %s\n", janus_transport->is_janus_api_enabled() ? "enabled" : "disabled");
			JANUS_LOG(LOG_VERB, "\t   Admin API: %s\n", janus_transport->is_admin_api_enabled() ? "enabled" : "disabled");
			janus_api_enabled = janus_api_enabled || janus_transport->is_janus_api_enabled();
			admin_api_enabled = admin_api_enabled || janus_transport->is_admin_api_enabled();
			if(transports == NULL)
				transports = g_hash_table_new(g_str_hash, g_str_equal);
			g_hash_table_insert(transports, (gpointer)janus_transport->get_package(), janus_transport);
			if(transports_so == NULL)
				transports_so = g_hash_table_new(g_str_hash, g_str_equal);
			g_hash_table_insert(transports_so, (gpointer)janus_transport->get_package(), transport);
		}
	}
	closedir(dir);
	if(disabled_transports != NULL)
		g_strfreev(disabled_transports);
	disabled_transports = NULL;
	/* Make sure at least a Janus API transport is available */
	if(!janus_api_enabled) {
		JANUS_LOG(LOG_FATAL, "No Janus API transport is available... enable at least one and restart Janus\n");
		exit(1);	/* FIXME Should we really give up? */
	}
	/* Make sure at least an admin API transport is available, if the auth mechanism is enabled */
	if(!admin_api_enabled && janus_auth_is_enabled()) {
		JANUS_LOG(LOG_FATAL, "No Admin/monitor transport is available, but the token based authentication mechanism is enabled... this will cause all requests to fail, giving up! If you want to use tokens, enable the Admin/monitor API and restart Janus\n");
		exit(1);	/* FIXME Should we really give up? */
	}

	/* Ok, Janus has started! Let the parent now about this if we're daemonizing */
	if(daemonize) {
		int code = 0;
		ssize_t res = 0;
		do {
			res = write(pipefd[1], &code, sizeof(int));
		} while(res == -1 && errno == EINTR);
	}

	while(!g_atomic_int_get(&stop)) {
		/* Loop until we have to stop */
		usleep(250000); /* A signal will cancel usleep() but not g_usleep() */
	}

	/* Done */
	JANUS_LOG(LOG_INFO, "Ending watchdog mainloop...\n");
	g_main_loop_quit(watchdog_loop);
	g_thread_join(watchdog);
	watchdog = NULL;
	g_main_loop_unref(watchdog_loop);
	g_main_context_unref(sessions_watchdog_context);

	if(config)
		janus_config_destroy(config);

	JANUS_LOG(LOG_INFO, "Closing transport plugins:\n");
	if(transports != NULL) {
		g_hash_table_foreach(transports, janus_transport_close, NULL);
		g_hash_table_destroy(transports);
	}
	if(transports_so != NULL) {
		g_hash_table_foreach(transports_so, janus_transportso_close, NULL);
		g_hash_table_destroy(transports_so);
	}
	g_thread_pool_free(tasks, FALSE, FALSE);

	JANUS_LOG(LOG_INFO, "Destroying sessions...\n");
	g_clear_pointer(&sessions, g_hash_table_destroy);
	g_clear_pointer(&old_sessions, g_hash_table_destroy);
	JANUS_LOG(LOG_INFO, "Freeing crypto resources...\n");
	janus_dtls_srtp_cleanup();
	EVP_cleanup();
	ERR_free_strings();
#ifdef HAVE_SCTP
	JANUS_LOG(LOG_INFO, "De-initializing SCTP...\n");
	janus_sctp_deinit();
#endif
	janus_ice_deinit();
	janus_auth_deinit();

	JANUS_LOG(LOG_INFO, "Closing plugins:\n");
	if(plugins != NULL) {
		g_hash_table_foreach(plugins, janus_plugin_close, NULL);
		g_hash_table_destroy(plugins);
	}
	if(plugins_so != NULL) {
		g_hash_table_foreach(plugins_so, janus_pluginso_close, NULL);
		g_hash_table_destroy(plugins_so);
	}

	JANUS_PRINT("Bye!\n");

	exit(0);
}<|MERGE_RESOLUTION|>--- conflicted
+++ resolved
@@ -3552,13 +3552,6 @@
 	JANUS_LOG(LOG_WARN, "Data Channels support not compiled\n");
 #endif
 
-<<<<<<< HEAD
-=======
-	/* Initialize Sofia-SDP */
-	if(janus_sdp_init() < 0) {
-		exit(1);
-	}
-
 	/* Sessions */
 	sessions = g_hash_table_new_full(g_int64_hash, g_int64_equal, (GDestroyNotify)g_free, NULL);
 	old_sessions = g_hash_table_new_full(g_int64_hash, g_int64_equal, (GDestroyNotify)g_free, NULL);
@@ -3573,7 +3566,6 @@
 		exit(1);
 	}
 
->>>>>>> 47df0af9
 	/* Load plugins */
 	const char *path = PLUGINDIR;
 	item = janus_config_get_item_drilldown(config, "general", "plugins_folder");
