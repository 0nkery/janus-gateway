/*! \file   janus.c
 * \author Lorenzo Miniero <lorenzo@meetecho.com>
 * \copyright GNU General Public License v3
 * \brief  Janus core
 * \details Implementation of the gateway core. This code takes care of
 * the gateway initialization (command line/configuration) and setup,
 * and makes use of the available transport plugins (by default HTTP,
 * WebSockets, RabbitMQ, if compiled) and Janus protocol (a JSON-based
 * protocol) to interact with the applications, whether they're web based
 * or not. The core also takes care of bridging peers and plugins
 * accordingly, in terms of both messaging and real-time media transfer
 * via WebRTC.
 *
 * \ingroup core
 * \ref core
 */

#include <dlfcn.h>
#include <dirent.h>
#include <net/if.h>
#include <netdb.h>
#include <signal.h>
#include <getopt.h>
#include <sys/resource.h>
#include <sys/stat.h>
#include <fcntl.h>
#include <poll.h>

#include "janus.h"
#include "cmdline.h"
#include "config.h"
#include "apierror.h"
#include "debug.h"
#include "rtcp.h"
#include "auth.h"
#include "events.h"


#define JANUS_NAME				"Janus WebRTC Gateway"
#define JANUS_AUTHOR			"Meetecho s.r.l."
#define JANUS_VERSION			22
#define JANUS_VERSION_STRING	"0.2.2"
#define JANUS_SERVER_NAME		"MyJanusInstance"

#ifdef __MACH__
#define SHLIB_EXT "0.dylib"
#else
#define SHLIB_EXT ".so"
#endif


static janus_config *config = NULL;
static char *config_file = NULL;
static char *configs_folder = NULL;

static GHashTable *transports = NULL;
static GHashTable *transports_so = NULL;

static GHashTable *eventhandlers = NULL;
static GHashTable *eventhandlers_so = NULL;

static GHashTable *plugins = NULL;
static GHashTable *plugins_so = NULL;


/* Daemonization */
static gboolean daemonize = FALSE;
static int pipefd[2];


#ifdef REFCOUNT_DEBUG
/* Reference counters debugging */
GHashTable *counters = NULL;
janus_mutex counters_mutex;
#endif


/* API secrets */
static char *api_secret = NULL, *admin_api_secret = NULL;

/* JSON parameters */
static int janus_process_error_string(janus_request *request, uint64_t session_id, const char *transaction, gint error, gchar *error_string);

static struct janus_json_parameter incoming_request_parameters[] = {
	{"transaction", JSON_STRING, JANUS_JSON_PARAM_REQUIRED},
	{"janus", JSON_STRING, JANUS_JSON_PARAM_REQUIRED},
	{"id", JSON_INTEGER, JANUS_JSON_PARAM_POSITIVE}
};
static struct janus_json_parameter attach_parameters[] = {
	{"plugin", JSON_STRING, JANUS_JSON_PARAM_REQUIRED},
	{"opaque_id", JSON_STRING, 0}
};
static struct janus_json_parameter body_parameters[] = {
	{"body", JSON_OBJECT, JANUS_JSON_PARAM_REQUIRED}
};
static struct janus_json_parameter jsep_parameters[] = {
	{"type", JSON_STRING, JANUS_JSON_PARAM_REQUIRED},
	{"trickle", JANUS_JSON_BOOL, 0},
	{"sdp", JSON_STRING, JANUS_JSON_PARAM_REQUIRED}
};
static struct janus_json_parameter add_token_parameters[] = {
	{"token", JSON_STRING, JANUS_JSON_PARAM_REQUIRED},
	{"plugins", JSON_ARRAY, 0}
};
static struct janus_json_parameter token_parameters[] = {
	{"token", JSON_STRING, JANUS_JSON_PARAM_REQUIRED}
};
static struct janus_json_parameter admin_parameters[] = {
	{"transaction", JSON_STRING, JANUS_JSON_PARAM_REQUIRED},
	{"janus", JSON_STRING, JANUS_JSON_PARAM_REQUIRED}
};
static struct janus_json_parameter debug_parameters[] = {
	{"debug", JANUS_JSON_BOOL, JANUS_JSON_PARAM_REQUIRED}
};
static struct janus_json_parameter timeout_parameters[] = {
	{"timeout", JSON_INTEGER, JANUS_JSON_PARAM_REQUIRED | JANUS_JSON_PARAM_POSITIVE}
};
static struct janus_json_parameter level_parameters[] = {
	{"level", JSON_INTEGER, JANUS_JSON_PARAM_REQUIRED | JANUS_JSON_PARAM_POSITIVE}
};
static struct janus_json_parameter timestamps_parameters[] = {
	{"timestamps", JANUS_JSON_BOOL, JANUS_JSON_PARAM_REQUIRED}
};
static struct janus_json_parameter colors_parameters[] = {
	{"colors", JANUS_JSON_BOOL, JANUS_JSON_PARAM_REQUIRED}
};
static struct janus_json_parameter mnq_parameters[] = {
	{"max_nack_queue", JSON_INTEGER, JANUS_JSON_PARAM_REQUIRED | JANUS_JSON_PARAM_POSITIVE}
};
static struct janus_json_parameter nmt_parameters[] = {
	{"no_media_timer", JSON_INTEGER, JANUS_JSON_PARAM_REQUIRED | JANUS_JSON_PARAM_POSITIVE}
};

/* Admin/Monitor helpers */
json_t *janus_admin_stream_summary(janus_ice_stream *stream);
json_t *janus_admin_component_summary(janus_ice_component *component);


/* IP addresses */
static gchar local_ip[INET6_ADDRSTRLEN];
gchar *janus_get_local_ip(void) {
	return local_ip;
}
static gchar *public_ip = NULL;
gchar *janus_get_public_ip(void) {
	/* Fallback to the local IP, if we have no public one */
	return public_ip ? public_ip : local_ip;
}
void janus_set_public_ip(const char *ip) {
	/* once set do not override */
	if(ip == NULL || public_ip != NULL)
		return;
	public_ip = g_strdup(ip);
}
static volatile gint stop = 0;
static gint stop_signal = 0;
gint janus_is_stopping(void) {
	return g_atomic_int_get(&stop);
}


/* Public instance name */
static gchar *server_name = NULL;

static json_t *janus_create_message(const char *status, uint64_t session_id, const char *transaction) {
	json_t *msg = json_object();
	json_object_set_new(msg, "janus", json_string(status));
	if(session_id > 0)
		json_object_set_new(msg, "session_id", json_integer(session_id));
	if(transaction != NULL)
		json_object_set_new(msg, "transaction", json_string(transaction));
	return msg;
}

/* The default timeout for sessions is 60 seconds: this means that, if
 * we don't get any activity (i.e., no request) on this session for more
 * than 60 seconds, then it's considered expired and we destroy it. That's
 * why we have a keep-alive method in the API. This can be overridden in
 * either janus.cfg or from the command line. Setting this to 0 will
 * disable the timeout mechanism, which is NOT suggested as it may risk
 * having orphaned sessions (sessions not controlled by any transport
 * and never freed). Besides, notice that if you make this shorter than
 * 30s, you'll have to update the timers in janus.js when the long
 * polling mechanism is used and shorten them as well, or you'll risk
 * incurring in unexpected timeouts (when HTTP is used in janus.js, the
 * long poll is used as a keepalive mechanism). */
#define DEFAULT_SESSION_TIMEOUT		60
static uint session_timeout = DEFAULT_SESSION_TIMEOUT;


/* Information */
json_t *janus_info(const char *transaction);
json_t *janus_info(const char *transaction) {
	/* Prepare a summary on the gateway */
	json_t *info = janus_create_message("server_info", 0, transaction);
	json_object_set_new(info, "name", json_string(JANUS_NAME));
	json_object_set_new(info, "version", json_integer(JANUS_VERSION));
	json_object_set_new(info, "version_string", json_string(JANUS_VERSION_STRING));
	json_object_set_new(info, "author", json_string(JANUS_AUTHOR));
	json_object_set_new(info, "log-to-stdout", janus_log_is_stdout_enabled() ? json_true() : json_false());
	json_object_set_new(info, "log-to-file", janus_log_is_logfile_enabled() ? json_true() : json_false());
	if(janus_log_is_logfile_enabled())
		json_object_set_new(info, "log-path", json_string(janus_log_get_logfile_path()));
#ifdef HAVE_SCTP
	json_object_set_new(info, "data_channels", json_true());
#else
	json_object_set_new(info, "data_channels", json_false());
#endif
	json_object_set_new(info, "session-timeout", json_integer(session_timeout));
	json_object_set_new(info, "server-name", json_string(server_name ? server_name : JANUS_SERVER_NAME));
	json_object_set_new(info, "local-ip", json_string(local_ip));
	if(public_ip != NULL)
		json_object_set_new(info, "public-ip", json_string(public_ip));
	json_object_set_new(info, "ipv6", janus_ice_is_ipv6_enabled() ? json_true() : json_false());
	json_object_set_new(info, "ice-tcp", janus_ice_is_ice_tcp_enabled() ? json_true() : json_false());
	if(janus_ice_get_stun_server() != NULL) {
		char server[255];
		g_snprintf(server, 255, "%s:%"SCNu16, janus_ice_get_stun_server(), janus_ice_get_stun_port());
		json_object_set_new(info, "stun-server", json_string(server));
	}
	if(janus_ice_get_turn_server() != NULL) {
		char server[255];
		g_snprintf(server, 255, "%s:%"SCNu16, janus_ice_get_turn_server(), janus_ice_get_turn_port());
		json_object_set_new(info, "turn-server", json_string(server));
	}
	json_object_set_new(info, "api_secret", api_secret ? json_true() : json_false());
	json_object_set_new(info, "auth_token", janus_auth_is_enabled() ? json_true() : json_false());
	json_object_set_new(info, "event_handlers", janus_events_is_enabled() ? json_true() : json_false());
	/* Available transports */
	json_t *t_data = json_object();
	if(transports && g_hash_table_size(transports) > 0) {
		GHashTableIter iter;
		gpointer value;
		g_hash_table_iter_init(&iter, transports);
		while (g_hash_table_iter_next(&iter, NULL, &value)) {
			janus_transport *t = value;
			if(t == NULL) {
				continue;
			}
			json_t *transport = json_object();
			json_object_set_new(transport, "name", json_string(t->get_name()));
			json_object_set_new(transport, "author", json_string(t->get_author()));
			json_object_set_new(transport, "description", json_string(t->get_description()));
			json_object_set_new(transport, "version_string", json_string(t->get_version_string()));
			json_object_set_new(transport, "version", json_integer(t->get_version()));
			json_object_set_new(t_data, t->get_package(), transport);
		}
	}
	json_object_set_new(info, "transports", t_data);
	/* Available event handlers */
	json_t *e_data = json_object();
	if(eventhandlers && g_hash_table_size(eventhandlers) > 0) {
		GHashTableIter iter;
		gpointer value;
		g_hash_table_iter_init(&iter, eventhandlers);
		while (g_hash_table_iter_next(&iter, NULL, &value)) {
			janus_eventhandler *e = value;
			if(e == NULL) {
				continue;
			}
			json_t *eventhandler = json_object();
			json_object_set_new(eventhandler, "name", json_string(e->get_name()));
			json_object_set_new(eventhandler, "author", json_string(e->get_author()));
			json_object_set_new(eventhandler, "description", json_string(e->get_description()));
			json_object_set_new(eventhandler, "version_string", json_string(e->get_version_string()));
			json_object_set_new(eventhandler, "version", json_integer(e->get_version()));
			json_object_set_new(e_data, e->get_package(), eventhandler);
		}
	}
	json_object_set_new(info, "events", e_data);
	/* Available plugins */
	json_t *p_data = json_object();
	if(plugins && g_hash_table_size(plugins) > 0) {
		GHashTableIter iter;
		gpointer value;
		g_hash_table_iter_init(&iter, plugins);
		while (g_hash_table_iter_next(&iter, NULL, &value)) {
			janus_plugin *p = value;
			if(p == NULL) {
				continue;
			}
			json_t *plugin = json_object();
			json_object_set_new(plugin, "name", json_string(p->get_name()));
			json_object_set_new(plugin, "author", json_string(p->get_author()));
			json_object_set_new(plugin, "description", json_string(p->get_description()));
			json_object_set_new(plugin, "version_string", json_string(p->get_version_string()));
			json_object_set_new(plugin, "version", json_integer(p->get_version()));
			json_object_set_new(p_data, p->get_package(), plugin);
		}
	}
	json_object_set_new(info, "plugins", p_data);

	return info;
}


/* Logging */
int janus_log_level = LOG_INFO;
gboolean janus_log_timestamps = FALSE;
gboolean janus_log_colors = FALSE;
int lock_debug = 0;
#ifdef REFCOUNT_DEBUG
int refcount_debug = 1;
#else
int refcount_debug = 0;
#endif


/*! \brief Signal handler (just used to intercept CTRL+C and SIGTERM) */
static void janus_handle_signal(int signum) {
	stop_signal = signum;
	switch(g_atomic_int_get(&stop)) {
		case 0:
			JANUS_PRINT("Stopping gateway, please wait...\n");
			break;
		case 1:
			JANUS_PRINT("In a hurry? I'm trying to free resources cleanly, here!\n");
			break;
		default:
			JANUS_PRINT("Ok, leaving immediately...\n");
			break;
	}
	g_atomic_int_inc(&stop);
	if(g_atomic_int_get(&stop) > 2)
		exit(1);
}

/*! \brief Termination handler (atexit) */
static void janus_termination_handler(void) {
	/* Free the instance name, if provided */
	g_free(server_name);
	/* Remove the PID file if we created it */
	janus_pidfile_remove();
	/* Close the logger */
	janus_log_destroy();
	/* If we're daemonizing, we send an error code to the parent */
	if(daemonize) {
		int code = 1;
		ssize_t res = 0;
		do {
			res = write(pipefd[1], &code, sizeof(int));
		} while(res == -1 && errno == EINTR);
	}
}


/** @name Transport plugin callback interface
 * These are the callbacks implemented by the gateway core, as part of
 * the janus_transport_callbacks interface. Everything the transport
 * plugins send the gateway is handled here.
 */
///@{
void janus_transport_incoming_request(janus_transport *plugin, janus_transport_session *transport, void *request_id, gboolean admin, json_t *message, json_error_t *error);
void janus_transport_gone(janus_transport *plugin, janus_transport_session *transport);
gboolean janus_transport_is_api_secret_needed(janus_transport *plugin);
gboolean janus_transport_is_api_secret_valid(janus_transport *plugin, const char *apisecret);
gboolean janus_transport_is_auth_token_needed(janus_transport *plugin);
gboolean janus_transport_is_auth_token_valid(janus_transport *plugin, const char *token);
void janus_transport_notify_event(janus_transport *plugin, void *transport, json_t *event);

static janus_transport_callbacks janus_handler_transport =
	{
		.incoming_request = janus_transport_incoming_request,
		.transport_gone = janus_transport_gone,
		.is_api_secret_needed = janus_transport_is_api_secret_needed,
		.is_api_secret_valid = janus_transport_is_api_secret_valid,
		.is_auth_token_needed = janus_transport_is_auth_token_needed,
		.is_auth_token_valid = janus_transport_is_auth_token_valid,
		.events_is_enabled = janus_events_is_enabled,
		.notify_event = janus_transport_notify_event,
	};
GThreadPool *tasks = NULL;
void janus_transport_task(gpointer data, gpointer user_data);
///@}


/** @name Plugin callback interface
 * These are the callbacks implemented by the gateway core, as part of
 * the janus_callbacks interface. Everything the plugins send the
 * gateway is handled here.
 */
///@{
int janus_plugin_push_event(janus_plugin_session *plugin_session, janus_plugin *plugin, const char *transaction, json_t *message, json_t *jsep);
json_t *janus_plugin_handle_sdp(janus_plugin_session *plugin_session, janus_plugin *plugin, const char *sdp_type, const char *sdp);
void janus_plugin_relay_rtp(janus_plugin_session *plugin_session, int video, char *buf, int len);
void janus_plugin_relay_rtcp(janus_plugin_session *plugin_session, int video, char *buf, int len);
void janus_plugin_relay_data(janus_plugin_session *plugin_session, char *buf, int len);
void janus_plugin_close_pc(janus_plugin_session *plugin_session);
void janus_plugin_end_session(janus_plugin_session *plugin_session);
void janus_plugin_notify_event(janus_plugin *plugin, janus_plugin_session *plugin_session, json_t *event);
static janus_callbacks janus_handler_plugin =
	{
		.push_event = janus_plugin_push_event,
		.relay_rtp = janus_plugin_relay_rtp,
		.relay_rtcp = janus_plugin_relay_rtcp,
		.relay_data = janus_plugin_relay_data,
		.close_pc = janus_plugin_close_pc,
		.end_session = janus_plugin_end_session,
		.events_is_enabled = janus_events_is_enabled,
		.notify_event = janus_plugin_notify_event,
	}; 
///@}


/* Gateway Sessions */
static janus_mutex sessions_mutex;
static GHashTable *sessions = NULL;
static GMainContext *sessions_watchdog_context = NULL;


<<<<<<< HEAD
#define SESSION_TIMEOUT		60		/* FIXME Should this be higher, e.g., 120 seconds? */

static void janus_ice_handle_dereference(janus_ice_handle *handle) {
	if(handle)
		janus_refcount_decrease(&handle->ref);
}
=======
static gboolean janus_cleanup_session(gpointer user_data) {
	janus_session *session = (janus_session *) user_data;

	JANUS_LOG(LOG_DBG, "Cleaning up session %"SCNu64"...\n", session->session_id);
	janus_session_destroy(session->session_id);
>>>>>>> f123c271

static void janus_session_free(const janus_refcount *session_ref) {
	janus_session *session = janus_refcount_containerof(session_ref, janus_session, ref);
	/* This session can be destroyed, free all the resources */
	if(session->ice_handles != NULL) {
		g_hash_table_destroy(session->ice_handles);
		session->ice_handles = NULL;
	}
	if(session->source != NULL) {
		janus_request_destroy(session->source);
		session->source = NULL;
	}
	g_free(session);
}

static gboolean janus_check_sessions(gpointer user_data) {
<<<<<<< HEAD
=======
	if(session_timeout < 1)		/* Session timeouts are disabled */
		return G_SOURCE_CONTINUE;
	GMainContext *watchdog_context = (GMainContext *) user_data;
>>>>>>> f123c271
	janus_mutex_lock(&sessions_mutex);
	if(sessions && g_hash_table_size(sessions) > 0) {
		GHashTableIter iter;
		gpointer value;
		g_hash_table_iter_init(&iter, sessions);
		while (g_hash_table_iter_next(&iter, NULL, &value)) {
			janus_session *session = (janus_session *) value;
			if (!session || g_atomic_int_get(&session->destroyed)) {
				continue;
			}
			gint64 now = janus_get_monotonic_time();
<<<<<<< HEAD
			if (now - session->last_activity >= SESSION_TIMEOUT * G_USEC_PER_SEC && !g_atomic_int_get(&session->timeout)) {
=======
			if (now - session->last_activity >= session_timeout * G_USEC_PER_SEC && !session->timeout) {
>>>>>>> f123c271
				JANUS_LOG(LOG_INFO, "Timeout expired for session %"SCNu64"...\n", session->session_id);

				/* Notify the transport */
				if(session->source) {
					json_t *event = janus_create_message("timeout", session->session_id, NULL);
					/* Send this to the transport client and notify the session's over */
					session->source->transport->send_message(session->source->instance, NULL, FALSE, event);
					session->source->transport->session_over(session->source->instance, session->session_id, TRUE);
				}
				/* Notify event handlers as well */
				if(janus_events_is_enabled())
					janus_events_notify_handlers(JANUS_EVENT_TYPE_SESSION, session->session_id, "timeout", NULL);

				/* FIXME Is this safe? apparently it causes hash table errors on the console */
				g_hash_table_iter_remove(&iter);

				/* Mark the session as over, we'll deal with it later */
				g_atomic_int_set(&session->timeout, 1);
				janus_session_destroy(session);
			}
		}
	}
	janus_mutex_unlock(&sessions_mutex);

	return G_SOURCE_CONTINUE;
}

static gpointer janus_sessions_watchdog(gpointer user_data) {
	GMainLoop *loop = (GMainLoop *) user_data;
	GMainContext *watchdog_context = g_main_loop_get_context(loop);
	GSource *timeout_source;

	timeout_source = g_timeout_source_new_seconds(2);
	g_source_set_callback(timeout_source, janus_check_sessions, watchdog_context, NULL);
	g_source_attach(timeout_source, watchdog_context);
	g_source_unref(timeout_source);

	JANUS_LOG(LOG_INFO, "Sessions watchdog started\n");

	g_main_loop_run(loop);

	JANUS_LOG(LOG_INFO, "Sessions watchdog stopped\n");

	return NULL;
}


janus_session *janus_session_create(guint64 session_id) {
	janus_session *session = NULL;
	if(session_id == 0) {
		while(session_id == 0) {
			session_id = janus_random_uint64();
			session = janus_session_find(session_id);
			if(session != NULL) {
				/* Session ID already taken, try another one */
				janus_refcount_decrease(&session->ref);
				session_id = 0;
			}
		}
	}
	session = (janus_session *)g_malloc0(sizeof(janus_session));
	JANUS_LOG(LOG_INFO, "Creating new session: %"SCNu64"; %p\n", session_id, session);
	if(session == NULL) {
		JANUS_LOG(LOG_FATAL, "Memory error!\n");
		return NULL;
	}
	session->session_id = session_id;
	janus_refcount_init(&session->ref, janus_session_free);
	session->source = NULL;
	g_atomic_int_set(&session->destroyed, 0);
	g_atomic_int_set(&session->timeout, 0);
	session->last_activity = janus_get_monotonic_time();
	janus_mutex_init(&session->mutex);
	janus_mutex_lock(&sessions_mutex);
	g_hash_table_insert(sessions, janus_uint64_dup(session->session_id), session);
	janus_mutex_unlock(&sessions_mutex);
	return session;
}

janus_session *janus_session_find(guint64 session_id) {
	janus_mutex_lock(&sessions_mutex);
	janus_session *session = g_hash_table_lookup(sessions, &session_id);
	if(session != NULL) {
		/* A successful find automatically increases the reference counter:
		 * it's up to the caller to decrease it again when done */
		janus_refcount_increase(&session->ref);
	}
	janus_mutex_unlock(&sessions_mutex);
	return session;
}

void janus_session_notify_event(janus_session *session, json_t *event) {
	if(session != NULL && !g_atomic_int_get(&session->destroyed) && session->source != NULL && session->source->transport != NULL) {
		/* Send this to the transport client */
		JANUS_LOG(LOG_HUGE, "Sending event to %s (%p)\n", session->source->transport->get_package(), session->source->instance);
		session->source->transport->send_message(session->source->instance, NULL, FALSE, event);
	} else {
		/* No transport, free the event */
		json_decref(event);
	}
}


/* Destroys a session but does not remove it from the sessions hash table. */
gint janus_session_destroy(janus_session *session) {
	guint64 session_id = session->session_id;
	JANUS_LOG(LOG_INFO, "Destroying session %"SCNu64"; %p\n", session_id, session);
	if(!g_atomic_int_compare_and_exchange(&session->destroyed, 0, 1))
		return 0;
	janus_session_handles_clear(session);
	/* The session will actually be destroyed when the counter gets to 0 */
	janus_refcount_decrease(&session->ref);

	return 0;
}

janus_ice_handle *janus_session_handles_find(janus_session *session, guint64 handle_id) {
	if(session == NULL)
		return NULL;
	janus_mutex_lock(&session->mutex);
	janus_ice_handle *handle = session->ice_handles ? g_hash_table_lookup(session->ice_handles, &handle_id) : NULL;
	if(handle != NULL) {
		/* A successful find automatically increases the reference counter:
		 * it's up to the caller to decrease it again when done */
		janus_refcount_increase(&handle->ref);
	}
	janus_mutex_unlock(&session->mutex);
	return handle;
}

void janus_session_handles_insert(janus_session *session, janus_ice_handle *handle) {
	janus_mutex_lock(&session->mutex);
	if(session->ice_handles == NULL)
		session->ice_handles = g_hash_table_new_full(g_int64_hash, g_int64_equal, (GDestroyNotify)g_free, (GDestroyNotify)janus_ice_handle_dereference);
	janus_refcount_increase(&handle->ref);
	g_hash_table_insert(session->ice_handles, janus_uint64_dup(handle->handle_id), handle);
	janus_mutex_unlock(&session->mutex);
}

gint janus_session_handles_remove(janus_session *session, janus_ice_handle *handle) {
	janus_mutex_lock(&session->mutex);
	gint error = janus_ice_handle_destroy(session, handle);
	g_hash_table_remove(session->ice_handles, &handle->handle_id);
	janus_mutex_unlock(&session->mutex);
	return error;
}

void janus_session_handles_clear(janus_session *session) {
	janus_mutex_lock(&session->mutex);
	if(session->ice_handles != NULL && g_hash_table_size(session->ice_handles) > 0) {
		GHashTableIter iter;
		gpointer value;
		/* Remove all handles */
		g_hash_table_iter_init(&iter, session->ice_handles);
		while (g_hash_table_iter_next(&iter, NULL, &value)) {
			janus_ice_handle *handle = value;
			if(!handle)
				continue;
			janus_ice_handle_destroy(session, handle);
			g_hash_table_iter_remove(&iter);
		}
	}
	janus_mutex_unlock(&session->mutex);
}

json_t *janus_session_handles_list_json(janus_session *session) {
	json_t *list = json_array();
	janus_mutex_lock(&session->mutex);
	if(session->ice_handles != NULL && g_hash_table_size(session->ice_handles) > 0) {
		GHashTableIter iter;
		gpointer value;
		g_hash_table_iter_init(&iter, session->ice_handles);
		while (g_hash_table_iter_next(&iter, NULL, &value)) {
			janus_ice_handle *handle = value;
			if(!handle)
				continue;
			json_array_append_new(list, json_integer(handle->handle_id));
		}
	}
	janus_mutex_unlock(&session->mutex);
	return list;
}

/* Requests management */
janus_request *janus_request_new(janus_transport *transport, janus_transport_session *instance, void *request_id, gboolean admin, json_t *message) {
	janus_request *request = (janus_request *)g_malloc0(sizeof(janus_request));
	if(request == NULL) {
		JANUS_LOG(LOG_FATAL, "Memory error!\n");
		return NULL;
	}
	request->transport = transport;
	request->instance = instance;
	janus_refcount_increase(&instance->ref);
	request->request_id = request_id;
	request->admin = admin;
	request->message = message;
	return request;
}

void janus_request_destroy(janus_request *request) {
	if(request == NULL)
		return;
	request->transport = NULL;
	janus_refcount_decrease(&request->instance->ref);
	request->instance = NULL;
	request->request_id = NULL;
	if(request->message)
		json_decref(request->message);
	request->message = NULL;
	g_free(request);
}

static int janus_request_check_secret(janus_request *request, guint64 session_id, const gchar *transaction_text) {
	gboolean secret_authorized = FALSE, token_authorized = FALSE;
	if(api_secret == NULL && !janus_auth_is_enabled()) {
		/* Nothing to check */
		secret_authorized = TRUE;
		token_authorized = TRUE;
	} else {
		json_t *root = request->message;
		if(api_secret != NULL) {
			/* There's an API secret, check that the client provided it */
			json_t *secret = json_object_get(root, "apisecret");
			if(secret && json_is_string(secret) && janus_strcmp_const_time(json_string_value(secret), api_secret)) {
				secret_authorized = TRUE;
			}
		}
		if(janus_auth_is_enabled()) {
			/* The token based authentication mechanism is enabled, check that the client provided it */
			json_t *token = json_object_get(root, "token");
			if(token && json_is_string(token) && janus_auth_check_token(json_string_value(token))) {
				token_authorized = TRUE;
			}
		}
		/* We consider a request authorized if either the proper API secret or a valid token has been provided */
		if(!secret_authorized && !token_authorized) {
			return janus_process_error(request, session_id, transaction_text, JANUS_ERROR_UNAUTHORIZED, NULL);
		}
	}
	return 0;
}

static void janus_request_ice_disabled_m_line(janus_ice_handle *handle, int audio, int video, int data, char *sdp) {
	/* Some of the log messages were LOG_HUGE in janus_process_incoming_request and LOG_VERB in janus_plugin_handle_sdp, leaving them at LOG_HUGE. */
	/* FIXME Any disabled m-line? */
	if(strstr(sdp, "m=audio 0")) {
		JANUS_LOG(LOG_VERB, "[%"SCNu64"] Audio disabled via SDP\n", handle->handle_id);
		if(!janus_flags_is_set(&handle->webrtc_flags, JANUS_ICE_HANDLE_WEBRTC_BUNDLE)
				|| (!video && !data)) {
			JANUS_LOG(LOG_HUGE, "[%"SCNu64"]   -- Marking audio stream as disabled\n", handle->handle_id);
			janus_ice_stream *stream = g_hash_table_lookup(handle->streams, GUINT_TO_POINTER(handle->audio_id));
			if(stream)
				stream->disabled = TRUE;
		}
	}
	if(strstr(sdp, "m=video 0")) {
		JANUS_LOG(LOG_VERB, "[%"SCNu64"] Video disabled via SDP\n", handle->handle_id);
		if(!janus_flags_is_set(&handle->webrtc_flags, JANUS_ICE_HANDLE_WEBRTC_BUNDLE)
				|| (!audio && !data)) {
			JANUS_LOG(LOG_HUGE, "[%"SCNu64"]   -- Marking video stream as disabled\n", handle->handle_id);
			janus_ice_stream *stream = NULL;
			if(!janus_flags_is_set(&handle->webrtc_flags, JANUS_ICE_HANDLE_WEBRTC_BUNDLE)) {
				stream = g_hash_table_lookup(handle->streams, GUINT_TO_POINTER(handle->video_id));
			} else {
				gint id = handle->audio_id > 0 ? handle->audio_id : handle->video_id;
				stream = g_hash_table_lookup(handle->streams, GUINT_TO_POINTER(id));
			}
			if(stream)
				stream->disabled = TRUE;
		}
	}
	if(strstr(sdp, "m=application 0 DTLS/SCTP")) {
		JANUS_LOG(LOG_VERB, "[%"SCNu64"] Data Channel disabled via SDP\n", handle->handle_id);
		if(!janus_flags_is_set(&handle->webrtc_flags, JANUS_ICE_HANDLE_WEBRTC_BUNDLE)
				|| (!audio && !video)) {
			JANUS_LOG(LOG_HUGE, "[%"SCNu64"]   -- Marking data channel stream as disabled\n", handle->handle_id);
			janus_ice_stream *stream = NULL;
			if(!janus_flags_is_set(&handle->webrtc_flags, JANUS_ICE_HANDLE_WEBRTC_BUNDLE)) {
				stream = g_hash_table_lookup(handle->streams, GUINT_TO_POINTER(handle->data_id));
			} else {
				gint id = handle->audio_id > 0 ? handle->audio_id : (handle->video_id > 0 ? handle->video_id : handle->data_id);
				stream = g_hash_table_lookup(handle->streams, GUINT_TO_POINTER(id));
			}
			if(stream)
				stream->disabled = TRUE;
		}
	}
}

static void janus_request_ice_remove_rtcp_component(janus_ice_handle *handle, guint stream_id, guint component_id, janus_ice_stream *media_stream) {
	if(media_stream != NULL && media_stream->rtcp_component != NULL && media_stream->components != NULL) {
		nice_agent_attach_recv(handle->agent, stream_id, component_id, g_main_loop_get_context(handle->iceloop), NULL, NULL);
		/* Free the component */
		janus_ice_component_destroy(media_stream->components, media_stream->rtcp_component);
		media_stream->rtcp_component = NULL;
		/* Create a dummy candidate and enforce it as the one to use for this now unneeded component */
		NiceCandidate *c = nice_candidate_new(NICE_CANDIDATE_TYPE_HOST);
		c->component_id = component_id;
		c->stream_id = media_stream->stream_id;
#ifndef HAVE_LIBNICE_TCP
		c->transport = NICE_CANDIDATE_TRANSPORT_UDP;
#endif
		strncpy(c->foundation, "1", NICE_CANDIDATE_MAX_FOUNDATION);
		c->priority = 1;
		nice_address_set_from_string(&c->addr, "127.0.0.1");
		nice_address_set_port(&c->addr, janus_ice_get_rtcpmux_blackhole_port());
		c->username = g_strdup(media_stream->ruser);
		c->password = g_strdup(media_stream->rpass);
		if(!nice_agent_set_selected_remote_candidate(handle->agent, media_stream->stream_id, component_id, c)) {
			JANUS_LOG(LOG_ERR, "[%"SCNu64"] Error forcing dummy candidate on RTCP component of stream %d\n", handle->handle_id, media_stream->stream_id);
			nice_candidate_free(c);
		}
	}
}

static void janus_request_ice_handle_answer(janus_ice_handle *handle, int audio, int video, int data, char *jsep_sdp) {
	/* Some of the log messages were LOG_HUGE in janus_process_incoming_request and LOG_VERB in janus_plugin_handle_sdp, leaving them at LOG_HUGE. */
	if(janus_flags_is_set(&handle->webrtc_flags, JANUS_ICE_HANDLE_WEBRTC_BUNDLE)) {
		JANUS_LOG(LOG_HUGE, "[%"SCNu64"]   -- bundle is supported by the browser, getting rid of one of the RTP/RTCP components, if any...\n", handle->handle_id);
		if(audio) {
			/* Get rid of video and data, if present */
			if(handle->streams && handle->video_stream) {
				handle->audio_stream->video_ssrc = handle->video_stream->video_ssrc;
				handle->audio_stream->video_ssrc_peer = handle->video_stream->video_ssrc_peer;
				handle->audio_stream->video_ssrc_peer_rtx = handle->video_stream->video_ssrc_peer_rtx;
				nice_agent_attach_recv(handle->agent, handle->video_stream->stream_id, 1, g_main_loop_get_context (handle->iceloop), NULL, NULL);
				if(!janus_ice_is_rtcpmux_forced())
					nice_agent_attach_recv(handle->agent, handle->video_stream->stream_id, 2, g_main_loop_get_context (handle->iceloop), NULL, NULL);
				nice_agent_remove_stream(handle->agent, handle->video_stream->stream_id);
				janus_ice_stream_destroy(handle->streams, handle->video_stream);
			}
			handle->video_stream = NULL;
			handle->video_id = 0;
			if(handle->streams && handle->data_stream) {
				nice_agent_attach_recv(handle->agent, handle->data_stream->stream_id, 1, g_main_loop_get_context (handle->iceloop), NULL, NULL);
				nice_agent_remove_stream(handle->agent, handle->data_stream->stream_id);
				janus_ice_stream_destroy(handle->streams, handle->data_stream);
			}
			handle->data_stream = NULL;
			handle->data_id = 0;
			if(!video) {
				handle->audio_stream->video_ssrc = 0;
				handle->audio_stream->video_ssrc_peer = 0;
				g_free(handle->audio_stream->video_rtcp_ctx);
				handle->audio_stream->video_rtcp_ctx = NULL;
			}
		} else if(video) {
			/* Get rid of data, if present */
			if(handle->streams && handle->data_stream) {
				nice_agent_attach_recv(handle->agent, handle->data_stream->stream_id, 1, g_main_loop_get_context (handle->iceloop), NULL, NULL);
				nice_agent_remove_stream(handle->agent, handle->data_stream->stream_id);
				janus_ice_stream_destroy(handle->streams, handle->data_stream);
			}
			handle->data_stream = NULL;
			handle->data_id = 0;
		}
	}
	if(janus_flags_is_set(&handle->webrtc_flags, JANUS_ICE_HANDLE_WEBRTC_RTCPMUX) && !janus_ice_is_rtcpmux_forced()) {
		JANUS_LOG(LOG_HUGE, "[%"SCNu64"]   -- rtcp-mux is supported by the browser, getting rid of RTCP components, if any...\n", handle->handle_id);
		janus_request_ice_remove_rtcp_component(handle, handle->audio_id, 2, handle->audio_stream);
		janus_request_ice_remove_rtcp_component(handle, handle->video_id, 2, handle->video_stream);
	}
	if(jsep_sdp != NULL)
		janus_request_ice_disabled_m_line(handle, audio, video, data, jsep_sdp);
	/* We got our answer */
	janus_flags_clear(&handle->webrtc_flags, JANUS_ICE_HANDLE_WEBRTC_PROCESSING_OFFER);
	/* Any pending trickles? */
	if(handle->pending_trickles) {
		JANUS_LOG(LOG_VERB, "[%"SCNu64"]   -- Processing %d pending trickle candidates\n", handle->handle_id, g_list_length(handle->pending_trickles));
		GList *temp = NULL;
		while(handle->pending_trickles) {
			temp = g_list_first(handle->pending_trickles);
			handle->pending_trickles = g_list_remove_link(handle->pending_trickles, temp);
			janus_ice_trickle *trickle = (janus_ice_trickle *)temp->data;
			g_list_free(temp);
			if(trickle == NULL)
				continue;
			if((janus_get_monotonic_time() - trickle->received) > 45*G_USEC_PER_SEC) {
				/* FIXME Candidate is too old, discard it */
				janus_ice_trickle_destroy(trickle);
				/* FIXME We should report that */
				continue;
			}
			json_t *candidate = trickle->candidate;
			if(candidate == NULL) {
				janus_ice_trickle_destroy(trickle);
				continue;
			}
			if(json_is_object(candidate)) {
				/* We got a single candidate */
				int error = 0;
				const char *error_string = NULL;
				if((error = janus_ice_trickle_parse(handle, candidate, &error_string)) != 0) {
					/* FIXME We should report the error parsing the trickle candidate */
				}
			} else if(json_is_array(candidate)) {
				/* We got multiple candidates in an array */
				JANUS_LOG(LOG_VERB, "[%"SCNu64"] Got multiple candidates (%zu)\n", handle->handle_id, json_array_size(candidate));
				if(json_array_size(candidate) > 0) {
					/* Handle remote candidates */
					size_t i = 0;
					for(i=0; i<json_array_size(candidate); i++) {
						json_t *c = json_array_get(candidate, i);
						/* FIXME We don't care if any trickle fails to parse */
						janus_ice_trickle_parse(handle, c, NULL);
					}
				}
			}
			/* Done, free candidate */
			janus_ice_trickle_destroy(trickle);
		}
	}
	/* This was an answer, check if it's time to start ICE */
	if(janus_flags_is_set(&handle->webrtc_flags, JANUS_ICE_HANDLE_WEBRTC_TRICKLE) &&
		!janus_flags_is_set(&handle->webrtc_flags, JANUS_ICE_HANDLE_WEBRTC_ALL_TRICKLES)) {
		JANUS_LOG(LOG_VERB, "[%"SCNu64"]   -- ICE Trickling is supported by the browser, waiting for remote candidates...\n", handle->handle_id);
		janus_flags_set(&handle->webrtc_flags, JANUS_ICE_HANDLE_WEBRTC_START);
	} else {
		JANUS_LOG(LOG_VERB, "[%"SCNu64"] Done! Sending connectivity checks...\n", handle->handle_id);
		if(handle->audio_id > 0) {
			janus_ice_setup_remote_candidates(handle, handle->audio_id, 1);
			if(!janus_flags_is_set(&handle->webrtc_flags, JANUS_ICE_HANDLE_WEBRTC_RTCPMUX))	/* http://tools.ietf.org/html/rfc5761#section-5.1.3 */
				janus_ice_setup_remote_candidates(handle, handle->audio_id, 2);
		}
		if(handle->video_id > 0) {
			janus_ice_setup_remote_candidates(handle, handle->video_id, 1);
			if(!janus_flags_is_set(&handle->webrtc_flags, JANUS_ICE_HANDLE_WEBRTC_RTCPMUX))	/* http://tools.ietf.org/html/rfc5761#section-5.1.3 */
				janus_ice_setup_remote_candidates(handle, handle->video_id, 2);
		}
		if(handle->data_id > 0) {
			janus_ice_setup_remote_candidates(handle, handle->data_id, 1);
		}
	}
}

int janus_process_incoming_request(janus_request *request) {
	int ret = -1;
	if(request == NULL) {
		JANUS_LOG(LOG_ERR, "Missing request or payload to process, giving up...\n");
		return ret;
	}
	int error_code = 0;
	char error_cause[100];
	json_t *root = request->message;
	/* Ok, let's start with the ids */
	guint64 session_id = 0, handle_id = 0;
	json_t *s = json_object_get(root, "session_id");
	if(s && json_is_integer(s))
		session_id = json_integer_value(s);
	json_t *h = json_object_get(root, "handle_id");
	if(h && json_is_integer(h))
		handle_id = json_integer_value(h);

	janus_session *session = NULL;
	janus_ice_handle *handle = NULL;

	/* Get transaction and message request */
	JANUS_VALIDATE_JSON_OBJECT(root, incoming_request_parameters,
		error_code, error_cause, FALSE,
		JANUS_ERROR_MISSING_MANDATORY_ELEMENT, JANUS_ERROR_INVALID_ELEMENT_TYPE);
	if(error_code != 0) {
		ret = janus_process_error_string(request, session_id, NULL, error_code, error_cause);
		goto jsondone;
	}
	json_t *transaction = json_object_get(root, "transaction");
	const gchar *transaction_text = json_string_value(transaction);
	json_t *message = json_object_get(root, "janus");
	const gchar *message_text = json_string_value(message);

	if(session_id == 0 && handle_id == 0) {
		/* Can only be a 'Create new session', a 'Get info' or a 'Ping/Pong' request */
		if(!strcasecmp(message_text, "info")) {
			ret = janus_process_success(request, janus_info(transaction_text));
			goto jsondone;
		}
		if(!strcasecmp(message_text, "ping")) {
			/* Prepare JSON reply */
			json_t *reply = janus_create_message("pong", 0, transaction_text);
			ret = janus_process_success(request, reply);
			goto jsondone;
		}
		if(strcasecmp(message_text, "create")) {
			ret = janus_process_error(request, session_id, transaction_text, JANUS_ERROR_INVALID_REQUEST_PATH, "Unhandled request '%s' at this path", message_text);
			goto jsondone;
		}
		/* Any secret/token to check? */
		ret = janus_request_check_secret(request, session_id, transaction_text);
		if(ret != 0)
			goto jsondone;
		session_id = 0;
		json_t *id = json_object_get(root, "id");
		if(id != NULL) {
			/* The application provided the session ID to use */
			session_id = json_integer_value(id);
			if(session_id > 0 && (session = janus_session_find(session_id)) != NULL) {
				/* Session ID already taken */
				janus_refcount_decrease(&session->ref);
				ret = janus_process_error(request, session_id, transaction_text, JANUS_ERROR_SESSION_CONFLICT, "Session ID already in use");
				goto jsondone;
			}
		}
		/* Handle it */
		session = janus_session_create(session_id);
		if(session == NULL) {
			ret = janus_process_error(request, session_id, transaction_text, JANUS_ERROR_UNKNOWN, "Memory error");
			goto jsondone;
		}
		session_id = session->session_id;
		/* We increase the counter as this request is using the session */
		janus_refcount_increase(&session->ref);
		/* Take note of the request source that originated this session (HTTP, WebSockets, RabbitMQ?) */
		session->source = janus_request_new(request->transport, request->instance, NULL, FALSE, NULL);
		/* Notify the source that a new session has been created */
		request->transport->session_created(request->instance, session->session_id);
		/* Notify event handlers */
		if(janus_events_is_enabled()) {
			/* Session created, add info on the transport that originated it */
			json_t *transport = json_object();
			json_object_set_new(transport, "transport", json_string(session->source->transport->get_package()));
			char id[32];
			memset(id, 0, sizeof(id));
			g_snprintf(id, sizeof(id), "%p", session->source->instance);
			json_object_set_new(transport, "id", json_string(id));
			janus_events_notify_handlers(JANUS_EVENT_TYPE_SESSION, session_id, "created", transport);
		}
		/* Prepare JSON reply */
		json_t *reply = janus_create_message("success", 0, transaction_text);
		json_t *data = json_object();
		json_object_set_new(data, "id", json_integer(session_id));
		json_object_set_new(reply, "data", data);
		/* Send the success reply */
		ret = janus_process_success(request, reply);
		goto jsondone;
	}
	if(session_id < 1) {
		JANUS_LOG(LOG_ERR, "Invalid session\n");
		ret = janus_process_error(request, session_id, transaction_text, JANUS_ERROR_SESSION_NOT_FOUND, NULL);
		goto jsondone;
	}
	if(h && handle_id < 1) {
		JANUS_LOG(LOG_ERR, "Invalid handle\n");
		ret = janus_process_error(request, session_id, transaction_text, JANUS_ERROR_SESSION_NOT_FOUND, NULL);
		goto jsondone;
	}

	/* Go on with the processing */
	ret = janus_request_check_secret(request, session_id, transaction_text);
	if(ret != 0)
		goto jsondone;

	/* If we got here, make sure we have a session (and/or a handle) */
	session = janus_session_find(session_id);
	if(!session) {
		JANUS_LOG(LOG_ERR, "Couldn't find any session %"SCNu64"...\n", session_id);
		ret = janus_process_error(request, session_id, transaction_text, JANUS_ERROR_SESSION_NOT_FOUND, "No such session %"SCNu64"", session_id);
		goto jsondone;
	}
	/* Update the last activity timer */
	session->last_activity = janus_get_monotonic_time();
	handle = NULL;
	if(handle_id > 0) {
		handle = janus_session_handles_find(session, handle_id);
		if(!handle) {
			JANUS_LOG(LOG_ERR, "Couldn't find any handle %"SCNu64" in session %"SCNu64"...\n", handle_id, session_id);
			ret = janus_process_error(request, session_id, transaction_text, JANUS_ERROR_HANDLE_NOT_FOUND, "No such handle %"SCNu64" in session %"SCNu64"", handle_id, session_id);
			goto jsondone;
		}
	}

	/* What is this? */
	if(!strcasecmp(message_text, "keepalive")) {
		/* Just a keep-alive message, reply with an ack */
		JANUS_LOG(LOG_VERB, "Got a keep-alive on session %"SCNu64"\n", session_id);
		json_t *reply = janus_create_message("ack", session_id, transaction_text);
		/* Send the success reply */
		ret = janus_process_success(request, reply);
	} else if(!strcasecmp(message_text, "attach")) {
		if(handle != NULL) {
			/* Attach is a session-level command */
			ret = janus_process_error(request, session_id, transaction_text, JANUS_ERROR_INVALID_REQUEST_PATH, "Unhandled request '%s' at this path", message_text);
			goto jsondone;
		}
		JANUS_VALIDATE_JSON_OBJECT(root, attach_parameters,
			error_code, error_cause, FALSE,
			JANUS_ERROR_MISSING_MANDATORY_ELEMENT, JANUS_ERROR_INVALID_ELEMENT_TYPE);
		if(error_code != 0) {
			ret = janus_process_error_string(request, session_id, NULL, error_code, error_cause);
			goto jsondone;
		}
		json_t *plugin = json_object_get(root, "plugin");
		const gchar *plugin_text = json_string_value(plugin);
		janus_plugin *plugin_t = janus_plugin_find(plugin_text);
		if(plugin_t == NULL) {
			ret = janus_process_error(request, session_id, transaction_text, JANUS_ERROR_PLUGIN_NOT_FOUND, "No such plugin '%s'", plugin_text);
			goto jsondone;
		}
		/* If the auth token mechanism is enabled, we should check if this token can access this plugin */
		if(janus_auth_is_enabled()) {
			json_t *token = json_object_get(root, "token");
			if(token != NULL) {
				const char *token_value = json_string_value(token);
				if(token_value && !janus_auth_check_plugin(token_value, plugin_t)) {
					JANUS_LOG(LOG_ERR, "Token '%s' can't access plugin '%s'\n", token_value, plugin_text);
					ret = janus_process_error(request, session_id, transaction_text, JANUS_ERROR_UNAUTHORIZED_PLUGIN, "Provided token can't access plugin '%s'", plugin_text);
					goto jsondone;
				}
			}
		}
		json_t *opaque = json_object_get(root, "opaque_id");
		const char *opaque_id = opaque ? json_string_value(opaque) : NULL;
		/* Create handle */
		handle = janus_ice_handle_create(session, opaque_id);
		if(handle == NULL) {
			ret = janus_process_error(request, session_id, transaction_text, JANUS_ERROR_UNKNOWN, "Memory error");
			goto jsondone;
		}
		handle_id = handle->handle_id;
		/* We increase the counter as this request is using the handle */
		janus_refcount_increase(&handle->ref);
		/* Attach to the plugin */
		int error = 0;
		if((error = janus_ice_handle_attach_plugin(session, handle, plugin_t)) != 0) {
			/* TODO Make error struct to pass verbose information */
			janus_session_handles_remove(session, handle);
			JANUS_LOG(LOG_ERR, "Couldn't attach to plugin '%s', error '%d'\n", plugin_text, error);
			ret = janus_process_error(request, session_id, transaction_text, JANUS_ERROR_PLUGIN_ATTACH, "Couldn't attach to plugin: error '%d'", error);
			goto jsondone;
		}
		/* Prepare JSON reply */
		json_t *reply = janus_create_message("success", session_id, transaction_text);
		json_t *data = json_object();
		json_object_set_new(data, "id", json_integer(handle_id));
		json_object_set_new(reply, "data", data);
		/* Send the success reply */
		ret = janus_process_success(request, reply);
	} else if(!strcasecmp(message_text, "destroy")) {
		if(handle != NULL) {
			/* Query is a session-level command */
			ret = janus_process_error(request, session_id, transaction_text, JANUS_ERROR_INVALID_REQUEST_PATH, "Unhandled request '%s' at this path", message_text);
			goto jsondone;
		}
		janus_mutex_lock(&sessions_mutex);
		g_hash_table_remove(sessions, &session->session_id);
		janus_mutex_unlock(&sessions_mutex);
		/* Notify the source that the session has been destroyed */
		if(session->source && session->source->transport) {
			session->source->transport->session_over(session->source->instance, session->session_id, FALSE);
		}
		/* Schedule the session for deletion */
		janus_session_destroy(session);

		/* Prepare JSON reply */
		json_t *reply = janus_create_message("success", session_id, transaction_text);
		/* Send the success reply */
		ret = janus_process_success(request, reply);
		/* Notify event handlers as well */
		if(janus_events_is_enabled())
			janus_events_notify_handlers(JANUS_EVENT_TYPE_SESSION, session_id, "destroyed", NULL);
	} else if(!strcasecmp(message_text, "detach")) {
		if(handle == NULL) {
			/* Query is an handle-level command */
			ret = janus_process_error(request, session_id, transaction_text, JANUS_ERROR_INVALID_REQUEST_PATH, "Unhandled request '%s' at this path", message_text);
			goto jsondone;
		}
		if(handle->app == NULL || handle->app_handle == NULL) {
			ret = janus_process_error(request, session_id, transaction_text, JANUS_ERROR_PLUGIN_DETACH, "No plugin to detach from");
			goto jsondone;
		}
		int error = janus_session_handles_remove(session, handle);
		if(error != 0) {
			/* TODO Make error struct to pass verbose information */
			ret = janus_process_error(request, session_id, transaction_text, JANUS_ERROR_PLUGIN_DETACH, "Couldn't detach from plugin: error '%d'", error);
			/* TODO Delete handle instance */
			goto jsondone;
		}
		/* Prepare JSON reply */
		json_t *reply = janus_create_message("success", session_id, transaction_text);
		/* Send the success reply */
		ret = janus_process_success(request, reply);
	} else if(!strcasecmp(message_text, "hangup")) {
		if(handle == NULL) {
			/* Query is an handle-level command */
			ret = janus_process_error(request, session_id, transaction_text, JANUS_ERROR_INVALID_REQUEST_PATH, "Unhandled request '%s' at this path", message_text);
			goto jsondone;
		}
		if(handle->app == NULL || handle->app_handle == NULL) {
			ret = janus_process_error(request, session_id, transaction_text, JANUS_ERROR_PLUGIN_DETACH, "No plugin attached");
			goto jsondone;
		}
		janus_ice_webrtc_hangup(handle);
		/* Prepare JSON reply */
		json_t *reply = janus_create_message("success", session_id, transaction_text);
		/* Send the success reply */
		ret = janus_process_success(request, reply);
	} else if(!strcasecmp(message_text, "message")) {
		if(handle == NULL) {
			/* Query is an handle-level command */
			ret = janus_process_error(request, session_id, transaction_text, JANUS_ERROR_INVALID_REQUEST_PATH, "Unhandled request '%s' at this path", message_text);
			goto jsondone;
		}
		if(handle->app == NULL || handle->app_handle == NULL) {
			ret = janus_process_error(request, session_id, transaction_text, JANUS_ERROR_PLUGIN_MESSAGE, "No plugin to handle this message");
			goto jsondone;
		}
		janus_plugin *plugin_t = (janus_plugin *)handle->app;
		JANUS_LOG(LOG_VERB, "[%"SCNu64"] There's a message for %s\n", handle->handle_id, plugin_t->get_name());
		JANUS_VALIDATE_JSON_OBJECT(root, body_parameters,
			error_code, error_cause, FALSE,
			JANUS_ERROR_MISSING_MANDATORY_ELEMENT, JANUS_ERROR_INVALID_ELEMENT_TYPE);
		if(error_code != 0) {
			ret = janus_process_error_string(request, session_id, transaction_text, error_code, error_cause);
			goto jsondone;
		}
		json_t *body = json_object_get(root, "body");
		/* Is there an SDP attached? */
		json_t *jsep = json_object_get(root, "jsep");
		char *jsep_type = NULL;
		char *jsep_sdp = NULL, *jsep_sdp_stripped = NULL;
		if(jsep != NULL) {
			if(!json_is_object(jsep)) {
				ret = janus_process_error(request, session_id, transaction_text, JANUS_ERROR_INVALID_JSON_OBJECT, "Invalid jsep object");
				goto jsondone;
			}
			JANUS_VALIDATE_JSON_OBJECT_FORMAT("JSEP error: missing mandatory element (%s)",
				"JSEP error: invalid element type (%s should be %s)",
				jsep, jsep_parameters, error_code, error_cause, FALSE,
				JANUS_ERROR_MISSING_MANDATORY_ELEMENT, JANUS_ERROR_INVALID_ELEMENT_TYPE);
			if(error_code != 0) {
				ret = janus_process_error_string(request, session_id, transaction_text, error_code, error_cause);
				goto jsondone;
			}
			json_t *type = json_object_get(jsep, "type");
			jsep_type = g_strdup(json_string_value(type));
			type = NULL;
			gboolean do_trickle = TRUE;
			json_t *jsep_trickle = json_object_get(jsep, "trickle");
			do_trickle = jsep_trickle ? json_is_true(jsep_trickle) : TRUE;
			/* Are we still cleaning up from a previous media session? */
			if(janus_flags_is_set(&handle->webrtc_flags, JANUS_ICE_HANDLE_WEBRTC_CLEANING)) {
				JANUS_LOG(LOG_VERB, "[%"SCNu64"] Still cleaning up from a previous media session, let's wait a bit...\n", handle->handle_id);
				gint64 waited = 0;
				while(janus_flags_is_set(&handle->webrtc_flags, JANUS_ICE_HANDLE_WEBRTC_CLEANING)) {
					g_usleep(100000);
					waited += 100000;
					if(waited >= 3*G_USEC_PER_SEC) {
						JANUS_LOG(LOG_VERB, "[%"SCNu64"]   -- Waited 3 seconds, that's enough!\n", handle->handle_id);
						break;
					}
				}
			}
			/* Check the JSEP type */
			janus_mutex_lock(&handle->mutex);
			int offer = 0;
			if(!strcasecmp(jsep_type, "offer")) {
				offer = 1;
				janus_flags_set(&handle->webrtc_flags, JANUS_ICE_HANDLE_WEBRTC_PROCESSING_OFFER);
				janus_flags_set(&handle->webrtc_flags, JANUS_ICE_HANDLE_WEBRTC_GOT_OFFER);
				janus_flags_clear(&handle->webrtc_flags, JANUS_ICE_HANDLE_WEBRTC_GOT_ANSWER);
			} else if(!strcasecmp(jsep_type, "answer")) {
				janus_flags_set(&handle->webrtc_flags, JANUS_ICE_HANDLE_WEBRTC_GOT_ANSWER);
				offer = 0;
			} else {
				/* TODO Handle other message types as well */
				ret = janus_process_error(request, session_id, transaction_text, JANUS_ERROR_JSEP_UNKNOWN_TYPE, "JSEP error: unknown message type '%s'", jsep_type);
				g_free(jsep_type);
				janus_flags_clear(&handle->webrtc_flags, JANUS_ICE_HANDLE_WEBRTC_PROCESSING_OFFER);
				janus_mutex_unlock(&handle->mutex);
				goto jsondone;
			}
			json_t *sdp = json_object_get(jsep, "sdp");
			jsep_sdp = (char *)json_string_value(sdp);
			JANUS_LOG(LOG_VERB, "[%"SCNu64"] Remote SDP:\n%s", handle->handle_id, jsep_sdp);
			/* Is this valid SDP? */
			char error_str[512];
			int audio = 0, video = 0, data = 0, bundle = 0, rtcpmux = 0, trickle = 0;
			janus_sdp *parsed_sdp = janus_sdp_preparse(jsep_sdp, error_str, sizeof(error_str), &audio, &video, &data, &bundle, &rtcpmux, &trickle);
			trickle = trickle && do_trickle;
			if(parsed_sdp == NULL) {
				/* Invalid SDP */
				ret = janus_process_error_string(request, session_id, transaction_text, JANUS_ERROR_JSEP_INVALID_SDP, error_str);
				g_free(jsep_type);
				janus_flags_clear(&handle->webrtc_flags, JANUS_ICE_HANDLE_WEBRTC_PROCESSING_OFFER);
				janus_mutex_unlock(&handle->mutex);
				goto jsondone;
			}
			/* Notify event handlers */
			if(janus_events_is_enabled()) {
				janus_events_notify_handlers(JANUS_EVENT_TYPE_JSEP,
					session_id, handle_id, "remote", jsep_type, jsep_sdp);
			}
			/* FIXME We're only handling single audio/video lines for now... */
			JANUS_LOG(LOG_VERB, "[%"SCNu64"] Audio %s been negotiated, Video %s been negotiated, SCTP/DataChannels %s been negotiated\n",
			                    handle->handle_id,
			                    audio ? "has" : "has NOT",
			                    video ? "has" : "has NOT",
			                    data ? "have" : "have NOT");
			if(audio > 1) {
				JANUS_LOG(LOG_WARN, "[%"SCNu64"] More than one audio line? only going to negotiate one...\n", handle->handle_id);
			}
			if(video > 1) {
				JANUS_LOG(LOG_WARN, "[%"SCNu64"] More than one video line? only going to negotiate one...\n", handle->handle_id);
			}
			if(data > 1) {
				JANUS_LOG(LOG_WARN, "[%"SCNu64"] More than one data line? only going to negotiate one...\n", handle->handle_id);
			}
#ifndef HAVE_SCTP
			if(data) {
				JANUS_LOG(LOG_WARN, "[%"SCNu64"]   -- DataChannels have been negotiated, but support for them has not been compiled...\n", handle->handle_id);
			}
#endif
			JANUS_LOG(LOG_VERB, "[%"SCNu64"] The browser: %s BUNDLE, %s rtcp-mux, %s doing Trickle ICE\n", handle->handle_id,
			                    bundle  ? "supports" : "does NOT support",
			                    rtcpmux ? "supports" : "does NOT support",
			                    trickle ? "is"       : "is NOT");
			/* Check if it's a new session, or an update... */
			if(!janus_flags_is_set(&handle->webrtc_flags, JANUS_ICE_HANDLE_WEBRTC_READY)
					|| janus_flags_is_set(&handle->webrtc_flags, JANUS_ICE_HANDLE_WEBRTC_ALERT)) {
				/* New session */
				if(offer) {
					/* Setup ICE locally (we received an offer) */
					if(janus_ice_setup_local(handle, offer, audio, video, data, bundle, rtcpmux, trickle) < 0) {
						JANUS_LOG(LOG_ERR, "Error setting ICE locally\n");
						janus_sdp_free(parsed_sdp);
						g_free(jsep_type);
						janus_flags_clear(&handle->webrtc_flags, JANUS_ICE_HANDLE_WEBRTC_PROCESSING_OFFER);
						ret = janus_process_error(request, session_id, transaction_text, JANUS_ERROR_UNKNOWN, "Error setting ICE locally");
						janus_mutex_unlock(&handle->mutex);
						goto jsondone;
					}
				} else {
					/* Make sure we're waiting for an ANSWER in the first place */
					if(!handle->agent) {
						JANUS_LOG(LOG_ERR, "Unexpected ANSWER (did we offer?)\n");
						janus_sdp_free(parsed_sdp);
						g_free(jsep_type);
						janus_flags_clear(&handle->webrtc_flags, JANUS_ICE_HANDLE_WEBRTC_PROCESSING_OFFER);
						ret = janus_process_error(request, session_id, transaction_text, JANUS_ERROR_UNEXPECTED_ANSWER, "Unexpected ANSWER (did we offer?)");
						janus_mutex_unlock(&handle->mutex);
						goto jsondone;
					}
				}
				if(janus_sdp_process(handle, parsed_sdp) < 0) {
					JANUS_LOG(LOG_ERR, "Error processing SDP\n");
					janus_sdp_free(parsed_sdp);
					g_free(jsep_type);
					janus_flags_clear(&handle->webrtc_flags, JANUS_ICE_HANDLE_WEBRTC_PROCESSING_OFFER);
					ret = janus_process_error(request, session_id, transaction_text, JANUS_ERROR_UNEXPECTED_ANSWER, "Error processing SDP");
					janus_mutex_unlock(&handle->mutex);
					goto jsondone;
				}
				if(!offer) {
					/* Set remote candidates now (we received an answer) */
					if(bundle) {
						janus_flags_set(&handle->webrtc_flags, JANUS_ICE_HANDLE_WEBRTC_BUNDLE);
					} else {
						janus_flags_clear(&handle->webrtc_flags, JANUS_ICE_HANDLE_WEBRTC_BUNDLE);
					}
					if(rtcpmux) {
						janus_flags_set(&handle->webrtc_flags, JANUS_ICE_HANDLE_WEBRTC_RTCPMUX);
					} else {
						janus_flags_clear(&handle->webrtc_flags, JANUS_ICE_HANDLE_WEBRTC_RTCPMUX);
					}
					if(trickle) {
						janus_flags_set(&handle->webrtc_flags, JANUS_ICE_HANDLE_WEBRTC_TRICKLE);
					} else {
						janus_flags_clear(&handle->webrtc_flags, JANUS_ICE_HANDLE_WEBRTC_TRICKLE);
					}
					janus_request_ice_handle_answer(handle, audio, video, data, jsep_sdp);
				}
			} else {
				/* TODO Actually handle session updates: for now we ignore them, and just relay them to plugins */
				JANUS_LOG(LOG_WARN, "[%"SCNu64"] Ignoring negotiation update, we don't support them yet...\n", handle->handle_id);
			}
			handle->remote_sdp = g_strdup(jsep_sdp);
			janus_mutex_unlock(&handle->mutex);
			/* Anonymize SDP */
			if(janus_sdp_anonymize(parsed_sdp) < 0) {
				/* Invalid SDP */
				ret = janus_process_error(request, session_id, transaction_text, JANUS_ERROR_JSEP_INVALID_SDP, "JSEP error: invalid SDP");
				janus_sdp_free(parsed_sdp);
				g_free(jsep_type);
				janus_flags_clear(&handle->webrtc_flags, JANUS_ICE_HANDLE_WEBRTC_PROCESSING_OFFER);
				goto jsondone;
			}
			jsep_sdp_stripped = janus_sdp_write(parsed_sdp);
			janus_sdp_free(parsed_sdp);
			sdp = NULL;
			janus_flags_clear(&handle->webrtc_flags, JANUS_ICE_HANDLE_WEBRTC_PROCESSING_OFFER);
		}

		/* Make sure the app handle is still valid */
		if(handle->app == NULL || handle->app_handle == NULL || !janus_plugin_session_is_alive(handle->app_handle)) {
			ret = janus_process_error(request, session_id, transaction_text, JANUS_ERROR_PLUGIN_MESSAGE, "No plugin to handle this message");
			g_free(jsep_type);
			g_free(jsep_sdp_stripped);
			janus_flags_clear(&handle->webrtc_flags, JANUS_ICE_HANDLE_WEBRTC_PROCESSING_OFFER);
			goto jsondone;
		}

		/* Send the message to the plugin (which must eventually free transaction_text and unref the two objects, body and jsep) */
		json_incref(body);
		janus_plugin_result *result = plugin_t->handle_message(handle->app_handle,
			g_strdup((char *)transaction_text), body,
			jsep_sdp_stripped ? json_pack("{ssss}", "type", jsep_type, "sdp", jsep_sdp_stripped) : NULL);
		g_free(jsep_type);
		g_free(jsep_sdp_stripped);
		if(result == NULL) {
			/* Something went horribly wrong! */
			ret = janus_process_error(request, session_id, transaction_text, JANUS_ERROR_PLUGIN_MESSAGE, "Plugin didn't give a result");
			goto jsondone;
		}
		if(result->type == JANUS_PLUGIN_OK) {
			/* The plugin gave a result already (synchronous request/response) */
			if(result->content == NULL || !json_is_object(result->content)) {
				/* Missing content, or not a JSON object */
				ret = janus_process_error(request, session_id, transaction_text, JANUS_ERROR_PLUGIN_MESSAGE,
					result->content == NULL ?
						"Plugin didn't provide any content for this synchronous response" :
						"Plugin returned an invalid JSON response");
				janus_plugin_result_destroy(result);
				goto jsondone;
			}
			/* Reference the content, as destroying the result instance will decref it */
			json_incref(result->content);
			/* Prepare JSON response */
			json_t *reply = janus_create_message("success", session->session_id, transaction_text);
			json_object_set_new(reply, "sender", json_integer(handle->handle_id));
			json_t *plugin_data = json_object();
			json_object_set_new(plugin_data, "plugin", json_string(plugin_t->get_package()));
			json_object_set_new(plugin_data, "data", result->content);
			json_object_set_new(reply, "plugindata", plugin_data);
			/* Send the success reply */
			ret = janus_process_success(request, reply);
		} else if(result->type == JANUS_PLUGIN_OK_WAIT) {
			/* The plugin received the request but didn't process it yet, send an ack (asynchronous notifications may follow) */
			json_t *reply = janus_create_message("ack", session_id, transaction_text);
			if(result->text)
				json_object_set_new(reply, "hint", json_string(result->text));
			/* Send the success reply */
			ret = janus_process_success(request, reply);
		} else {
			/* Something went horribly wrong! */
			ret = janus_process_error_string(request, session_id, transaction_text, JANUS_ERROR_PLUGIN_MESSAGE,
				(char *)(result->text ? result->text : "Plugin returned a severe (unknown) error"));
			janus_plugin_result_destroy(result);
			goto jsondone;
		}
		janus_plugin_result_destroy(result);
	} else if(!strcasecmp(message_text, "trickle")) {
		if(handle == NULL) {
			/* Trickle is an handle-level command */
			ret = janus_process_error(request, session_id, transaction_text, JANUS_ERROR_INVALID_REQUEST_PATH, "Unhandled request '%s' at this path", message_text);
			goto jsondone;
		}
		if(handle->app == NULL || handle->app_handle == NULL || !janus_plugin_session_is_alive(handle->app_handle)) {
			ret = janus_process_error(request, session_id, transaction_text, JANUS_ERROR_PLUGIN_MESSAGE, "No plugin to handle this trickle candidate");
			goto jsondone;
		}
		json_t *candidate = json_object_get(root, "candidate");
		json_t *candidates = json_object_get(root, "candidates");
		if(candidate == NULL && candidates == NULL) {
			ret = janus_process_error(request, session_id, transaction_text, JANUS_ERROR_MISSING_MANDATORY_ELEMENT, "Missing mandatory element (candidate|candidates)");
			goto jsondone;
		}
		if(candidate != NULL && candidates != NULL) {
			ret = janus_process_error(request, session_id, transaction_text, JANUS_ERROR_INVALID_JSON, "Can't have both candidate and candidates");
			goto jsondone;
		}
		janus_mutex_lock(&handle->mutex);
		if(!janus_flags_is_set(&handle->webrtc_flags, JANUS_ICE_HANDLE_WEBRTC_TRICKLE)) {
			/* It looks like this peer supports Trickle, after all */
			JANUS_LOG(LOG_VERB, "Handle %"SCNu64" supports trickle even if it didn't negotiate it...\n", handle->handle_id);
			janus_flags_set(&handle->webrtc_flags, JANUS_ICE_HANDLE_WEBRTC_TRICKLE);
		}
		/* Is there any stream ready? this trickle may get here before the SDP it relates to */
		if(handle->audio_stream == NULL && handle->video_stream == NULL && handle->data_stream == NULL) {
			JANUS_LOG(LOG_WARN, "[%"SCNu64"] No stream, queueing this trickle as it got here before the SDP...\n", handle->handle_id);
			/* Enqueue this trickle candidate(s), we'll process this later */
			janus_ice_trickle *early_trickle = janus_ice_trickle_new(handle, transaction_text, candidate ? candidate : candidates);
			handle->pending_trickles = g_list_append(handle->pending_trickles, early_trickle);
			/* Send the ack right away, an event will tell the application if the candidate(s) failed */
			goto trickledone;
		}
		/* Is the ICE stack ready already? */
		if(janus_flags_is_set(&handle->webrtc_flags, JANUS_ICE_HANDLE_WEBRTC_PROCESSING_OFFER) ||
				!janus_flags_is_set(&handle->webrtc_flags, JANUS_ICE_HANDLE_WEBRTC_GOT_OFFER) ||
				!janus_flags_is_set(&handle->webrtc_flags, JANUS_ICE_HANDLE_WEBRTC_GOT_ANSWER)) {
			const char *cause = NULL;
			if(janus_flags_is_set(&handle->webrtc_flags, JANUS_ICE_HANDLE_WEBRTC_PROCESSING_OFFER))
				cause = "processing the offer";
			else if(!janus_flags_is_set(&handle->webrtc_flags, JANUS_ICE_HANDLE_WEBRTC_GOT_ANSWER))
				cause = "waiting for the answer";
			else if(!janus_flags_is_set(&handle->webrtc_flags, JANUS_ICE_HANDLE_WEBRTC_GOT_OFFER))
				cause = "waiting for the offer";
			JANUS_LOG(LOG_VERB, "[%"SCNu64"] Still %s, queueing this trickle to wait until we're done there...\n",
				handle->handle_id, cause);
			/* Enqueue this trickle candidate(s), we'll process this later */
			janus_ice_trickle *early_trickle = janus_ice_trickle_new(handle, transaction_text, candidate ? candidate : candidates);
			handle->pending_trickles = g_list_append(handle->pending_trickles, early_trickle);
			/* Send the ack right away, an event will tell the application if the candidate(s) failed */
			goto trickledone;
		}
		if(candidate != NULL) {
			/* We got a single candidate */
			int error = 0;
			const char *error_string = NULL;
			if((error = janus_ice_trickle_parse(handle, candidate, &error_string)) != 0) {
				ret = janus_process_error(request, session_id, transaction_text, error, "%s", error_string);
				janus_mutex_unlock(&handle->mutex);
				goto jsondone;
			}
		} else {
			/* We got multiple candidates in an array */
			if(!json_is_array(candidates)) {
				ret = janus_process_error(request, session_id, transaction_text, JANUS_ERROR_INVALID_ELEMENT_TYPE, "candidates is not an array");
				janus_mutex_unlock(&handle->mutex);
				goto jsondone;
			}
			JANUS_LOG(LOG_VERB, "Got multiple candidates (%zu)\n", json_array_size(candidates));
			if(json_array_size(candidates) > 0) {
				/* Handle remote candidates */
				size_t i = 0;
				for(i=0; i<json_array_size(candidates); i++) {
					json_t *c = json_array_get(candidates, i);
					/* FIXME We don't care if any trickle fails to parse */
					janus_ice_trickle_parse(handle, c, NULL);
				}
			}
		}

trickledone:
		janus_mutex_unlock(&handle->mutex);
		/* We reply right away, not to block the web server... */
		json_t *reply = janus_create_message("ack", session_id, transaction_text);
		/* Send the success reply */
		ret = janus_process_success(request, reply);
	} else {
		ret = janus_process_error(request, session_id, transaction_text, JANUS_ERROR_UNKNOWN_REQUEST, "Unknown request '%s'", message_text);
	}

jsondone:
	/* Done processing */
	if(handle != NULL)
		janus_refcount_decrease(&handle->ref);
	if(session != NULL)
		janus_refcount_decrease(&session->ref);
	return ret;
}

static json_t *janus_json_token_plugin_array(const char *token_value) {
	json_t *plugins_list = json_array();
	GList *plugins = janus_auth_list_plugins(token_value);
	if(plugins != NULL) {
		GList *tmp = plugins;
		while(tmp) {
			janus_plugin *p = (janus_plugin *)tmp->data;
			if(p != NULL)
				json_array_append_new(plugins_list, json_string(p->get_package()));
			tmp = tmp->next;
		}
		g_list_free(plugins);
		plugins = NULL;
	}
	return plugins_list;
}

static json_t *janus_json_list_token_plugins(const char *token_value, const gchar *transaction_text) {
	json_t *plugins_list = janus_json_token_plugin_array(token_value);
	/* Prepare JSON reply */
	json_t *reply = janus_create_message("success", 0, transaction_text);
	json_t *data = json_object();
	json_object_set_new(data, "plugins", plugins_list);
	json_object_set_new(reply, "data", data);
	return reply;
}

static int janus_request_allow_token(janus_request *request, guint64 session_id, const gchar *transaction_text, gboolean allow, gboolean add) {
	/* Allow/disallow a valid token valid to access a plugin */
	int ret = -1;
	int error_code = 0;
	char error_cause[100];
	json_t *root = request->message;
	if(!janus_auth_is_enabled()) {
		ret = janus_process_error(request, session_id, transaction_text, JANUS_ERROR_UNKNOWN, "Token based authentication disabled");
		goto jsondone;
	}
	JANUS_VALIDATE_JSON_OBJECT(root, add_token_parameters,
		error_code, error_cause, FALSE,
		JANUS_ERROR_MISSING_MANDATORY_ELEMENT, JANUS_ERROR_INVALID_ELEMENT_TYPE);
	/* Any plugin this token should be limited to? */
	json_t *allowed = json_object_get(root, "plugins");
	if(error_code == 0 && !add && (!allowed || json_array_size(allowed) == 0)) {
		error_code = JANUS_ERROR_INVALID_ELEMENT_TYPE;
		g_strlcpy(error_cause, "Invalid element type (plugins should be a non-empty array)", sizeof(error_cause));
	}
	if(error_code != 0) {
		ret = janus_process_error_string(request, session_id, transaction_text, error_code, error_cause);
		goto jsondone;
	}
	json_t *token = json_object_get(root, "token");
	const char *token_value = json_string_value(token);
	if(add) {
		/* First of all, add the new token */
		if(!janus_auth_add_token(token_value)) {
			ret = janus_process_error(request, session_id, transaction_text, JANUS_ERROR_UNKNOWN, "Error adding token");
			goto jsondone;
		}
	} else {
		/* Check if the token is valid, first */
		if(!janus_auth_check_token(token_value)) {
			ret = janus_process_error(request, session_id, transaction_text, JANUS_ERROR_TOKEN_NOT_FOUND, "Token %s not found", token_value);
			goto jsondone;
		}
	}
	if(allowed && json_array_size(allowed) > 0) {
		/* Specify which plugins this token has access to */
		size_t i = 0;
		gboolean ok = TRUE;
		for(i=0; i<json_array_size(allowed); i++) {
			json_t *p = json_array_get(allowed, i);
			if(!p || !json_is_string(p)) {
				/* FIXME Should we fail here? */
				if(add){
					JANUS_LOG(LOG_WARN, "Invalid plugin passed to the new token request, skipping...\n");
					continue;
				} else {
					JANUS_LOG(LOG_ERR, "Invalid plugin passed to the new token request...\n");
					ok = FALSE;
					break;
				}
			}
			const gchar *plugin_text = json_string_value(p);
			janus_plugin *plugin_t = janus_plugin_find(plugin_text);
			if(plugin_t == NULL) {
				/* FIXME Should we fail here? */
				if(add) {
					JANUS_LOG(LOG_WARN, "No such plugin '%s' passed to the new token request, skipping...\n", plugin_text);
					continue;
				} else {
					JANUS_LOG(LOG_ERR, "No such plugin '%s' passed to the new token request...\n", plugin_text);
					ok = FALSE;
				}
				break;
			}
		}
		if(!ok) {
			ret = janus_process_error(request, session_id, transaction_text, JANUS_ERROR_INVALID_ELEMENT_TYPE, "Invalid element type (some of the provided plugins are invalid)");
			goto jsondone;
		}
		/* Take care of the plugins access limitations */
		i = 0;
		for(i=0; i<json_array_size(allowed); i++) {
			json_t *p = json_array_get(allowed, i);
			const gchar *plugin_text = json_string_value(p);
			janus_plugin *plugin_t = janus_plugin_find(plugin_text);
			if(!(allow ? janus_auth_allow_plugin(token_value, plugin_t) : janus_auth_disallow_plugin(token_value, plugin_t))) {
				/* FIXME Should we notify individual failures? */
				JANUS_LOG(LOG_WARN, "Error allowing access to '%s' to the new token, bad things may happen...\n", plugin_text);
			}
		}
	} else {
		/* No plugin limitation specified, allow all plugins */
		if(plugins && g_hash_table_size(plugins) > 0) {
			GHashTableIter iter;
			gpointer value;
			g_hash_table_iter_init(&iter, plugins);
			while (g_hash_table_iter_next(&iter, NULL, &value)) {
				janus_plugin *plugin_t = value;
				if(plugin_t == NULL)
					continue;
				if(!janus_auth_allow_plugin(token_value, plugin_t)) {
					JANUS_LOG(LOG_WARN, "Error allowing access to '%s' to the new token, bad things may happen...\n", plugin_t->get_package());
				}
			}
		}
	}
	/* Get the list of plugins this new token can now access */
	json_t *reply = janus_json_list_token_plugins(token_value, transaction_text);
	/* Send the success reply */
	ret = janus_process_success(request, reply);
jsondone:
	return ret;
}

/* Admin/monitor WebServer requests handler */
int janus_process_incoming_admin_request(janus_request *request) {
	int ret = -1;
	int error_code = 0;
	char error_cause[100];
	if(request == NULL) {
		JANUS_LOG(LOG_ERR, "Missing request or payload to process, giving up...\n");
		return ret;
	}
	json_t *root = request->message;
	/* Ok, let's start with the ids */
	guint64 session_id = 0, handle_id = 0;
	json_t *s = json_object_get(root, "session_id");
	if(s && json_is_integer(s))
		session_id = json_integer_value(s);
	json_t *h = json_object_get(root, "handle_id");
	if(h && json_is_integer(h))
		handle_id = json_integer_value(h);

	janus_session *session = NULL;
	janus_ice_handle *handle = NULL;

	/* Get transaction and message request */
	JANUS_VALIDATE_JSON_OBJECT(root, admin_parameters,
		error_code, error_cause, FALSE,
		JANUS_ERROR_MISSING_MANDATORY_ELEMENT, JANUS_ERROR_INVALID_ELEMENT_TYPE);
	if(error_code != 0) {
		ret = janus_process_error_string(request, session_id, NULL, error_code, error_cause);
		goto jsondone;
	}
	json_t *transaction = json_object_get(root, "transaction");
	const gchar *transaction_text = json_string_value(transaction);
	json_t *message = json_object_get(root, "janus");
	const gchar *message_text = json_string_value(message);

	if(session_id == 0 && handle_id == 0) {
		/* Can only be a 'Get all sessions' or some general setting manipulation request */
		if(!strcasecmp(message_text, "info")) {
			/* The generic info request */
			ret = janus_process_success(request, janus_info(transaction_text));
			goto jsondone;
		}
		if(admin_api_secret != NULL) {
			/* There's an admin/monitor secret, check that the client provided it */
			json_t *secret = json_object_get(root, "admin_secret");
			if(!secret || !json_is_string(secret) || !janus_strcmp_const_time(json_string_value(secret), admin_api_secret)) {
				ret = janus_process_error(request, session_id, transaction_text, JANUS_ERROR_UNAUTHORIZED, NULL);
				goto jsondone;
			}
		}
		if(!strcasecmp(message_text, "get_status")) {
			/* Return some info on the settings (mostly debug-related, at the moment) */
			json_t *reply = janus_create_message("success", 0, transaction_text);
			json_t *status = json_object();
			json_object_set_new(status, "token_auth", janus_auth_is_enabled() ? json_true() : json_false());
			json_object_set_new(status, "session_timeout", json_integer(session_timeout));
			json_object_set_new(status, "log_level", json_integer(janus_log_level));
			json_object_set_new(status, "log_timestamps", janus_log_timestamps ? json_true() : json_false());
			json_object_set_new(status, "log_colors", janus_log_colors ? json_true() : json_false());
			json_object_set_new(status, "locking_debug", lock_debug ? json_true() : json_false());
			json_object_set_new(status, "refcount_debug", refcount_debug ? json_true() : json_false());
			json_object_set_new(status, "libnice_debug", janus_ice_is_ice_debugging_enabled() ? json_true() : json_false());
			json_object_set_new(status, "max_nack_queue", json_integer(janus_get_max_nack_queue()));
			json_object_set_new(status, "no_media_timer", json_integer(janus_get_no_media_timer()));
			json_object_set_new(reply, "status", status);
			/* Send the success reply */
			ret = janus_process_success(request, reply);
			goto jsondone;
		} else if(!strcasecmp(message_text, "set_session_timeout")) {
			/* Change the session timeout value */
			JANUS_VALIDATE_JSON_OBJECT(root, timeout_parameters,
				error_code, error_cause, FALSE,
				JANUS_ERROR_MISSING_MANDATORY_ELEMENT, JANUS_ERROR_INVALID_ELEMENT_TYPE);
			if(error_code != 0) {
				ret = janus_process_error_string(request, session_id, transaction_text, error_code, error_cause);
				goto jsondone;
			}
			json_t *timeout = json_object_get(root, "timeout");
			int timeout_num = json_integer_value(timeout);
			if(timeout_num < 0) {
				ret = janus_process_error(request, session_id, transaction_text, JANUS_ERROR_INVALID_ELEMENT_TYPE, "Invalid element type (timeout should be a positive integer)");
				goto jsondone;
			}
			session_timeout = timeout_num;
			/* Prepare JSON reply */
			json_t *reply = json_object();
			json_object_set_new(reply, "janus", json_string("success"));
			json_object_set_new(reply, "transaction", json_string(transaction_text));
			json_object_set_new(reply, "timeout", json_integer(session_timeout));
			/* Send the success reply */
			ret = janus_process_success(request, reply);
			goto jsondone;
		} else if(!strcasecmp(message_text, "set_log_level")) {
			/* Change the debug logging level */
			JANUS_VALIDATE_JSON_OBJECT(root, level_parameters,
				error_code, error_cause, FALSE,
				JANUS_ERROR_MISSING_MANDATORY_ELEMENT, JANUS_ERROR_INVALID_ELEMENT_TYPE);
			if(error_code != 0) {
				ret = janus_process_error_string(request, session_id, transaction_text, error_code, error_cause);
				goto jsondone;
			}
			json_t *level = json_object_get(root, "level");
			int level_num = json_integer_value(level);
			if(level_num < LOG_NONE || level_num > LOG_MAX) {
				ret = janus_process_error(request, session_id, transaction_text, JANUS_ERROR_INVALID_ELEMENT_TYPE, "Invalid element type (level should be between %d and %d)", LOG_NONE, LOG_MAX);
				goto jsondone;
			}
			janus_log_level = level_num;
			/* Prepare JSON reply */
			json_t *reply = janus_create_message("success", 0, transaction_text);
			json_object_set_new(reply, "level", json_integer(janus_log_level));
			/* Send the success reply */
			ret = janus_process_success(request, reply);
			goto jsondone;
		} else if(!strcasecmp(message_text, "set_locking_debug")) {
			/* Enable/disable the locking debug (would show a message on the console for every lock attempt) */
			JANUS_VALIDATE_JSON_OBJECT(root, debug_parameters,
				error_code, error_cause, FALSE,
				JANUS_ERROR_MISSING_MANDATORY_ELEMENT, JANUS_ERROR_INVALID_ELEMENT_TYPE);
			if(error_code != 0) {
				ret = janus_process_error_string(request, session_id, transaction_text, error_code, error_cause);
				goto jsondone;
			}
			json_t *debug = json_object_get(root, "debug");
			lock_debug = json_is_true(debug);
			/* Prepare JSON reply */
			json_t *reply = janus_create_message("success", 0, transaction_text);
			json_object_set_new(reply, "locking_debug", lock_debug ? json_true() : json_false());
			/* Send the success reply */
			ret = janus_process_success(request, reply);
			goto jsondone;
		} else if(!strcasecmp(message_text, "set_refcount_debug")) {
			/* Enable/disable the reference counter debug (would show a message on the console for every increase/decrease) */
			JANUS_VALIDATE_JSON_OBJECT(root, debug_parameters,
				error_code, error_cause, FALSE,
				JANUS_ERROR_MISSING_MANDATORY_ELEMENT, JANUS_ERROR_INVALID_ELEMENT_TYPE);
			if(error_code != 0) {
				ret = janus_process_error_string(request, session_id, transaction_text, error_code, error_cause);
				goto jsondone;
			}
			json_t *debug = json_object_get(root, "debug");
			if(json_is_true(debug)) {
				refcount_debug = TRUE;
			} else {
				refcount_debug = FALSE;
			}
			/* Prepare JSON reply */
			json_t *reply = janus_create_message("success", 0, transaction_text);
			json_object_set_new(reply, "refcount_debug", refcount_debug ? json_true() : json_false());
			/* Send the success reply */
			ret = janus_process_success(request, reply);
			goto jsondone;
		} else if(!strcasecmp(message_text, "set_log_timestamps")) {
			/* Enable/disable the log timestamps */
			JANUS_VALIDATE_JSON_OBJECT(root, timestamps_parameters,
				error_code, error_cause, FALSE,
				JANUS_ERROR_MISSING_MANDATORY_ELEMENT, JANUS_ERROR_INVALID_ELEMENT_TYPE);
			if(error_code != 0) {
				ret = janus_process_error_string(request, session_id, transaction_text, error_code, error_cause);
				goto jsondone;
			}
			json_t *timestamps = json_object_get(root, "timestamps");
			janus_log_timestamps = json_is_true(timestamps);
			/* Prepare JSON reply */
			json_t *reply = janus_create_message("success", 0, transaction_text);
			json_object_set_new(reply, "log_timestamps", janus_log_timestamps ? json_true() : json_false());
			/* Send the success reply */
			ret = janus_process_success(request, reply);
			goto jsondone;
		} else if(!strcasecmp(message_text, "set_log_colors")) {
			/* Enable/disable the log colors */
			JANUS_VALIDATE_JSON_OBJECT(root, colors_parameters,
				error_code, error_cause, FALSE,
				JANUS_ERROR_MISSING_MANDATORY_ELEMENT, JANUS_ERROR_INVALID_ELEMENT_TYPE);
			if(error_code != 0) {
				ret = janus_process_error_string(request, session_id, transaction_text, error_code, error_cause);
				goto jsondone;
			}
			json_t *colors = json_object_get(root, "colors");
			janus_log_colors = json_is_true(colors);
			/* Prepare JSON reply */
			json_t *reply = janus_create_message("success", 0, transaction_text);
			json_object_set_new(reply, "log_colors", janus_log_colors ? json_true() : json_false());
			/* Send the success reply */
			ret = janus_process_success(request, reply);
			goto jsondone;
		} else if(!strcasecmp(message_text, "set_libnice_debug")) {
			/* Enable/disable the libnice debugging (http://nice.freedesktop.org/libnice/libnice-Debug-messages.html) */
			JANUS_VALIDATE_JSON_OBJECT(root, debug_parameters,
				error_code, error_cause, FALSE,
				JANUS_ERROR_MISSING_MANDATORY_ELEMENT, JANUS_ERROR_INVALID_ELEMENT_TYPE);
			if(error_code != 0) {
				ret = janus_process_error_string(request, session_id, transaction_text, error_code, error_cause);
				goto jsondone;
			}
			json_t *debug = json_object_get(root, "debug");
			if(json_is_true(debug)) {
				janus_ice_debugging_enable();
			} else {
				janus_ice_debugging_disable();
			}
			/* Prepare JSON reply */
			json_t *reply = janus_create_message("success", 0, transaction_text);
			json_object_set_new(reply, "libnice_debug", janus_ice_is_ice_debugging_enabled() ? json_true() : json_false());
			/* Send the success reply */
			ret = janus_process_success(request, reply);
			goto jsondone;
		} else if(!strcasecmp(message_text, "set_max_nack_queue")) {
			/* Change the current value for the max NACK queue */
			JANUS_VALIDATE_JSON_OBJECT(root, mnq_parameters,
				error_code, error_cause, FALSE,
				JANUS_ERROR_MISSING_MANDATORY_ELEMENT, JANUS_ERROR_INVALID_ELEMENT_TYPE);
			if(error_code != 0) {
				ret = janus_process_error_string(request, session_id, transaction_text, error_code, error_cause);
				goto jsondone;
			}
			json_t *mnq = json_object_get(root, "max_nack_queue");
			int mnq_num = json_integer_value(mnq);
			if(mnq_num < 0 || (mnq_num > 0 && mnq_num < 200)) {
				ret = janus_process_error(request, session_id, transaction_text, JANUS_ERROR_INVALID_ELEMENT_TYPE, "Invalid element type (max_nack_queue, if provided, should be greater than 200)");
				goto jsondone;
			}
			janus_set_max_nack_queue(mnq_num);
			/* Prepare JSON reply */
			json_t *reply = janus_create_message("success", 0, transaction_text);
			json_object_set_new(reply, "max_nack_queue", json_integer(janus_get_max_nack_queue()));
			/* Send the success reply */
			ret = janus_process_success(request, reply);
			goto jsondone;
		} else if(!strcasecmp(message_text, "set_no_media_timer")) {
			/* Change the current value for the no-media timer */
			JANUS_VALIDATE_JSON_OBJECT(root, nmt_parameters,
				error_code, error_cause, FALSE,
				JANUS_ERROR_MISSING_MANDATORY_ELEMENT, JANUS_ERROR_INVALID_ELEMENT_TYPE);
			if(error_code != 0) {
				ret = janus_process_error_string(request, session_id, transaction_text, error_code, error_cause);
				goto jsondone;
			}
			json_t *nmt = json_object_get(root, "no_media_timer");
			int nmt_num = json_integer_value(nmt);
			janus_set_no_media_timer(nmt_num);
			/* Prepare JSON reply */
			json_t *reply = json_object();
			json_object_set_new(reply, "janus", json_string("success"));
			json_object_set_new(reply, "transaction", json_string(transaction_text));
			json_object_set_new(reply, "no_media_timer", json_integer(janus_get_no_media_timer()));
			/* Send the success reply */
			ret = janus_process_success(request, reply);
			goto jsondone;
		} else if(!strcasecmp(message_text, "list_sessions")) {
			/* List sessions */
			session_id = 0;
			json_t *list = json_array();
			if(sessions != NULL && g_hash_table_size(sessions) > 0) {
				janus_mutex_lock(&sessions_mutex);
				GHashTableIter iter;
				gpointer value;
				g_hash_table_iter_init(&iter, sessions);
				while (g_hash_table_iter_next(&iter, NULL, &value)) {
					janus_session *session = value;
					if(session == NULL) {
						continue;
					}
					json_array_append_new(list, json_integer(session->session_id));
				}
				janus_mutex_unlock(&sessions_mutex);
			}
			/* Prepare JSON reply */
			json_t *reply = janus_create_message("success", 0, transaction_text);
			json_object_set_new(reply, "sessions", list);
			/* Send the success reply */
			ret = janus_process_success(request, reply);
			goto jsondone;
		} else if(!strcasecmp(message_text, "add_token")) {
			/* Add a token valid for authentication */
			ret = janus_request_allow_token(request, session_id, transaction_text, TRUE, TRUE);
			goto jsondone;
		} else if(!strcasecmp(message_text, "list_tokens")) {
			/* List all the valid tokens */
			if(!janus_auth_is_enabled()) {
				ret = janus_process_error(request, session_id, transaction_text, JANUS_ERROR_UNKNOWN, "Token based authentication disabled");
				goto jsondone;
			}
			json_t *tokens_list = json_array();
			GList *list = janus_auth_list_tokens();
			if(list != NULL) {
				GList *tmp = list;
				while(tmp) {
					char *token = (char *)tmp->data;
					if(token != NULL) {
						json_t *plugins_list = janus_json_token_plugin_array(token);
						if(json_array_size(plugins_list) > 0) {
							json_t *t = json_object();
							json_object_set_new(t, "token", json_string(token));
							json_object_set_new(t, "allowed_plugins", plugins_list);
							json_array_append_new(tokens_list, t);
						}
						else
							json_decref(plugins_list);
						tmp->data = NULL;
						g_free(token);
					}
					tmp = tmp->next;
				}
				g_list_free(list);
			}
			/* Prepare JSON reply */
			json_t *reply = janus_create_message("success", 0, transaction_text);
			json_t *data = json_object();
			json_object_set_new(data, "tokens", tokens_list);
			json_object_set_new(reply, "data", data);
			/* Send the success reply */
			ret = janus_process_success(request, reply);
			goto jsondone;
		} else if(!strcasecmp(message_text, "allow_token")) {
			/* Allow a valid token valid to access a plugin */
			ret = janus_request_allow_token(request, session_id, transaction_text, TRUE, FALSE);
			goto jsondone;
		} else if(!strcasecmp(message_text, "disallow_token")) {
			/* Disallow a valid token valid from accessing a plugin */
			ret = janus_request_allow_token(request, session_id, transaction_text, FALSE, FALSE);
			goto jsondone;
		} else if(!strcasecmp(message_text, "remove_token")) {
			/* Invalidate a token for authentication purposes */
			if(!janus_auth_is_enabled()) {
				ret = janus_process_error(request, session_id, transaction_text, JANUS_ERROR_UNKNOWN, "Token based authentication disabled");
				goto jsondone;
			}
			JANUS_VALIDATE_JSON_OBJECT(root, token_parameters,
				error_code, error_cause, FALSE,
				JANUS_ERROR_MISSING_MANDATORY_ELEMENT, JANUS_ERROR_INVALID_ELEMENT_TYPE);
			if(error_code != 0) {
				ret = janus_process_error_string(request, session_id, transaction_text, error_code, error_cause);
				goto jsondone;
			}
			json_t *token = json_object_get(root, "token");
			const char *token_value = json_string_value(token);
			if(!janus_auth_remove_token(token_value)) {
				ret = janus_process_error(request, session_id, transaction_text, JANUS_ERROR_UNKNOWN, "Error removing token");
				goto jsondone;
			}
			/* Prepare JSON reply */
			json_t *reply = janus_create_message("success", 0, transaction_text);
			/* Send the success reply */
			ret = janus_process_success(request, reply);
			goto jsondone;
		} else {
			/* No message we know of */
			ret = janus_process_error(request, session_id, transaction_text, JANUS_ERROR_INVALID_REQUEST_PATH, "Unhandled request '%s' at this path", message_text);
			goto jsondone;
		}
	}
	if(session_id < 1) {
		JANUS_LOG(LOG_ERR, "Invalid session\n");
		ret = janus_process_error(request, session_id, transaction_text, JANUS_ERROR_SESSION_NOT_FOUND, NULL);
		goto jsondone;
	}
	if(h && handle_id < 1) {
		JANUS_LOG(LOG_ERR, "Invalid handle\n");
		ret = janus_process_error(request, session_id, transaction_text, JANUS_ERROR_SESSION_NOT_FOUND, NULL);
		goto jsondone;
	}

	/* Go on with the processing */
	if(admin_api_secret != NULL) {
		/* There's an API secret, check that the client provided it */
		json_t *secret = json_object_get(root, "admin_secret");
		if(!secret || !json_is_string(secret) || !janus_strcmp_const_time(json_string_value(secret), admin_api_secret)) {
			ret = janus_process_error(request, session_id, transaction_text, JANUS_ERROR_UNAUTHORIZED, NULL);
			goto jsondone;
		}
	}

	/* If we got here, make sure we have a session (and/or a handle) */
	session = janus_session_find(session_id);
	if(!session) {
		JANUS_LOG(LOG_ERR, "Couldn't find any session %"SCNu64"...\n", session_id);
		ret = janus_process_error(request, session_id, transaction_text, JANUS_ERROR_SESSION_NOT_FOUND, "No such session %"SCNu64"", session_id);
		goto jsondone;
	}
	handle = NULL;
	if(handle_id > 0) {
		handle = janus_session_handles_find(session, handle_id);
		if(!handle) {
			JANUS_LOG(LOG_ERR, "Couldn't find any handle %"SCNu64" in session %"SCNu64"...\n", handle_id, session_id);
			ret = janus_process_error(request, session_id, transaction_text, JANUS_ERROR_HANDLE_NOT_FOUND, "No such handle %"SCNu64" in session %"SCNu64"", handle_id, session_id);
			goto jsondone;
		}
	}

	/* What is this? */
	if(handle == NULL) {
		/* Session-related */
		if(strcasecmp(message_text, "list_handles")) {
			ret = janus_process_error(request, session_id, transaction_text, JANUS_ERROR_INVALID_REQUEST_PATH, "Unhandled request '%s' at this path", message_text);
			goto jsondone;
		}
		/* List handles */
		json_t *list = janus_session_handles_list_json(session);
		/* Prepare JSON reply */
		json_t *reply = janus_create_message("success", session_id, transaction_text);
		json_object_set_new(reply, "handles", list);
		/* Send the success reply */
		ret = janus_process_success(request, reply);
		goto jsondone;
	} else {
		/* Handle-related */
		if(strcasecmp(message_text, "handle_info")) {
			ret = janus_process_error(request, session_id, transaction_text, JANUS_ERROR_INVALID_REQUEST_PATH, "Unhandled request '%s' at this path", message_text);
			goto jsondone;
		}
		/* Prepare info */
		janus_mutex_lock(&handle->mutex);
		json_t *info = json_object();
		json_object_set_new(info, "session_id", json_integer(session_id));
		json_object_set_new(info, "session_last_activity", json_integer(session->last_activity));
		if(session->source && session->source->transport)
			json_object_set_new(info, "session_transport", json_string(session->source->transport->get_package()));
		json_object_set_new(info, "handle_id", json_integer(handle_id));
		if(handle->opaque_id)
			json_object_set_new(info, "opaque_id", json_string(handle->opaque_id));
		json_object_set_new(info, "created", json_integer(handle->created));
		json_object_set_new(info, "send_thread_created", g_atomic_int_get(&handle->send_thread_created) ? json_true() : json_false());
		json_object_set_new(info, "current_time", json_integer(janus_get_monotonic_time()));
		if(handle->app && handle->app_handle && janus_plugin_session_is_alive(handle->app_handle)) {
			janus_plugin *plugin = (janus_plugin *)handle->app;
			json_object_set_new(info, "plugin", json_string(plugin->get_package()));
			if(plugin->query_session) {
				/* FIXME This check will NOT work with legacy plugins that were compiled BEFORE the method was specified in plugin.h */
				json_t *query = plugin->query_session(handle->app_handle);
				if(query != NULL) {
					/* Make sure this is a JSON object */
					if(!json_is_object(query)) {
						JANUS_LOG(LOG_WARN, "Ignoring invalid query response from the plugin (not an object)\n");
						json_decref(query);
					} else {
						json_object_set_new(info, "plugin_specific", query);
					}
					query = NULL;
				}
			}
		}
		json_t *flags = json_object();
		json_object_set_new(flags, "got-offer", janus_flags_is_set(&handle->webrtc_flags, JANUS_ICE_HANDLE_WEBRTC_GOT_OFFER) ? json_true() : json_false());
		json_object_set_new(flags, "got-answer", janus_flags_is_set(&handle->webrtc_flags, JANUS_ICE_HANDLE_WEBRTC_GOT_ANSWER) ? json_true() : json_false());
		json_object_set_new(flags, "processing-offer", janus_flags_is_set(&handle->webrtc_flags, JANUS_ICE_HANDLE_WEBRTC_PROCESSING_OFFER) ? json_true() : json_false());
		json_object_set_new(flags, "starting", janus_flags_is_set(&handle->webrtc_flags, JANUS_ICE_HANDLE_WEBRTC_START) ? json_true() : json_false());
		json_object_set_new(flags, "ready", janus_flags_is_set(&handle->webrtc_flags, JANUS_ICE_HANDLE_WEBRTC_READY) ? json_true() : json_false());
		json_object_set_new(flags, "stopped", janus_flags_is_set(&handle->webrtc_flags, JANUS_ICE_HANDLE_WEBRTC_STOP) ? json_true() : json_false());
		json_object_set_new(flags, "alert", janus_flags_is_set(&handle->webrtc_flags, JANUS_ICE_HANDLE_WEBRTC_ALERT) ? json_true() : json_false());
		json_object_set_new(flags, "bundle", janus_flags_is_set(&handle->webrtc_flags, JANUS_ICE_HANDLE_WEBRTC_BUNDLE) ? json_true() : json_false());
		json_object_set_new(flags, "rtcp-mux", janus_flags_is_set(&handle->webrtc_flags, JANUS_ICE_HANDLE_WEBRTC_RTCPMUX) ? json_true() : json_false());
		json_object_set_new(flags, "trickle", janus_flags_is_set(&handle->webrtc_flags, JANUS_ICE_HANDLE_WEBRTC_TRICKLE) ? json_true() : json_false());
		json_object_set_new(flags, "all-trickles", janus_flags_is_set(&handle->webrtc_flags, JANUS_ICE_HANDLE_WEBRTC_ALL_TRICKLES) ? json_true() : json_false());
		json_object_set_new(flags, "trickle-synced", janus_flags_is_set(&handle->webrtc_flags, JANUS_ICE_HANDLE_WEBRTC_TRICKLE_SYNCED) ? json_true() : json_false());
		json_object_set_new(flags, "data-channels", janus_flags_is_set(&handle->webrtc_flags, JANUS_ICE_HANDLE_WEBRTC_DATA_CHANNELS) ? json_true() : json_false());
		json_object_set_new(flags, "has-audio", janus_flags_is_set(&handle->webrtc_flags, JANUS_ICE_HANDLE_WEBRTC_HAS_AUDIO) ? json_true() : json_false());
		json_object_set_new(flags, "has-video", janus_flags_is_set(&handle->webrtc_flags, JANUS_ICE_HANDLE_WEBRTC_HAS_VIDEO) ? json_true() : json_false());
		json_object_set_new(flags, "plan-b", janus_flags_is_set(&handle->webrtc_flags, JANUS_ICE_HANDLE_WEBRTC_PLAN_B) ? json_true() : json_false());
		json_object_set_new(flags, "cleaning", janus_flags_is_set(&handle->webrtc_flags, JANUS_ICE_HANDLE_WEBRTC_CLEANING) ? json_true() : json_false());
		json_object_set_new(info, "flags", flags);
		if(handle->agent) {
			json_object_set_new(info, "agent-created", json_integer(handle->agent_created));
			json_object_set_new(info, "ice-mode", json_string(janus_ice_is_ice_lite_enabled() ? "lite" : "full"));
			json_object_set_new(info, "ice-role", json_string(handle->controlling ? "controlling" : "controlled"));
		}
		json_t *sdps = json_object();
		if(handle->rtp_profile)
			json_object_set_new(sdps, "profile", json_string(handle->rtp_profile));
		if(handle->local_sdp)
			json_object_set_new(sdps, "local", json_string(handle->local_sdp));
		if(handle->remote_sdp)
			json_object_set_new(sdps, "remote", json_string(handle->remote_sdp));
		json_object_set_new(info, "sdps", sdps);
		if(handle->pending_trickles)
			json_object_set_new(info, "pending-trickles", json_integer(g_list_length(handle->pending_trickles)));
		if(handle->queued_packets)
			json_object_set_new(info, "queued-packets", json_integer(g_async_queue_length(handle->queued_packets)));
		json_t *streams = json_array();
		if(handle->audio_stream) {
			json_t *s = janus_admin_stream_summary(handle->audio_stream);
			if(s)
				json_array_append_new(streams, s);
		}
		if(handle->video_stream) {
			json_t *s = janus_admin_stream_summary(handle->video_stream);
			if(s)
				json_array_append_new(streams, s);
		}
		if(handle->data_stream) {
			json_t *s = janus_admin_stream_summary(handle->data_stream);
			if(s)
				json_array_append_new(streams, s);
		}
		json_object_set_new(info, "streams", streams);
		janus_mutex_unlock(&handle->mutex);
		/* Prepare JSON reply */
		json_t *reply = janus_create_message("success", session_id, transaction_text);
		json_object_set_new(reply, "handle_id", json_integer(handle_id));
		json_object_set_new(reply, "info", info);
		/* Send the success reply */
		ret = janus_process_success(request, reply);
		goto jsondone;
	}

jsondone:
	/* Done processing */
	if(handle != NULL)
		janus_refcount_decrease(&handle->ref);
	if(session != NULL)
		janus_refcount_decrease(&session->ref);
	return ret;
}

int janus_process_success(janus_request *request, json_t *payload)
{
	if(!request || !payload)
		return -1;
	/* Pass to the right transport plugin */
	JANUS_LOG(LOG_HUGE, "Sending %s API response to %s (%p)\n", request->admin ? "admin" : "Janus", request->transport->get_package(), request->instance);
	return request->transport->send_message(request->instance, request->request_id, request->admin, payload);
}

static int janus_process_error_string(janus_request *request, uint64_t session_id, const char *transaction, gint error, gchar *error_string)
{
	if(!request)
		return -1;
	/* Done preparing error */
	JANUS_LOG(LOG_VERB, "[%s] Returning %s API error %d (%s)\n", transaction, request->admin ? "admin" : "Janus", error, error_string);
	/* Prepare JSON error */
	json_t *reply = janus_create_message("error", session_id, transaction);
	json_t *error_data = json_object();
	json_object_set_new(error_data, "code", json_integer(error));
	json_object_set_new(error_data, "reason", json_string(error_string));
	json_object_set_new(reply, "error", error_data);
	/* Pass to the right transport plugin */
	return request->transport->send_message(request->instance, request->request_id, request->admin, reply);
}

int janus_process_error(janus_request *request, uint64_t session_id, const char *transaction, gint error, const char *format, ...)
{
	if(!request)
		return -1;
	gchar *error_string = NULL;
	gchar error_buf[512];
	if(format == NULL) {
		/* No error string provided, use the default one */
		error_string = (gchar *)janus_get_api_error(error);
	} else {
		/* This callback has variable arguments (error string) */
		va_list ap;
		va_start(ap, format);
		g_vsnprintf(error_buf, sizeof(error_buf), format, ap);
		va_end(ap);
		error_string = error_buf;
	}
	return janus_process_error_string(request, session_id, transaction, error, error_string);
}

/* Admin/monitor helpers */
json_t *janus_admin_stream_summary(janus_ice_stream *stream) {
	if(stream == NULL)
		return NULL;
	json_t *s = json_object();
	json_object_set_new(s, "id", json_integer(stream->stream_id));
	json_object_set_new(s, "ready", json_integer(stream->cdone));
	json_object_set_new(s, "disabled", stream->disabled ? json_true() : json_false());
	json_t *ss = json_object();
	if(stream->audio_ssrc)
		json_object_set_new(ss, "audio", json_integer(stream->audio_ssrc));
	if(stream->video_ssrc)
		json_object_set_new(ss, "video", json_integer(stream->video_ssrc));
	if(stream->audio_ssrc_peer)
		json_object_set_new(ss, "audio-peer", json_integer(stream->audio_ssrc_peer));
	if(stream->video_ssrc_peer)
		json_object_set_new(ss, "video-peer", json_integer(stream->video_ssrc_peer));
	if(stream->video_ssrc_peer_rtx)
		json_object_set_new(ss, "video-peer-rtx", json_integer(stream->video_ssrc_peer_rtx));
	json_object_set_new(s, "ssrc", ss);
	json_t *components = json_array();
	if(stream->rtp_component) {
		json_t *c = janus_admin_component_summary(stream->rtp_component);
		if(c)
			json_array_append_new(components, c);
	}
	if(stream->rtcp_component) {
		json_t *c = janus_admin_component_summary(stream->rtcp_component);
		if(c)
			json_array_append_new(components, c);
	}
	json_t *rtcp_stats = NULL;
	if(stream->audio_rtcp_ctx != NULL) {
		rtcp_stats = json_object();
		json_t *audio_rtcp_stats = json_object();
		json_object_set_new(audio_rtcp_stats, "base", json_integer(stream->audio_rtcp_ctx->tb));
		json_object_set_new(audio_rtcp_stats, "lsr", json_integer(janus_rtcp_context_get_lsr(stream->audio_rtcp_ctx)));
		json_object_set_new(audio_rtcp_stats, "lost", json_integer(janus_rtcp_context_get_lost_all(stream->audio_rtcp_ctx, FALSE)));
		json_object_set_new(audio_rtcp_stats, "lost-by-remote", json_integer(janus_rtcp_context_get_lost_all(stream->audio_rtcp_ctx, TRUE)));
		json_object_set_new(audio_rtcp_stats, "jitter-local", json_integer(janus_rtcp_context_get_jitter(stream->audio_rtcp_ctx, FALSE)));
		json_object_set_new(audio_rtcp_stats, "jitter-remote", json_integer(janus_rtcp_context_get_jitter(stream->audio_rtcp_ctx, TRUE)));
		json_object_set_new(rtcp_stats, "audio", audio_rtcp_stats);
	}
	if(stream->video_rtcp_ctx != NULL) {
		if(rtcp_stats == NULL)
			rtcp_stats = json_object();
		json_t *video_rtcp_stats = json_object();
		json_object_set_new(video_rtcp_stats, "base", json_integer(stream->video_rtcp_ctx->tb));
		json_object_set_new(video_rtcp_stats, "lsr", json_integer(janus_rtcp_context_get_lsr(stream->video_rtcp_ctx)));
		json_object_set_new(video_rtcp_stats, "lost", json_integer(janus_rtcp_context_get_lost_all(stream->video_rtcp_ctx, FALSE)));
		json_object_set_new(video_rtcp_stats, "lost-by-remote", json_integer(janus_rtcp_context_get_lost_all(stream->video_rtcp_ctx, TRUE)));
		json_object_set_new(video_rtcp_stats, "jitter-local", json_integer(janus_rtcp_context_get_jitter(stream->video_rtcp_ctx, FALSE)));
		json_object_set_new(video_rtcp_stats, "jitter-remote", json_integer(janus_rtcp_context_get_jitter(stream->video_rtcp_ctx, TRUE)));
		json_object_set_new(rtcp_stats, "video", video_rtcp_stats);
	}
	if(rtcp_stats != NULL)
		json_object_set_new(s, "rtcp_stats", rtcp_stats);
	json_object_set_new(s, "components", components);
	return s;
}

json_t *janus_admin_component_summary(janus_ice_component *component) {
	if(component == NULL)
		return NULL;
	janus_ice_handle *handle = component->stream ? component->stream->handle : NULL;
	json_t *c = json_object();
	json_object_set_new(c, "id", json_integer(component->component_id));
	json_object_set_new(c, "state", json_string(janus_get_ice_state_name(component->state)));
	if(component->component_connected > 0)
		json_object_set_new(c, "connected", json_integer(component->component_connected));
	if(component->local_candidates) {
		json_t *cs = json_array();
		GSList *candidates = component->local_candidates, *i = NULL;
		for (i = candidates; i; i = i->next) {
			gchar *lc = (gchar *) i->data;
			if(lc)
				json_array_append_new(cs, json_string(lc));
		}
		json_object_set_new(c, "local-candidates", cs);
	}
	if(component->remote_candidates) {
		json_t *cs = json_array();
		GSList *candidates = component->remote_candidates, *i = NULL;
		for (i = candidates; i; i = i->next) {
			gchar *rc = (gchar *) i->data;
			if(rc)
				json_array_append_new(cs, json_string(rc));
		}
		json_object_set_new(c, "remote-candidates", cs);
	}
	if(component->selected_pair) {
		json_object_set_new(c, "selected-pair", json_string(component->selected_pair));
	}
	json_t *d = json_object();
	json_t *in_stats = json_object();
	json_t *out_stats = json_object();
	if(component->dtls) {
		janus_dtls_srtp *dtls = component->dtls;
		json_object_set_new(d, "fingerprint", json_string(janus_dtls_get_local_fingerprint()));
		json_object_set_new(d, "remote-fingerprint", json_string(component->stream->remote_fingerprint));
		json_object_set_new(d, "remote-fingerprint-hash", json_string(component->stream->remote_hashing));
		json_object_set_new(d, "dtls-role", json_string(janus_get_dtls_srtp_role(component->stream->dtls_role)));
		json_object_set_new(d, "dtls-state", json_string(janus_get_dtls_srtp_state(dtls->dtls_state)));
		json_object_set_new(d, "valid", dtls->srtp_valid ? json_true() : json_false());
		json_object_set_new(d, "ready", dtls->ready ? json_true() : json_false());
		if(dtls->dtls_connected > 0)
			json_object_set_new(d, "connected", json_integer(dtls->dtls_connected));
		if(handle && janus_flags_is_set(&handle->webrtc_flags, JANUS_ICE_HANDLE_WEBRTC_HAS_AUDIO)) {
			json_object_set_new(in_stats, "audio_packets", json_integer(component->in_stats.audio_packets));
			json_object_set_new(in_stats, "audio_bytes", json_integer(component->in_stats.audio_bytes));
			json_object_set_new(in_stats, "audio_nacks", json_integer(component->in_stats.audio_nacks));
			/* Compute the last second stuff too */
			gint64 now = janus_get_monotonic_time();
			guint64 bytes = 0;
			if(component->in_stats.audio_bytes_lastsec) {
				GList *lastsec = component->in_stats.audio_bytes_lastsec;
				while(lastsec) {
					janus_ice_stats_item *s = (janus_ice_stats_item *)lastsec->data;
					if(s && now-s->when < G_USEC_PER_SEC)
						bytes += s->bytes;
					lastsec = lastsec->next;
				}
			}
			json_object_set_new(in_stats, "audio_bytes_lastsec", json_integer(bytes));
		}
		if(handle && janus_flags_is_set(&handle->webrtc_flags, JANUS_ICE_HANDLE_WEBRTC_HAS_VIDEO)) {
			json_object_set_new(in_stats, "video_packets", json_integer(component->in_stats.video_packets));
			json_object_set_new(in_stats, "video_bytes", json_integer(component->in_stats.video_bytes));
			json_object_set_new(in_stats, "video_nacks", json_integer(component->in_stats.video_nacks));
			/* Compute the last second stuff too */
			gint64 now = janus_get_monotonic_time();
			guint64 bytes = 0;
			if(component->in_stats.video_bytes_lastsec) {
				GList *lastsec = component->in_stats.video_bytes_lastsec;
				while(lastsec) {
					janus_ice_stats_item *s = (janus_ice_stats_item *)lastsec->data;
					if(s && now-s->when < G_USEC_PER_SEC)
						bytes += s->bytes;
					lastsec = lastsec->next;
				}
			}
			json_object_set_new(in_stats, "video_bytes_lastsec", json_integer(bytes));
		}
		json_object_set_new(in_stats, "data_packets", json_integer(component->in_stats.data_packets));
		json_object_set_new(in_stats, "data_bytes", json_integer(component->in_stats.data_bytes));
		if(handle && janus_flags_is_set(&handle->webrtc_flags, JANUS_ICE_HANDLE_WEBRTC_HAS_AUDIO)) {
			json_object_set_new(out_stats, "audio_packets", json_integer(component->out_stats.audio_packets));
			json_object_set_new(out_stats, "audio_bytes", json_integer(component->out_stats.audio_bytes));
			json_object_set_new(out_stats, "audio_nacks", json_integer(component->out_stats.audio_nacks));
		}
		if(handle && janus_flags_is_set(&handle->webrtc_flags, JANUS_ICE_HANDLE_WEBRTC_HAS_VIDEO)) {
			json_object_set_new(out_stats, "video_packets", json_integer(component->out_stats.video_packets));
			json_object_set_new(out_stats, "video_bytes", json_integer(component->out_stats.video_bytes));
			json_object_set_new(out_stats, "video_nacks", json_integer(component->out_stats.video_nacks));
		}
		json_object_set_new(out_stats, "data_packets", json_integer(component->out_stats.data_packets));
		json_object_set_new(out_stats, "data_bytes", json_integer(component->out_stats.data_bytes));
#ifdef HAVE_SCTP
		/* FIXME Actually check if this succeeded? */
		json_object_set_new(d, "sctp-association", dtls->sctp ? json_true() : json_false());
#endif
	}
	json_object_set_new(c, "dtls", d);
	json_object_set_new(c, "in_stats", in_stats);
	json_object_set_new(c, "out_stats", out_stats);
	return c;
}


/* Transports */
void janus_transport_close(gpointer key, gpointer value, gpointer user_data) {
	janus_transport *transport = (janus_transport *)value;
	if(!transport)
		return;
	transport->destroy();
}

void janus_transportso_close(gpointer key, gpointer value, gpointer user_data) {
	void *transport = value;
	if(!transport)
		return;
	/* FIXME We don't dlclose transports to be sure we can detect leaks */
	//~ dlclose(transport);
}

/* Transport callback interface */
void janus_transport_incoming_request(janus_transport *plugin, janus_transport_session *transport, void *request_id, gboolean admin, json_t *message, json_error_t *error) {
	JANUS_LOG(LOG_VERB, "Got %s API request from %s (%p)\n", admin ? "an admin" : "a Janus", plugin->get_package(), transport);
	/* Create a janus_request instance to handle the request */
	janus_request *request = janus_request_new(plugin, transport, request_id, admin, message);
	GError *tperror = NULL;
	g_thread_pool_push(tasks, request, &tperror);
	if(tperror != NULL) {
		/* Something went wrong... */
		JANUS_LOG(LOG_ERR, "Got error %d (%s) trying to push task in thread pool...\n", tperror->code, tperror->message ? tperror->message : "??");
		json_t *transaction = json_object_get(message, "transaction");
		const char *transaction_text = json_is_string(transaction) ? json_string_value(transaction) : NULL;
		janus_process_error(request, 0, transaction_text, JANUS_ERROR_UNKNOWN, "Thread pool error");
		janus_request_destroy(request);
	}
}

void janus_transport_gone(janus_transport *plugin, janus_transport_session *transport) {
	/* Get rid of sessions this transport was handling */
	JANUS_LOG(LOG_VERB, "A %s transport instance has gone away (%p)\n", plugin->get_package(), transport);
	janus_mutex_lock(&sessions_mutex);
	if(sessions && g_hash_table_size(sessions) > 0) {
		GHashTableIter iter;
		gpointer value;
		g_hash_table_iter_init(&iter, sessions);
		while(g_hash_table_iter_next(&iter, NULL, &value)) {
			janus_session *session = (janus_session *) value;
			if(!session || g_atomic_int_get(&session->destroyed) || g_atomic_int_get(&session->timeout) || session->last_activity == 0)
				continue;
			if(session->source && session->source->instance == transport) {
				JANUS_LOG(LOG_VERB, "  -- Marking Session %"SCNu64" as over\n", session->session_id);
				session->last_activity = 0;	/* This will trigger a timeout */
			}
		}
	}
	janus_mutex_unlock(&sessions_mutex);
}

gboolean janus_transport_is_api_secret_needed(janus_transport *plugin) {
	return api_secret != NULL;
}

gboolean janus_transport_is_api_secret_valid(janus_transport *plugin, const char *apisecret) {
	if(api_secret == NULL)
		return TRUE;
	return apisecret && janus_strcmp_const_time(apisecret, api_secret);
}

gboolean janus_transport_is_auth_token_needed(janus_transport *plugin) {
	return janus_auth_is_enabled();
}

gboolean janus_transport_is_auth_token_valid(janus_transport *plugin, const char *token) {
	if(!janus_auth_is_enabled())
		return TRUE;
	return token && janus_auth_check_token(token);
}

void janus_transport_notify_event(janus_transport *plugin, void *transport, json_t *event) {
	/* A plugin asked to notify an event to the handlers */
	if(!plugin || !event || !json_is_object(event))
		return;
	/* Notify event handlers */
	if(janus_events_is_enabled()) {
		janus_events_notify_handlers(JANUS_EVENT_TYPE_TRANSPORT,
			0, plugin->get_package(), transport, event);
	} else {
		json_decref(event);
	}
}

void janus_transport_task(gpointer data, gpointer user_data) {
	JANUS_LOG(LOG_VERB, "Transport task pool, serving request\n");
	janus_request *request = (janus_request *)data;
	if(request == NULL) {
		JANUS_LOG(LOG_ERR, "Missing request\n");
		return;
	}
	if(!request->admin)
		janus_process_incoming_request(request);
	else
		janus_process_incoming_admin_request(request);
	/* Done */
	janus_request_destroy(request);
}


/* Event handlers */
void janus_eventhandler_close(gpointer key, gpointer value, gpointer user_data) {
	janus_eventhandler *eventhandler = (janus_eventhandler *)value;
	if(!eventhandler)
		return;
	eventhandler->destroy();
}

void janus_eventhandlerso_close(gpointer key, gpointer value, gpointer user_data) {
	void *eventhandler = (janus_eventhandler *)value;
	if(!eventhandler)
		return;
	//~ dlclose(eventhandler);
}


/* Plugins */
void janus_plugin_close(gpointer key, gpointer value, gpointer user_data) {
	janus_plugin *plugin = (janus_plugin *)value;
	if(!plugin)
		return;
	plugin->destroy();
}

void janus_pluginso_close(gpointer key, gpointer value, gpointer user_data) {
	void *plugin = value;
	if(!plugin)
		return;
	/* FIXME We don't dlclose plugins to be sure we can detect leaks */
	//~ dlclose(plugin);
}

janus_plugin *janus_plugin_find(const gchar *package) {
	if(package != NULL && plugins != NULL)	/* FIXME Do we need to fix the key pointer? */
		return g_hash_table_lookup(plugins, package);
	return NULL;
}


/* Plugin callback interface */
int janus_plugin_push_event(janus_plugin_session *plugin_session, janus_plugin *plugin, const char *transaction, json_t *message, json_t *jsep) {
	if(!plugin || !message)
		return -1;
	if(!plugin_session || plugin_session < (janus_plugin_session *)0x1000 ||
			!janus_plugin_session_is_alive(plugin_session) || g_atomic_int_get(&plugin_session->stopped))
		return -2;
	janus_ice_handle *ice_handle = (janus_ice_handle *)plugin_session->gateway_handle;
	if(!ice_handle || janus_flags_is_set(&ice_handle->webrtc_flags, JANUS_ICE_HANDLE_WEBRTC_STOP))
		return JANUS_ERROR_SESSION_NOT_FOUND;
	janus_session *session = ice_handle->session;
	if(!session || g_atomic_int_get(&session->destroyed))
		return JANUS_ERROR_SESSION_NOT_FOUND;
	/* Make sure this is a JSON object */
	if(!json_is_object(message)) {
		JANUS_LOG(LOG_ERR, "[%"SCNu64"] Cannot push event (JSON error: not an object)\n", ice_handle->handle_id);
		return JANUS_ERROR_INVALID_JSON_OBJECT;
	}
	/* Attach JSEP if possible? */
	const char *sdp_type = json_string_value(json_object_get(jsep, "type"));
	const char *sdp = json_string_value(json_object_get(jsep, "sdp"));
	json_t *merged_jsep = NULL;
	if(sdp_type != NULL && sdp != NULL) {
		merged_jsep = janus_plugin_handle_sdp(plugin_session, plugin, sdp_type, sdp);
		if(merged_jsep == NULL) {
			if(ice_handle == NULL || janus_flags_is_set(&ice_handle->webrtc_flags, JANUS_ICE_HANDLE_WEBRTC_STOP)
					|| janus_flags_is_set(&ice_handle->webrtc_flags, JANUS_ICE_HANDLE_WEBRTC_ALERT)) {
				JANUS_LOG(LOG_ERR, "[%"SCNu64"] Cannot push event (handle not available anymore or negotiation stopped)\n", ice_handle->handle_id);
				return JANUS_ERROR_HANDLE_NOT_FOUND;
			} else {
				JANUS_LOG(LOG_ERR, "[%"SCNu64"] Cannot push event (JSON error: problem with the SDP)\n", ice_handle->handle_id);
				return JANUS_ERROR_JSEP_INVALID_SDP;
			}
		}
	}
	/* Reference the payload, as the plugin may still need it and will do a decref itself */
	json_incref(message);
	/* Prepare JSON event */
	json_t *event = janus_create_message("event", session->session_id, transaction);
	json_object_set_new(event, "sender", json_integer(ice_handle->handle_id));
	json_t *plugin_data = json_object();
	json_object_set_new(plugin_data, "plugin", json_string(plugin->get_package()));
	json_object_set_new(plugin_data, "data", message);
	json_object_set_new(event, "plugindata", plugin_data);
	if(merged_jsep != NULL)
		json_object_set_new(event, "jsep", merged_jsep);
	/* Send the event */
	JANUS_LOG(LOG_VERB, "[%"SCNu64"] Sending event to transport...\n", ice_handle->handle_id);
	janus_session_notify_event(session, event);

	if(jsep != NULL && janus_events_is_enabled()) {
		/* Notify event handlers as well */
		janus_events_notify_handlers(JANUS_EVENT_TYPE_JSEP,
			session->session_id, ice_handle->handle_id, "local", sdp_type, sdp);
	}

	return JANUS_OK;
}

json_t *janus_plugin_handle_sdp(janus_plugin_session *plugin_session, janus_plugin *plugin, const char *sdp_type, const char *sdp) {
	if(!plugin_session || plugin_session < (janus_plugin_session *)0x1000 ||
			!janus_plugin_session_is_alive(plugin_session) || g_atomic_int_get(&plugin_session->stopped) ||
			plugin == NULL || sdp_type == NULL || sdp == NULL) {
		JANUS_LOG(LOG_ERR, "Invalid arguments\n");
		return NULL;
	}
	janus_ice_handle *ice_handle = (janus_ice_handle *)plugin_session->gateway_handle;
	//~ if(ice_handle == NULL || janus_flags_is_set(&ice_handle->webrtc_flags, JANUS_ICE_HANDLE_WEBRTC_READY)) {
	if(ice_handle == NULL) {
		JANUS_LOG(LOG_ERR, "Invalid ICE handle\n");
		return NULL;
	}
	int offer = 0;
	if(!strcasecmp(sdp_type, "offer")) {
		/* This is an offer from a plugin */
		offer = 1;
		janus_flags_set(&ice_handle->webrtc_flags, JANUS_ICE_HANDLE_WEBRTC_GOT_OFFER);
		janus_flags_clear(&ice_handle->webrtc_flags, JANUS_ICE_HANDLE_WEBRTC_GOT_ANSWER);
	} else if(!strcasecmp(sdp_type, "answer")) {
		/* This is an answer from a plugin */
		janus_flags_set(&ice_handle->webrtc_flags, JANUS_ICE_HANDLE_WEBRTC_GOT_ANSWER);
	} else {
		/* TODO Handle other messages */
		JANUS_LOG(LOG_ERR, "Unknown type '%s'\n", sdp_type);
		return NULL;
	}
	/* Is this valid SDP? */
	char error_str[512];
	int audio = 0, video = 0, data = 0, bundle = 0, rtcpmux = 0, trickle = 0;
	janus_sdp *parsed_sdp = janus_sdp_preparse(sdp, error_str, sizeof(error_str), &audio, &video, &data, &bundle, &rtcpmux, &trickle);
	if(parsed_sdp == NULL) {
		JANUS_LOG(LOG_ERR, "[%"SCNu64"] Couldn't parse SDP... %s\n", ice_handle->handle_id, error_str);
		return NULL;
	}
	gboolean updating = FALSE;
	if(offer) {
		/* We still don't have a local ICE setup */
		JANUS_LOG(LOG_VERB, "[%"SCNu64"] Audio %s been negotiated\n", ice_handle->handle_id, audio ? "has" : "has NOT");
		if(audio > 1) {
			JANUS_LOG(LOG_ERR, "[%"SCNu64"] More than one audio line? only going to negotiate one...\n", ice_handle->handle_id);
		}
		JANUS_LOG(LOG_VERB, "[%"SCNu64"] Video %s been negotiated\n", ice_handle->handle_id, video ? "has" : "has NOT");
		if(video > 1) {
			JANUS_LOG(LOG_ERR, "[%"SCNu64"] More than one video line? only going to negotiate one...\n", ice_handle->handle_id);
		}
		JANUS_LOG(LOG_VERB, "[%"SCNu64"] SCTP/DataChannels %s been negotiated\n", ice_handle->handle_id, data ? "have" : "have NOT");
		if(data > 1) {
			JANUS_LOG(LOG_ERR, "[%"SCNu64"] More than one data line? only going to negotiate one...\n", ice_handle->handle_id);
		}
#ifndef HAVE_SCTP
		if(data) {
			JANUS_LOG(LOG_WARN, "[%"SCNu64"]   -- DataChannels have been negotiated, but support for them has not been compiled...\n", ice_handle->handle_id);
		}
#endif
		/* Are we still cleaning up from a previous media session? */
		if(janus_flags_is_set(&ice_handle->webrtc_flags, JANUS_ICE_HANDLE_WEBRTC_CLEANING)) {
			JANUS_LOG(LOG_VERB, "[%"SCNu64"] Still cleaning up from a previous media session, let's wait a bit...\n", ice_handle->handle_id);
			gint64 waited = 0;
			while(janus_flags_is_set(&ice_handle->webrtc_flags, JANUS_ICE_HANDLE_WEBRTC_CLEANING)) {
				JANUS_LOG(LOG_VERB, "[%"SCNu64"] Still cleaning up from a previous media session, let's wait a bit...\n", ice_handle->handle_id);
				g_usleep(100000);
				waited += 100000;
				if(waited >= 3*G_USEC_PER_SEC) {
					JANUS_LOG(LOG_VERB, "[%"SCNu64"]   -- Waited 3 seconds, that's enough!\n", ice_handle->handle_id);
					break;
				}
			}
		}
		if(ice_handle->agent == NULL) {
			/* Process SDP in order to setup ICE locally (this is going to result in an answer from the browser) */
			if(janus_ice_setup_local(ice_handle, 0, audio, video, data, bundle, rtcpmux, trickle) < 0) {
				JANUS_LOG(LOG_ERR, "[%"SCNu64"] Error setting ICE locally\n", ice_handle->handle_id);
				janus_sdp_free(parsed_sdp);
				return NULL;
			}
		} else {
			updating = TRUE;
			JANUS_LOG(LOG_INFO, "[%"SCNu64"] Updating existing session\n", ice_handle->handle_id);
		}
	}
	if(!updating) {
		/* Wait for candidates-done callback */
		while(ice_handle->cdone < ice_handle->streams_num) {
			if(ice_handle == NULL || janus_flags_is_set(&ice_handle->webrtc_flags, JANUS_ICE_HANDLE_WEBRTC_STOP)
					|| janus_flags_is_set(&ice_handle->webrtc_flags, JANUS_ICE_HANDLE_WEBRTC_ALERT)) {
				JANUS_LOG(LOG_WARN, "[%"SCNu64"] Handle detached or PC closed, giving up...!\n", ice_handle ? ice_handle->handle_id : 0);
				janus_sdp_free(parsed_sdp);
				return NULL;
			}
			JANUS_LOG(LOG_VERB, "[%"SCNu64"] Waiting for candidates-done callback...\n", ice_handle->handle_id);
			g_usleep(100000);
			if(ice_handle->cdone < 0) {
				JANUS_LOG(LOG_ERR, "[%"SCNu64"] Error gathering candidates!\n", ice_handle->handle_id);
				janus_sdp_free(parsed_sdp);
				return NULL;
			}
		}
	}
	/* Anonymize SDP */
	if(janus_sdp_anonymize(parsed_sdp) < 0) {
		/* Invalid SDP */
		JANUS_LOG(LOG_ERR, "[%"SCNu64"] Invalid SDP\n", ice_handle->handle_id);
		janus_sdp_free(parsed_sdp);
		return NULL;
	}
	/* Add our details */
	char *sdp_merged = janus_sdp_merge(ice_handle, parsed_sdp);
	if(sdp_merged == NULL) {
		/* Couldn't merge SDP */
		JANUS_LOG(LOG_ERR, "[%"SCNu64"] Error merging SDP\n", ice_handle->handle_id);
		janus_sdp_free(parsed_sdp);
		return NULL;
	}
	janus_sdp_free(parsed_sdp);
	janus_request_ice_disabled_m_line(ice_handle, audio, video, data, sdp_merged);

	if(!updating) {
		if(offer) {
			/* We set the flag to wait for an answer before handling trickle candidates */
			janus_flags_set(&ice_handle->webrtc_flags, JANUS_ICE_HANDLE_WEBRTC_PROCESSING_OFFER);
		} else {
			JANUS_LOG(LOG_VERB, "[%"SCNu64"] Done! Ready to setup remote candidates and send connectivity checks...\n", ice_handle->handle_id);
			janus_mutex_lock(&ice_handle->mutex);
			janus_request_ice_handle_answer(ice_handle, audio, video, data, NULL);
			janus_mutex_unlock(&ice_handle->mutex);
		}
	}

	/* Prepare JSON event */
	json_t *jsep = json_object();
	json_object_set_new(jsep, "type", json_string(sdp_type));
	json_object_set_new(jsep, "sdp", json_string(sdp_merged));
	ice_handle->local_sdp = sdp_merged;
	return jsep;
}

void janus_plugin_relay_rtp(janus_plugin_session *plugin_session, int video, char *buf, int len) {
	if((plugin_session < (janus_plugin_session *)0x1000) || g_atomic_int_get(&plugin_session->stopped) || buf == NULL || len < 1)
		return;
	janus_ice_handle *handle = (janus_ice_handle *)plugin_session->gateway_handle;
	if(!handle || janus_flags_is_set(&handle->webrtc_flags, JANUS_ICE_HANDLE_WEBRTC_STOP)
			|| janus_flags_is_set(&handle->webrtc_flags, JANUS_ICE_HANDLE_WEBRTC_ALERT))
		return;
	janus_ice_relay_rtp(handle, video, buf, len);
}

void janus_plugin_relay_rtcp(janus_plugin_session *plugin_session, int video, char *buf, int len) {
	if((plugin_session < (janus_plugin_session *)0x1000) || g_atomic_int_get(&plugin_session->stopped) || buf == NULL || len < 1)
		return;
	janus_ice_handle *handle = (janus_ice_handle *)plugin_session->gateway_handle;
	if(!handle || janus_flags_is_set(&handle->webrtc_flags, JANUS_ICE_HANDLE_WEBRTC_STOP)
			|| janus_flags_is_set(&handle->webrtc_flags, JANUS_ICE_HANDLE_WEBRTC_ALERT))
		return;
	janus_ice_relay_rtcp(handle, video, buf, len);
}

void janus_plugin_relay_data(janus_plugin_session *plugin_session, char *buf, int len) {
	if((plugin_session < (janus_plugin_session *)0x1000) || g_atomic_int_get(&plugin_session->stopped) || buf == NULL || len < 1)
		return;
	janus_ice_handle *handle = (janus_ice_handle *)plugin_session->gateway_handle;
	if(!handle || janus_flags_is_set(&handle->webrtc_flags, JANUS_ICE_HANDLE_WEBRTC_STOP)
			|| janus_flags_is_set(&handle->webrtc_flags, JANUS_ICE_HANDLE_WEBRTC_ALERT))
		return;
#ifdef HAVE_SCTP
	janus_ice_relay_data(handle, buf, len);
#else
	JANUS_LOG(LOG_WARN, "Asked to relay data, but Data Channels support has not been compiled...\n");
#endif
}

void janus_plugin_close_pc(janus_plugin_session *plugin_session) {
	/* A plugin asked to get rid of a PeerConnection */
	if((plugin_session < (janus_plugin_session *)0x1000) || !janus_plugin_session_is_alive(plugin_session) || g_atomic_int_get(&plugin_session->stopped))
		return;
	janus_ice_handle *ice_handle = (janus_ice_handle *)plugin_session->gateway_handle;
	if(!ice_handle)
		return;
	if(janus_flags_is_set(&ice_handle->webrtc_flags, JANUS_ICE_HANDLE_WEBRTC_STOP)
			|| janus_flags_is_set(&ice_handle->webrtc_flags, JANUS_ICE_HANDLE_WEBRTC_ALERT))
		return;
	janus_session *session = (janus_session *)ice_handle->session;
	if(!session)
		return;

	JANUS_LOG(LOG_VERB, "[%"SCNu64"] Plugin asked to hangup PeerConnection: sending alert\n", ice_handle->handle_id);
	/* Send an alert on all the DTLS connections */
	janus_ice_webrtc_hangup(ice_handle);
}

void janus_plugin_end_session(janus_plugin_session *plugin_session) {
	/* A plugin asked to get rid of a handle */
	if((plugin_session < (janus_plugin_session *)0x1000) || !janus_plugin_session_is_alive(plugin_session) || g_atomic_int_get(&plugin_session->stopped))
		return;
	janus_ice_handle *ice_handle = (janus_ice_handle *)plugin_session->gateway_handle;
	if(!ice_handle)
		return;
	janus_session *session = (janus_session *)ice_handle->session;
	if(!session)
		return;
	/* Destroy the handle */
	janus_session_handles_remove(session, ice_handle);
}

void janus_plugin_notify_event(janus_plugin *plugin, janus_plugin_session *plugin_session, json_t *event) {
	/* A plugin asked to notify an event to the handlers */
	if(!plugin || !event || !json_is_object(event))
		return;
	guint64 session_id = 0, handle_id = 0;
	if(plugin_session != NULL) {
		if((plugin_session < (janus_plugin_session *)0x1000) || !janus_plugin_session_is_alive(plugin_session) || plugin_session->stopped) {
			json_decref(event);
			return;
		}
		janus_ice_handle *ice_handle = (janus_ice_handle *)plugin_session->gateway_handle;
		if(!ice_handle) {
			json_decref(event);
			return;
		}
		handle_id = ice_handle->handle_id;
		janus_session *session = (janus_session *)ice_handle->session;
		if(!session) {
			json_decref(event);
			return;
		}
		session_id = session->session_id;
	}
	/* Notify event handlers */
	if(janus_events_is_enabled()) {
		janus_events_notify_handlers(JANUS_EVENT_TYPE_PLUGIN,
			session_id, handle_id, plugin->get_package(), event);
	} else {
		json_decref(event);
	}
}


static void janus_detect_local_ip(gchar *buf, size_t buflen) {
	JANUS_LOG(LOG_VERB, "Autodetecting local IP...\n");
	struct sockaddr_in addr;
	socklen_t len;
	int fd = socket(AF_INET, SOCK_DGRAM, 0);
	if (fd == -1)
		goto error;
	addr.sin_family = AF_INET;
	addr.sin_port = htons(1);
	inet_pton(AF_INET, "1.2.3.4", &addr.sin_addr.s_addr);
	if (connect(fd, (const struct sockaddr*) &addr, sizeof(addr)) < 0)
		goto error;
	len = sizeof(addr);
	if (getsockname(fd, (struct sockaddr*) &addr, &len) < 0)
		goto error;
	if (getnameinfo((const struct sockaddr*) &addr, sizeof(addr),
			buf, buflen,
			NULL, 0, NI_NUMERICHOST) != 0)
		goto error;
	close(fd);
	return;
error:
	if (fd != -1)
		close(fd);
	JANUS_LOG(LOG_VERB, "Couldn't find any address! using 127.0.0.1 as the local IP... (which is NOT going to work out of your machine)\n");
	g_strlcpy(buf, "127.0.0.1", buflen);
}


/* Main */
gint main(int argc, char *argv[])
{
	/* Core dumps may be disallowed by parent of this process; change that */
	struct rlimit core_limits;
	core_limits.rlim_cur = core_limits.rlim_max = RLIM_INFINITY;
	setrlimit(RLIMIT_CORE, &core_limits);

	struct gengetopt_args_info args_info;
	/* Let's call our cmdline parser */
	if(cmdline_parser(argc, argv, &args_info) != 0)
		exit(1);

	/* Any configuration to open? */
	if(args_info.config_given) {
		config_file = g_strdup(args_info.config_arg);
	}
	if(args_info.configs_folder_given) {
		configs_folder = g_strdup(args_info.configs_folder_arg);
	} else {
		configs_folder = g_strdup (CONFDIR);
	}
	if(config_file == NULL) {
		char file[255];
		g_snprintf(file, 255, "%s/janus.cfg", configs_folder);
		config_file = g_strdup(file);
	}
	if((config = janus_config_parse(config_file)) == NULL) {
		if(args_info.config_given) {
			/* We only give up if the configuration file was explicitly provided */
			g_print("Error reading configuration from %s\n", configs_folder);
			exit(1);
		}
		g_print("Error reading/parsing the configuration file in %s, going on with the defaults and the command line arguments\n",
			configs_folder);
		config = janus_config_create("janus.cfg");
		if(config == NULL) {
			/* If we can't even create an empty configuration, something's definitely wrong */
			exit(1);
		}
	}

	/* Check if we need to log to console and/or file */
	gboolean use_stdout = TRUE;
	if(args_info.disable_stdout_given) {
		use_stdout = FALSE;
		janus_config_add_item(config, "general", "log_to_stdout", "no");
	} else {
		/* Check if the configuration file is saying anything about this */
		janus_config_item *item = janus_config_get_item_drilldown(config, "general", "log_to_stdout");
		if(item && item->value && !janus_is_true(item->value))
			use_stdout = FALSE;
	}
	const char *logfile = NULL;
	if(args_info.log_file_given) {
		logfile = args_info.log_file_arg;
		janus_config_add_item(config, "general", "log_to_file", "no");
	} else {
		/* Check if the configuration file is saying anything about this */
		janus_config_item *item = janus_config_get_item_drilldown(config, "general", "log_to_file");
		if(item && item->value)
			logfile = item->value;
	}

	/* Check if we're going to daemonize Janus */
	if(args_info.daemon_given) {
		daemonize = TRUE;
		janus_config_add_item(config, "general", "daemonize", "yes");
	} else {
		/* Check if the configuration file is saying anything about this */
		janus_config_item *item = janus_config_get_item_drilldown(config, "general", "daemonize");
		if(item && item->value && janus_is_true(item->value))
			daemonize = TRUE;
	}
	/* If we're going to daemonize, make sure logging to stdout is disabled and a log file has been specified */
	if(daemonize && use_stdout) {
		use_stdout = FALSE;
	}
	if(daemonize && logfile == NULL) {
		g_print("Running Janus as a daemon but no log file provided, giving up...\n");
		exit(1);
	}
	/* Daemonize now, if we need to */
	if(daemonize) {
		g_print("Running Janus as a daemon\n");

		/* Create a pipe for parent<->child communication during the startup phase */
		if(pipe(pipefd) == -1) {
			g_print("pipe error!\n");
			exit(1);
		}

		/* Fork off the parent process */
		pid_t pid = fork();
		if(pid < 0) {
			g_print("Fork error!\n");
			exit(1);
		}
		if(pid > 0) {
			/* Ok, we're the parent: let's wait for the child to tell us everything started fine */
			close(pipefd[1]);
			int code = -1;
			struct pollfd pollfds;

			while(code < 0) {
				pollfds.fd = pipefd[0];
				pollfds.events = POLLIN;
				int res = poll(&pollfds, 1, -1);
				if(res < 0)
					break;
				if(res == 0)
					continue;
				if(pollfds.revents & POLLERR || pollfds.revents & POLLHUP)
					break;
				if(pollfds.revents & POLLIN) {
					res = read(pipefd[0], &code, sizeof(int));
					break;
				}
			}
			if(code < 0)
				code = 1;

			/* Leave the parent and return the exit code we received from the child */
			if(code)
				g_print("Error launching Janus (error code %d), check the logs for more details\n", code);
			exit(code);
		}
		/* Child here */
		close(pipefd[0]);

		/* Change the file mode mask */
		umask(0);

		/* Create a new SID for the child process */
		pid_t sid = setsid();
		if(sid < 0) {
			g_print("Error setting SID!\n");
			exit(1);
		}
		/* Change the current working directory */
		if((chdir("/")) < 0) {
			g_print("Error changing the current working directory!\n");
			exit(1);
		}
		/* We close stdin/stdout/stderr when initializing the logger */
	}

	/* Initialize logger */
	if(janus_log_init(daemonize, use_stdout, logfile) < 0)
		exit(1);

	JANUS_PRINT("---------------------------------------------------\n");
	JANUS_PRINT("  Starting Meetecho Janus (WebRTC Gateway) v%s\n", JANUS_VERSION_STRING);
	JANUS_PRINT("---------------------------------------------------\n\n");

	/* Handle SIGINT (CTRL-C), SIGTERM (from service managers) */
	signal(SIGINT, janus_handle_signal);
	signal(SIGTERM, janus_handle_signal);
	atexit(janus_termination_handler);

	/* Setup Glib */
#if !GLIB_CHECK_VERSION(2, 36, 0)
	g_type_init();
#endif

	/* Logging level: default is info and no timestamps */
	janus_log_level = LOG_INFO;
	janus_log_timestamps = FALSE;
	janus_log_colors = TRUE;
	if(args_info.debug_level_given) {
		if(args_info.debug_level_arg < LOG_NONE)
			args_info.debug_level_arg = 0;
		else if(args_info.debug_level_arg > LOG_MAX)
			args_info.debug_level_arg = LOG_MAX;
		janus_log_level = args_info.debug_level_arg;
	}

	/* Any PID we need to create? */
	const char *pidfile = NULL;
	if(args_info.pid_file_given) {
		pidfile = args_info.pid_file_arg;
		janus_config_add_item(config, "general", "pid_file", pidfile);
	} else {
		/* Check if the configuration file is saying anything about this */
		janus_config_item *item = janus_config_get_item_drilldown(config, "general", "pid_file");
		if(item && item->value)
			pidfile = item->value;
	}
	if(janus_pidfile_create(pidfile) < 0)
		exit(1);

	/* Proceed with the rest of the configuration */
	janus_config_print(config);
	if(args_info.debug_level_given) {
		char debug[5];
		g_snprintf(debug, 5, "%d", args_info.debug_level_arg);
		janus_config_add_item(config, "general", "debug_level", debug);
	} else {
		/* No command line directive on logging, try the configuration file */
		janus_config_item *item = janus_config_get_item_drilldown(config, "general", "debug_level");
		if(item && item->value) {
			int temp_level = atoi(item->value);
			if(temp_level == 0 && strcmp(item->value, "0")) {
				JANUS_PRINT("Invalid debug level %s (configuration), using default (info=4)\n", item->value);
			} else {
				janus_log_level = temp_level;
				if(janus_log_level < LOG_NONE)
					janus_log_level = 0;
				else if(janus_log_level > LOG_MAX)
					janus_log_level = LOG_MAX;
			}
		}
	}
	/* Any command line argument that should overwrite the configuration? */
	JANUS_PRINT("Checking command line arguments...\n");
	if(args_info.debug_timestamps_given) {
		janus_config_add_item(config, "general", "debug_timestamps", "yes");
	}
	if(args_info.disable_colors_given) {
		janus_config_add_item(config, "general", "debug_colors", "no");
	}
	if(args_info.server_name_given) {
		janus_config_add_item(config, "general", "server_name", args_info.server_name_arg);
	}
	if(args_info.session_timeout_given) {
		char st[20];
		g_snprintf(st, 20, "%d", args_info.session_timeout_arg);
		janus_config_add_item(config, "general", "session_timeout", st);
	}
 	if(args_info.interface_given) {
		janus_config_add_item(config, "general", "interface", args_info.interface_arg);
	}
	if(args_info.configs_folder_given) {
		janus_config_add_item(config, "general", "configs_folder", args_info.configs_folder_arg);
	}
	if(args_info.plugins_folder_given) {
		janus_config_add_item(config, "general", "plugins_folder", args_info.plugins_folder_arg);
	}
	if(args_info.apisecret_given) {
		janus_config_add_item(config, "general", "api_secret", args_info.apisecret_arg);
	}
	if(args_info.token_auth_given) {
		janus_config_add_item(config, "general", "token_auth", "yes");
	}
	if(args_info.cert_pem_given) {
		janus_config_add_item(config, "certificates", "cert_pem", args_info.cert_pem_arg);
	}
	if(args_info.cert_key_given) {
		janus_config_add_item(config, "certificates", "cert_key", args_info.cert_key_arg);
	}
	if(args_info.stun_server_given) {
		/* Split in server and port (if port missing, use 3478 as default) */
		char *stunport = strrchr(args_info.stun_server_arg, ':');
		if(stunport != NULL) {
			*stunport = '\0';
			stunport++;
			janus_config_add_item(config, "nat", "stun_server", args_info.stun_server_arg);
			janus_config_add_item(config, "nat", "stun_port", stunport);
		} else {
			janus_config_add_item(config, "nat", "stun_server", args_info.stun_server_arg);
			janus_config_add_item(config, "nat", "stun_port", "3478");
		}
	}
	if(args_info.nat_1_1_given) {
		janus_config_add_item(config, "nat", "nat_1_1_mapping", args_info.nat_1_1_arg);
	}
	if(args_info.ice_enforce_list_given) {
		janus_config_add_item(config, "nat", "ice_enforce_list", args_info.ice_enforce_list_arg);
	}
	if(args_info.ice_ignore_list_given) {
		janus_config_add_item(config, "nat", "ice_ignore_list", args_info.ice_ignore_list_arg);
	}
	if(args_info.libnice_debug_given) {
		janus_config_add_item(config, "nat", "nice_debug", "true");
	}
	if(args_info.ice_lite_given) {
		janus_config_add_item(config, "nat", "ice_lite", "true");
	}
	if(args_info.ice_tcp_given) {
		janus_config_add_item(config, "nat", "ice_tcp", "true");
	}
	if(args_info.ipv6_candidates_given) {
		janus_config_add_item(config, "media", "ipv6", "true");
	}
	if(args_info.force_bundle_given) {
		janus_config_add_item(config, "media", "force-bundle", "true");
	}
	if(args_info.force_rtcp_mux_given) {
		janus_config_add_item(config, "media", "force-rtcp-mux", "true");
	}
	if(args_info.max_nack_queue_given) {
		char mnq[20];
		g_snprintf(mnq, 20, "%d", args_info.max_nack_queue_arg);
		janus_config_add_item(config, "media", "max_nack_queue", mnq);
	}
	if(args_info.no_media_timer_given) {
		char nmt[20];
		g_snprintf(nmt, 20, "%d", args_info.no_media_timer_arg);
		janus_config_add_item(config, "media", "no_media_timer", nmt);
	}
	if(args_info.rtp_port_range_given) {
		janus_config_add_item(config, "media", "rtp_port_range", args_info.rtp_port_range_arg);
	}
	if(args_info.event_handlers_given) {
		janus_config_add_item(config, "events", "broadcast", "yes");
	}
	janus_config_print(config);

	/* Logging/debugging */
	JANUS_PRINT("Debug/log level is %d\n", janus_log_level);
	janus_config_item *item = janus_config_get_item_drilldown(config, "general", "debug_timestamps");
	if(item && item->value)
		janus_log_timestamps = janus_is_true(item->value);
	JANUS_PRINT("Debug/log timestamps are %s\n", janus_log_timestamps ? "enabled" : "disabled");
	item = janus_config_get_item_drilldown(config, "general", "debug_colors");
	if(item && item->value)
		janus_log_colors = janus_is_true(item->value);
	JANUS_PRINT("Debug/log colors are %s\n", janus_log_colors ? "enabled" : "disabled");

	/* Any IP/interface to enforce/ignore? */
	item = janus_config_get_item_drilldown(config, "nat", "ice_enforce_list");
	if(item && item->value) {
		gchar **list = g_strsplit(item->value, ",", -1);
		gchar *index = list[0];
		if(index != NULL) {
			int i=0;
			while(index != NULL) {
				if(strlen(index) > 0) {
					JANUS_LOG(LOG_INFO, "Adding '%s' to the ICE enforce list...\n", index);
					janus_ice_enforce_interface(g_strdup(index));
				}
				i++;
				index = list[i];
			}
		}
		g_clear_pointer(&list, g_strfreev);
	}
	item = janus_config_get_item_drilldown(config, "nat", "ice_ignore_list");
	if(item && item->value) {
		gchar **list = g_strsplit(item->value, ",", -1);
		gchar *index = list[0];
		if(index != NULL) {
			int i=0;
			while(index != NULL) {
				if(strlen(index) > 0) {
					JANUS_LOG(LOG_INFO, "Adding '%s' to the ICE ignore list...\n", index);
					janus_ice_ignore_interface(g_strdup(index));
				}
				i++;
				index = list[i];
			}
		}
		g_clear_pointer(&list, g_strfreev);
	}
	/* What is the local IP? */
	JANUS_LOG(LOG_VERB, "Selecting local IP address...\n");
	gboolean local_ip_set = FALSE;
	item = janus_config_get_item_drilldown(config, "general", "interface");
	if(item && item->value) {
		JANUS_LOG(LOG_VERB, "  -- Will try to use %s\n", item->value);
		int family;
		if (!janus_is_ip_valid(item->value, &family)) {
			JANUS_LOG(LOG_WARN, "Invalid local IP specified: %s, guessing the default...\n", item->value);
		} else {
			/* Verify that we can actually bind to that address */
			int fd = socket(family, SOCK_DGRAM, 0);
			if (fd == -1) {
				JANUS_LOG(LOG_WARN, "Error creating test socket, falling back to detecting IP address...\n");
			} else {
				int r;
				struct sockaddr_storage ss;
				socklen_t addrlen;
				memset(&ss, 0, sizeof(ss));
				if (family == AF_INET) {
					struct sockaddr_in *addr4 = (struct sockaddr_in*)&ss;
					addr4->sin_family = AF_INET;
					addr4->sin_port = 0;
					inet_pton(AF_INET, item->value, &(addr4->sin_addr.s_addr));
					addrlen = sizeof(struct sockaddr_in);
				} else {
					struct sockaddr_in6 *addr6 = (struct sockaddr_in6*)&ss;
					addr6->sin6_family = AF_INET6;
					addr6->sin6_port = 0;
					inet_pton(AF_INET6, item->value, &(addr6->sin6_addr.s6_addr));
					addrlen = sizeof(struct sockaddr_in6);
				}
				r = bind(fd, (const struct sockaddr*)&ss, addrlen);
				close(fd);
				if (r < 0) {
					JANUS_LOG(LOG_WARN, "Error setting local IP address to %s, falling back to detecting IP address...\n", item->value);
				} else {
					g_strlcpy(local_ip, item->value, sizeof(local_ip));
					local_ip_set = TRUE;
				}
			}
		}
	}
	if (!local_ip_set)
		janus_detect_local_ip(local_ip, sizeof(local_ip));
	JANUS_LOG(LOG_INFO, "Using %s as local IP...\n", local_ip);

	/* Was a custom instance name provided? */
	item = janus_config_get_item_drilldown(config, "general", "server_name");
	if(item && item->value) {
		server_name = g_strdup(item->value);
	}

	/* Check if a custom session timeout value was specified */
	item = janus_config_get_item_drilldown(config, "general", "session_timeout");
	if(item && item->value) {
		int st = atoi(item->value);
		if(st < 0) {
			JANUS_LOG(LOG_WARN, "Ignoring session_timeout value as it's not a positive integer\n");
		} else if(st == 0) {
			JANUS_LOG(LOG_WARN, "Session timeouts have been disabled (note, may result in orphaned sessions)\n");
		} else {
			session_timeout = st;
		}
	}

	/* Is there any API secret to consider? */
	api_secret = NULL;
	item = janus_config_get_item_drilldown(config, "general", "api_secret");
	if(item && item->value) {
		api_secret = g_strdup(item->value);
	}
	/* Is there any API secret to consider? */
	admin_api_secret = NULL;
	item = janus_config_get_item_drilldown(config, "general", "admin_secret");
	if(item && item->value) {
		admin_api_secret = g_strdup(item->value);
	}
	/* Also check if the token based authentication mechanism needs to be enabled */
	item = janus_config_get_item_drilldown(config, "general", "token_auth");
	janus_auth_init(item && item->value && janus_is_true(item->value));

	/* Setup ICE stuff (e.g., checking if the provided STUN server is correct) */
	char *stun_server = NULL, *turn_server = NULL;
	uint16_t stun_port = 0, turn_port = 0;
	char *turn_type = NULL, *turn_user = NULL, *turn_pwd = NULL;
	char *turn_rest_api = NULL, *turn_rest_api_key = NULL;
#ifdef HAVE_LIBCURL
	char *turn_rest_api_method = NULL;
#endif
	const char *nat_1_1_mapping = NULL;
	uint16_t rtp_min_port = 0, rtp_max_port = 0;
	gboolean ice_lite = FALSE, ice_tcp = FALSE, ipv6 = FALSE;
	item = janus_config_get_item_drilldown(config, "media", "ipv6");
	ipv6 = (item && item->value) ? janus_is_true(item->value) : FALSE;
	item = janus_config_get_item_drilldown(config, "media", "rtp_port_range");
	if(item && item->value) {
		/* Split in min and max port */
		char *maxport = strrchr(item->value, '-');
		if(maxport != NULL) {
			*maxport = '\0';
			maxport++;
			rtp_min_port = atoi(item->value);
			rtp_max_port = atoi(maxport);
			maxport--;
			*maxport = '-';
		}
		if(rtp_min_port > rtp_max_port) {
			int temp_port = rtp_min_port;
			rtp_min_port = rtp_max_port;
			rtp_max_port = temp_port;
		}
		if(rtp_max_port == 0)
			rtp_max_port = 65535;
		JANUS_LOG(LOG_INFO, "RTP port range: %u -- %u\n", rtp_min_port, rtp_max_port);
	}
	/* Check if we need to enable the ICE Lite mode */
	item = janus_config_get_item_drilldown(config, "nat", "ice_lite");
	ice_lite = (item && item->value) ? janus_is_true(item->value) : FALSE;
	/* Check if we need to enable ICE-TCP support (warning: still broken, for debugging only) */
	item = janus_config_get_item_drilldown(config, "nat", "ice_tcp");
	ice_tcp = (item && item->value) ? janus_is_true(item->value) : FALSE;
	/* Any STUN server to use in Janus? */
	item = janus_config_get_item_drilldown(config, "nat", "stun_server");
	if(item && item->value)
		stun_server = (char *)item->value;
	item = janus_config_get_item_drilldown(config, "nat", "stun_port");
	if(item && item->value)
		stun_port = atoi(item->value);
	/* Any 1:1 NAT mapping to take into account? */
	item = janus_config_get_item_drilldown(config, "nat", "nat_1_1_mapping");
	if(item && item->value) {
		JANUS_LOG(LOG_VERB, "Using nat_1_1_mapping for public ip - %s\n", item->value);
		nat_1_1_mapping = item->value;
		janus_set_public_ip(item->value);
		janus_ice_enable_nat_1_1();
	}
	/* Any TURN server to use in Janus? */
	item = janus_config_get_item_drilldown(config, "nat", "turn_server");
	if(item && item->value)
		turn_server = (char *)item->value;
	item = janus_config_get_item_drilldown(config, "nat", "turn_port");
	if(item && item->value)
		turn_port = atoi(item->value);
	item = janus_config_get_item_drilldown(config, "nat", "turn_type");
	if(item && item->value)
		turn_type = (char *)item->value;
	item = janus_config_get_item_drilldown(config, "nat", "turn_user");
	if(item && item->value)
		turn_user = (char *)item->value;
	item = janus_config_get_item_drilldown(config, "nat", "turn_pwd");
	if(item && item->value)
		turn_pwd = (char *)item->value;
	/* Check if there's any TURN REST API backend to use */
	item = janus_config_get_item_drilldown(config, "nat", "turn_rest_api");
	if(item && item->value)
		turn_rest_api = (char *)item->value;
	item = janus_config_get_item_drilldown(config, "nat", "turn_rest_api_key");
	if(item && item->value)
		turn_rest_api_key = (char *)item->value;
#ifdef HAVE_LIBCURL
	item = janus_config_get_item_drilldown(config, "nat", "turn_rest_api_method");
	if(item && item->value)
		turn_rest_api_method = (char *)item->value;
#endif
	/* Initialize the ICE stack now */
	janus_ice_init(ice_lite, ice_tcp, ipv6, rtp_min_port, rtp_max_port);
	if(janus_ice_set_stun_server(stun_server, stun_port) < 0) {
		JANUS_LOG(LOG_FATAL, "Invalid STUN address %s:%u\n", stun_server, stun_port);
		exit(1);
	}
	if(janus_ice_set_turn_server(turn_server, turn_port, turn_type, turn_user, turn_pwd) < 0) {
		JANUS_LOG(LOG_FATAL, "Invalid TURN address %s:%u\n", turn_server, turn_port);
		exit(1);
	}
#ifndef HAVE_LIBCURL
	if(turn_rest_api != NULL || turn_rest_api_key != NULL) {
		JANUS_LOG(LOG_WARN, "A TURN REST API backend specified in the settings, but libcurl support has not been built\n");
	}
#else
	if(janus_ice_set_turn_rest_api(turn_rest_api, turn_rest_api_key, turn_rest_api_method) < 0) {
		JANUS_LOG(LOG_FATAL, "Invalid TURN REST API configuration: %s (%s, %s)\n", turn_rest_api, turn_rest_api_key, turn_rest_api_method);
		exit(1);
	}
#endif
	item = janus_config_get_item_drilldown(config, "nat", "nice_debug");
	if(item && item->value && janus_is_true(item->value)) {
		/* Enable libnice debugging */
		janus_ice_debugging_enable();
	}
	if(stun_server == NULL && turn_server == NULL) {
		/* No STUN and TURN server provided for Janus: make sure it isn't on a private address */
		gboolean private_address = FALSE;
		const char *test_ip = nat_1_1_mapping ? nat_1_1_mapping : local_ip;
		struct sockaddr_in addr;
		if(inet_pton(AF_INET, test_ip, &addr) > 0) {
			unsigned short int ip[4];
			sscanf(test_ip, "%hu.%hu.%hu.%hu", &ip[0], &ip[1], &ip[2], &ip[3]);
			if(ip[0] == 10) {
				/* Class A private address */
				private_address = TRUE;
			} else if(ip[0] == 172 && (ip[1] >= 16 && ip[1] <= 31)) {
				/* Class B private address */
				private_address = TRUE;
			} else if(ip[0] == 192 && ip[1] == 168) {
				/* Class C private address */
				private_address = TRUE;
			}
		}
		if(private_address) {
			JANUS_LOG(LOG_WARN, "Janus is deployed on a private address (%s) but you didn't specify any STUN server!"
			                    " Expect trouble if this is supposed to work over the internet and not just in a LAN...\n", test_ip);
		}
	}
	/* Are we going to force BUNDLE and/or rtcp-mux? */
	gboolean force_bundle = FALSE, force_rtcpmux = FALSE;
	item = janus_config_get_item_drilldown(config, "media", "force-bundle");
	force_bundle = (item && item->value) ? janus_is_true(item->value) : FALSE;
	janus_ice_force_bundle(force_bundle);
	item = janus_config_get_item_drilldown(config, "media", "force-rtcp-mux");
	force_rtcpmux = (item && item->value) ? janus_is_true(item->value) : FALSE;
	janus_ice_force_rtcpmux(force_rtcpmux);
	/* NACK related stuff */
	item = janus_config_get_item_drilldown(config, "media", "max_nack_queue");
	if(item && item->value) {
		int mnq = atoi(item->value);
		if(mnq < 0) {
			JANUS_LOG(LOG_WARN, "Ignoring max_nack_queue value as it's not a positive integer\n");
		} else if(mnq > 0 && mnq < 200) {
			JANUS_LOG(LOG_WARN, "Ignoring max_nack_queue value as it's less than 200\n");
		} else {
			janus_set_max_nack_queue(mnq);
		}
	}
	/* no-media timer */
	item = janus_config_get_item_drilldown(config, "media", "no_media_timer");
	if(item && item->value) {
		int nmt = atoi(item->value);
		if(nmt < 0) {
			JANUS_LOG(LOG_WARN, "Ignoring no_media_timer value as it's not a positive integer\n");
		} else {
			janus_set_no_media_timer(nmt);
		}
	}

	/* Setup OpenSSL stuff */
	const char* server_pem;
	item = janus_config_get_item_drilldown(config, "certificates", "cert_pem");
	if(!item || !item->value) {
		server_pem = NULL;
	} else {
		server_pem = item->value;
	}

	const char* server_key;
	item = janus_config_get_item_drilldown(config, "certificates", "cert_key");
	if(!item || !item->value) {
		server_key = NULL;
	} else {
		server_key = item->value;
	}
	JANUS_LOG(LOG_VERB, "Using certificates:\n\t%s\n\t%s\n", server_pem, server_key);

	SSL_library_init();
	SSL_load_error_strings();
	OpenSSL_add_all_algorithms();
	/* ... and DTLS-SRTP in particular */
	if(janus_dtls_srtp_init(server_pem, server_key) < 0) {
		exit(1);
	}
	/* Check if there's any custom value for the starting MTU to use in the BIO filter */
	item = janus_config_get_item_drilldown(config, "media", "dtls_mtu");
	if(item && item->value)
		janus_dtls_bio_filter_set_mtu(atoi(item->value));

#ifdef HAVE_SCTP
	/* Initialize SCTP for DataChannels */
	if(janus_sctp_init() < 0) {
		exit(1);
	}
#else
	JANUS_LOG(LOG_WARN, "Data Channels support not compiled\n");
#endif

	/* Sessions */
	sessions = g_hash_table_new_full(g_int64_hash, g_int64_equal, (GDestroyNotify)g_free, NULL);
	janus_mutex_init(&sessions_mutex);
	/* Start the sessions timeout watchdog */
	sessions_watchdog_context = g_main_context_new();
	GMainLoop *watchdog_loop = g_main_loop_new(sessions_watchdog_context, FALSE);
	GError *error = NULL;
	GThread *watchdog = g_thread_try_new("timeout watchdog", &janus_sessions_watchdog, watchdog_loop, &error);
	if(error != NULL) {
		JANUS_LOG(LOG_FATAL, "Got error %d (%s) trying to start sessions timeout watchdog...\n", error->code, error->message ? error->message : "??");
		exit(1);
	}

	/* Load event handlers */
	const char *path = EVENTDIR;
	item = janus_config_get_item_drilldown(config, "general", "events_folder");
	if(item && item->value)
		path = (char *)item->value;
	JANUS_LOG(LOG_INFO, "Event handler plugins folder: %s\n", path);
	DIR *dir = opendir(path);
	if(!dir) {
		/* Not really fatal, we don't care and go on anyway: event handlers are not fundamental */
		JANUS_LOG(LOG_FATAL, "\tCouldn't access event handler plugins folder...\n");
	} else {
		/* Any event handlers to ignore? */
		gchar **disabled_eventhandlers = NULL;
		item = janus_config_get_item_drilldown(config, "events", "broadcast");
		/* Event handlers are disabled by default: they need to be enabled in the configuration */
		gboolean enable_events = FALSE;
		if(item && item->value)
			enable_events = janus_is_true(item->value);
		if(!enable_events) {
			JANUS_LOG(LOG_WARN, "Event handlers support disabled\n");
		} else {
			item = janus_config_get_item_drilldown(config, "events", "disable");
			if(item && item->value)
				disabled_eventhandlers = g_strsplit(item->value, ",", -1);
			/* Open the shared objects */
			struct dirent *eventent = NULL;
			char eventpath[1024];
			while((eventent = readdir(dir))) {
				int len = strlen(eventent->d_name);
				if (len < 4) {
					continue;
				}
				if (strcasecmp(eventent->d_name+len-strlen(SHLIB_EXT), SHLIB_EXT)) {
					continue;
				}
				/* Check if this event handler has been disabled in the configuration file */
				if(disabled_eventhandlers != NULL) {
					gchar *index = disabled_eventhandlers[0];
					if(index != NULL) {
						int i=0;
						gboolean skip = FALSE;
						while(index != NULL) {
							while(isspace(*index))
								index++;
							if(strlen(index) && !strcmp(index, eventent->d_name)) {
								JANUS_LOG(LOG_WARN, "Event handler plugin '%s' has been disabled, skipping...\n", eventent->d_name);
								skip = TRUE;
								break;
							}
							i++;
							index = disabled_eventhandlers[i];
						}
						if(skip)
							continue;
					}
				}
				JANUS_LOG(LOG_INFO, "Loading event handler plugin '%s'...\n", eventent->d_name);
				memset(eventpath, 0, 1024);
				g_snprintf(eventpath, 1024, "%s/%s", path, eventent->d_name);
				void *event = dlopen(eventpath, RTLD_LAZY);
				if (!event) {
					JANUS_LOG(LOG_ERR, "\tCouldn't load event handler plugin '%s': %s\n", eventent->d_name, dlerror());
				} else {
					create_e *create = (create_e*) dlsym(event, "create");
					const char *dlsym_error = dlerror();
					if (dlsym_error) {
						JANUS_LOG(LOG_ERR, "\tCouldn't load symbol 'create': %s\n", dlsym_error);
						continue;
					}
					janus_eventhandler *janus_eventhandler = create();
					if(!janus_eventhandler) {
						JANUS_LOG(LOG_ERR, "\tCouldn't use function 'create'...\n");
						continue;
					}
					/* Are all the mandatory methods and callbacks implemented? */
					if(!janus_eventhandler->init || !janus_eventhandler->destroy ||
							!janus_eventhandler->get_api_compatibility ||
							!janus_eventhandler->get_version ||
							!janus_eventhandler->get_version_string ||
							!janus_eventhandler->get_description ||
							!janus_eventhandler->get_package ||
							!janus_eventhandler->get_name ||
							!janus_eventhandler->incoming_event) {
						JANUS_LOG(LOG_ERR, "\tMissing some mandatory methods/callbacks, skipping this event handler plugin...\n");
						continue;
					}
					if(janus_eventhandler->get_api_compatibility() < JANUS_EVENTHANDLER_API_VERSION) {
						JANUS_LOG(LOG_ERR, "The '%s' event handler plugin was compiled against an older version of the API (%d < %d), skipping it: update it to enable it again\n",
							janus_eventhandler->get_package(), janus_eventhandler->get_api_compatibility(), JANUS_EVENTHANDLER_API_VERSION);
						continue;
					}
					janus_eventhandler->init(configs_folder);
					JANUS_LOG(LOG_VERB, "\tVersion: %d (%s)\n", janus_eventhandler->get_version(), janus_eventhandler->get_version_string());
					JANUS_LOG(LOG_VERB, "\t   [%s] %s\n", janus_eventhandler->get_package(), janus_eventhandler->get_name());
					JANUS_LOG(LOG_VERB, "\t   %s\n", janus_eventhandler->get_description());
					JANUS_LOG(LOG_VERB, "\t   Plugin API version: %d\n", janus_eventhandler->get_api_compatibility());
					JANUS_LOG(LOG_VERB, "\t   Subscriptions:");
					if(janus_eventhandler->events_mask == 0) {
						JANUS_LOG(LOG_VERB, " none");
					} else {
						if(janus_flags_is_set(&janus_eventhandler->events_mask, JANUS_EVENT_TYPE_SESSION))
							JANUS_LOG(LOG_VERB, " sessions");
						if(janus_flags_is_set(&janus_eventhandler->events_mask, JANUS_EVENT_TYPE_HANDLE))
							JANUS_LOG(LOG_VERB, " handles");
						if(janus_flags_is_set(&janus_eventhandler->events_mask, JANUS_EVENT_TYPE_JSEP))
							JANUS_LOG(LOG_VERB, " jsep");
						if(janus_flags_is_set(&janus_eventhandler->events_mask, JANUS_EVENT_TYPE_WEBRTC))
							JANUS_LOG(LOG_VERB, " webrtc");
						if(janus_flags_is_set(&janus_eventhandler->events_mask, JANUS_EVENT_TYPE_MEDIA))
							JANUS_LOG(LOG_VERB, " media");
						if(janus_flags_is_set(&janus_eventhandler->events_mask, JANUS_EVENT_TYPE_PLUGIN))
							JANUS_LOG(LOG_VERB, " plugins");
						if(janus_flags_is_set(&janus_eventhandler->events_mask, JANUS_EVENT_TYPE_TRANSPORT))
							JANUS_LOG(LOG_VERB, " transports");
					}
					JANUS_LOG(LOG_VERB, "\n");
					if(eventhandlers == NULL)
						eventhandlers = g_hash_table_new(g_str_hash, g_str_equal);
					g_hash_table_insert(eventhandlers, (gpointer)janus_eventhandler->get_package(), janus_eventhandler);
					if(eventhandlers_so == NULL)
						eventhandlers_so = g_hash_table_new(g_str_hash, g_str_equal);
					g_hash_table_insert(eventhandlers_so, (gpointer)janus_eventhandler->get_package(), event);
				}
			}
		}
		closedir(dir);
		if(disabled_eventhandlers != NULL)
			g_strfreev(disabled_eventhandlers);
		disabled_eventhandlers = NULL;
		/* Initialize the event broadcaster */
		if(janus_events_init(enable_events, eventhandlers) < 0) {
			JANUS_LOG(LOG_FATAL, "Error initializing the Event handlers mechanism...\n");
			exit(1);
		}
	}

	/* Load plugins */
	path = PLUGINDIR;
	item = janus_config_get_item_drilldown(config, "general", "plugins_folder");
	if(item && item->value)
		path = (char *)item->value;
	JANUS_LOG(LOG_INFO, "Plugins folder: %s\n", path);
	dir = opendir(path);
	if(!dir) {
		JANUS_LOG(LOG_FATAL, "\tCouldn't access plugins folder...\n");
		exit(1);
	}
	/* Any plugin to ignore? */
	gchar **disabled_plugins = NULL;
	item = janus_config_get_item_drilldown(config, "plugins", "disable");
	if(item && item->value)
		disabled_plugins = g_strsplit(item->value, ",", -1);
	/* Open the shared objects */
	struct dirent *pluginent = NULL;
	char pluginpath[1024];
	while((pluginent = readdir(dir))) {
		int len = strlen(pluginent->d_name);
		if (len < 4) {
			continue;
		}
		if (strcasecmp(pluginent->d_name+len-strlen(SHLIB_EXT), SHLIB_EXT)) {
			continue;
		}
		/* Check if this plugins has been disabled in the configuration file */
		if(disabled_plugins != NULL) {
			gchar *index = disabled_plugins[0];
			if(index != NULL) {
				int i=0;
				gboolean skip = FALSE;
				while(index != NULL) {
					while(isspace(*index))
						index++;
					if(strlen(index) && !strcmp(index, pluginent->d_name)) {
						JANUS_LOG(LOG_WARN, "Plugin '%s' has been disabled, skipping...\n", pluginent->d_name);
						skip = TRUE;
						break;
					}
					i++;
					index = disabled_plugins[i];
				}
				if(skip)
					continue;
			}
		}
		JANUS_LOG(LOG_INFO, "Loading plugin '%s'...\n", pluginent->d_name);
		memset(pluginpath, 0, 1024);
		g_snprintf(pluginpath, 1024, "%s/%s", path, pluginent->d_name);
		void *plugin = dlopen(pluginpath, RTLD_LOCAL | RTLD_LAZY);
		if (!plugin) {
			JANUS_LOG(LOG_ERR, "\tCouldn't load plugin '%s': %s\n", pluginent->d_name, dlerror());
		} else {
			create_p *create = (create_p*) dlsym(plugin, "create");
			const char *dlsym_error = dlerror();
			if (dlsym_error) {
				JANUS_LOG(LOG_ERR, "\tCouldn't load symbol 'create': %s\n", dlsym_error);
				continue;
			}
			janus_plugin *janus_plugin = create();
			if(!janus_plugin) {
				JANUS_LOG(LOG_ERR, "\tCouldn't use function 'create'...\n");
				continue;
			}
			/* Are all the mandatory methods and callbacks implemented? */
			if(!janus_plugin->init || !janus_plugin->destroy ||
					!janus_plugin->get_api_compatibility ||
					!janus_plugin->get_version ||
					!janus_plugin->get_version_string ||
					!janus_plugin->get_description ||
					!janus_plugin->get_package ||
					!janus_plugin->get_name ||
					!janus_plugin->create_session ||
					!janus_plugin->query_session ||
					!janus_plugin->destroy_session ||
					!janus_plugin->handle_message ||
					!janus_plugin->setup_media ||
					!janus_plugin->hangup_media) {
				JANUS_LOG(LOG_ERR, "\tMissing some mandatory methods/callbacks, skipping this plugin...\n");
				continue;
			}
			if(janus_plugin->get_api_compatibility() < JANUS_PLUGIN_API_VERSION) {
				JANUS_LOG(LOG_ERR, "The '%s' plugin was compiled against an older version of the API (%d < %d), skipping it: update it to enable it again\n",
					janus_plugin->get_package(), janus_plugin->get_api_compatibility(), JANUS_PLUGIN_API_VERSION);
				continue;
			}
			if(janus_plugin->init(&janus_handler_plugin, configs_folder) < 0) {
				JANUS_LOG(LOG_WARN, "The '%s' plugin could not be initialized\n", janus_plugin->get_package());
				dlclose(plugin);
				continue;
			}
			JANUS_LOG(LOG_VERB, "\tVersion: %d (%s)\n", janus_plugin->get_version(), janus_plugin->get_version_string());
			JANUS_LOG(LOG_VERB, "\t   [%s] %s\n", janus_plugin->get_package(), janus_plugin->get_name());
			JANUS_LOG(LOG_VERB, "\t   %s\n", janus_plugin->get_description());
			JANUS_LOG(LOG_VERB, "\t   Plugin API version: %d\n", janus_plugin->get_api_compatibility());
			if(!janus_plugin->incoming_rtp && !janus_plugin->incoming_rtcp && !janus_plugin->incoming_data) {
				JANUS_LOG(LOG_WARN, "The '%s' plugin doesn't implement any callback for RTP/RTCP/data... is this on purpose?\n",
					janus_plugin->get_package());
			}
			if(!janus_plugin->incoming_rtp && !janus_plugin->incoming_rtcp && janus_plugin->incoming_data) {
				JANUS_LOG(LOG_WARN, "The '%s' plugin will only handle data channels (no RTP/RTCP)... is this on purpose?\n",
					janus_plugin->get_package());
			}
			if(plugins == NULL)
				plugins = g_hash_table_new(g_str_hash, g_str_equal);
			g_hash_table_insert(plugins, (gpointer)janus_plugin->get_package(), janus_plugin);
			if(plugins_so == NULL)
				plugins_so = g_hash_table_new(g_str_hash, g_str_equal);
			g_hash_table_insert(plugins_so, (gpointer)janus_plugin->get_package(), plugin);
		}
	}
	closedir(dir);
	if(disabled_plugins != NULL)
		g_strfreev(disabled_plugins);
	disabled_plugins = NULL;

	/* Create a thread pool to handle incoming requests, no matter what the transport */
	error = NULL;
	tasks = g_thread_pool_new(janus_transport_task, NULL, -1, FALSE, &error);
	if(error != NULL) {
		/* Something went wrong... */
		JANUS_LOG(LOG_FATAL, "Got error %d (%s) trying to launch the request pool task thread...\n", error->code, error->message ? error->message : "??");
		exit(1);
	}
	/* Wait 120 seconds before stopping idle threads to avoid the creation of too many threads for AddressSanitizer. */
	g_thread_pool_set_max_idle_time(120 * 1000);

	/* Load transports */
	gboolean janus_api_enabled = FALSE, admin_api_enabled = FALSE;
	path = TRANSPORTDIR;
	item = janus_config_get_item_drilldown(config, "general", "transports_folder");
	if(item && item->value)
		path = (char *)item->value;
	JANUS_LOG(LOG_INFO, "Transport plugins folder: %s\n", path);
	dir = opendir(path);
	if(!dir) {
		JANUS_LOG(LOG_FATAL, "\tCouldn't access transport plugins folder...\n");
		exit(1);
	}
	/* Any transport to ignore? */
	gchar **disabled_transports = NULL;
	item = janus_config_get_item_drilldown(config, "transports", "disable");
	if(item && item->value)
		disabled_transports = g_strsplit(item->value, ",", -1);
	/* Open the shared objects */
	struct dirent *transportent = NULL;
	char transportpath[1024];
	while((transportent = readdir(dir))) {
		int len = strlen(transportent->d_name);
		if (len < 4) {
			continue;
		}
		if (strcasecmp(transportent->d_name+len-strlen(SHLIB_EXT), SHLIB_EXT)) {
			continue;
		}
		/* Check if this transports has been disabled in the configuration file */
		if(disabled_transports != NULL) {
			gchar *index = disabled_transports[0];
			if(index != NULL) {
				int i=0;
				gboolean skip = FALSE;
				while(index != NULL) {
					while(isspace(*index))
						index++;
					if(strlen(index) && !strcmp(index, transportent->d_name)) {
						JANUS_LOG(LOG_WARN, "Transport plugin '%s' has been disabled, skipping...\n", transportent->d_name);
						skip = TRUE;
						break;
					}
					i++;
					index = disabled_transports[i];
				}
				if(skip)
					continue;
			}
		}
		JANUS_LOG(LOG_INFO, "Loading transport plugin '%s'...\n", transportent->d_name);
		memset(transportpath, 0, 1024);
		g_snprintf(transportpath, 1024, "%s/%s", path, transportent->d_name);
		void *transport = dlopen(transportpath, RTLD_LOCAL | RTLD_LAZY);
		if (!transport) {
			JANUS_LOG(LOG_ERR, "\tCouldn't load transport plugin '%s': %s\n", transportent->d_name, dlerror());
		} else {
			create_t *create = (create_t*) dlsym(transport, "create");
			const char *dlsym_error = dlerror();
			if (dlsym_error) {
				JANUS_LOG(LOG_ERR, "\tCouldn't load symbol 'create': %s\n", dlsym_error);
				continue;
			}
			janus_transport *janus_transport = create();
			if(!janus_transport) {
				JANUS_LOG(LOG_ERR, "\tCouldn't use function 'create'...\n");
				continue;
			}
			/* Are all the mandatory methods and callbacks implemented? */
			if(!janus_transport->init || !janus_transport->destroy ||
					!janus_transport->get_api_compatibility ||
					!janus_transport->get_version ||
					!janus_transport->get_version_string ||
					!janus_transport->get_description ||
					!janus_transport->get_package ||
					!janus_transport->get_name ||
					!janus_transport->send_message ||
					!janus_transport->is_janus_api_enabled ||
					!janus_transport->is_admin_api_enabled ||
					!janus_transport->session_created ||
					!janus_transport->session_over) {
				JANUS_LOG(LOG_ERR, "\tMissing some mandatory methods/callbacks, skipping this transport plugin...\n");
				continue;
			}
			if(janus_transport->get_api_compatibility() < JANUS_TRANSPORT_API_VERSION) {
				JANUS_LOG(LOG_ERR, "The '%s' transport plugin was compiled against an older version of the API (%d < %d), skipping it: update it to enable it again\n",
					janus_transport->get_package(), janus_transport->get_api_compatibility(), JANUS_TRANSPORT_API_VERSION);
				continue;
			}
			if(janus_transport->init(&janus_handler_transport, configs_folder) < 0) {
				JANUS_LOG(LOG_WARN, "The '%s' plugin could not be initialized\n", janus_transport->get_package());
				dlclose(transport);
				continue;
			}
			JANUS_LOG(LOG_VERB, "\tVersion: %d (%s)\n", janus_transport->get_version(), janus_transport->get_version_string());
			JANUS_LOG(LOG_VERB, "\t   [%s] %s\n", janus_transport->get_package(), janus_transport->get_name());
			JANUS_LOG(LOG_VERB, "\t   %s\n", janus_transport->get_description());
			JANUS_LOG(LOG_VERB, "\t   Plugin API version: %d\n", janus_transport->get_api_compatibility());
			JANUS_LOG(LOG_VERB, "\t   Janus API: %s\n", janus_transport->is_janus_api_enabled() ? "enabled" : "disabled");
			JANUS_LOG(LOG_VERB, "\t   Admin API: %s\n", janus_transport->is_admin_api_enabled() ? "enabled" : "disabled");
			janus_api_enabled = janus_api_enabled || janus_transport->is_janus_api_enabled();
			admin_api_enabled = admin_api_enabled || janus_transport->is_admin_api_enabled();
			if(transports == NULL)
				transports = g_hash_table_new(g_str_hash, g_str_equal);
			g_hash_table_insert(transports, (gpointer)janus_transport->get_package(), janus_transport);
			if(transports_so == NULL)
				transports_so = g_hash_table_new(g_str_hash, g_str_equal);
			g_hash_table_insert(transports_so, (gpointer)janus_transport->get_package(), transport);
		}
	}
	closedir(dir);
	if(disabled_transports != NULL)
		g_strfreev(disabled_transports);
	disabled_transports = NULL;
	/* Make sure at least a Janus API transport is available */
	if(!janus_api_enabled) {
		JANUS_LOG(LOG_FATAL, "No Janus API transport is available... enable at least one and restart Janus\n");
		exit(1);	/* FIXME Should we really give up? */
	}
	/* Make sure at least an admin API transport is available, if the auth mechanism is enabled */
	if(!admin_api_enabled && janus_auth_is_enabled()) {
		JANUS_LOG(LOG_FATAL, "No Admin/monitor transport is available, but the token based authentication mechanism is enabled... this will cause all requests to fail, giving up! If you want to use tokens, enable the Admin/monitor API and restart Janus\n");
		exit(1);	/* FIXME Should we really give up? */
	}

	/* Ok, Janus has started! Let the parent now about this if we're daemonizing */
	if(daemonize) {
		int code = 0;
		ssize_t res = 0;
		do {
			res = write(pipefd[1], &code, sizeof(int));
		} while(res == -1 && errno == EINTR);
	}

	/* If the Event Handlers mechanism is enabled, notify handlers that Janus just started */
	if(janus_events_is_enabled()) {
		json_t *info = json_object();
		json_object_set_new(info, "status", json_string("started"));
		janus_events_notify_handlers(JANUS_EVENT_TYPE_CORE, 0, info);
	}

	while(!g_atomic_int_get(&stop)) {
		/* Loop until we have to stop */
		usleep(250000); /* A signal will cancel usleep() but not g_usleep() */
	}

	/* If the Event Handlers mechanism is enabled, notify handlers that Janus is hanging up */
	if(janus_events_is_enabled()) {
		json_t *info = json_object();
		json_object_set_new(info, "status", json_string("shutdown"));
		json_object_set_new(info, "signum", json_integer(stop_signal));
		janus_events_notify_handlers(JANUS_EVENT_TYPE_CORE, 0, info);
	}

	/* Done */
	JANUS_LOG(LOG_INFO, "Ending sessions timeout watchdog...\n");
	g_main_loop_quit(watchdog_loop);
	g_thread_join(watchdog);
	watchdog = NULL;
	g_main_loop_unref(watchdog_loop);
	g_main_context_unref(sessions_watchdog_context);

	if(config)
		janus_config_destroy(config);

	JANUS_LOG(LOG_INFO, "Closing transport plugins:\n");
	if(transports != NULL) {
		g_hash_table_foreach(transports, janus_transport_close, NULL);
		g_hash_table_destroy(transports);
	}
	if(transports_so != NULL) {
		g_hash_table_foreach(transports_so, janus_transportso_close, NULL);
		g_hash_table_destroy(transports_so);
	}
	g_thread_pool_free(tasks, FALSE, FALSE);

	JANUS_LOG(LOG_INFO, "Destroying sessions...\n");
	g_clear_pointer(&sessions, g_hash_table_destroy);
	janus_ice_deinit();
	JANUS_LOG(LOG_INFO, "Freeing crypto resources...\n");
	janus_dtls_srtp_cleanup();
	EVP_cleanup();
	ERR_free_strings();
#ifdef HAVE_SCTP
	JANUS_LOG(LOG_INFO, "De-initializing SCTP...\n");
	janus_sctp_deinit();
#endif
	janus_auth_deinit();

	JANUS_LOG(LOG_INFO, "Closing plugins:\n");
	if(plugins != NULL) {
		g_hash_table_foreach(plugins, janus_plugin_close, NULL);
		g_hash_table_destroy(plugins);
	}
	if(plugins_so != NULL) {
		g_hash_table_foreach(plugins_so, janus_pluginso_close, NULL);
		g_hash_table_destroy(plugins_so);
	}

	JANUS_LOG(LOG_INFO, "Closing event handlers:\n");
	janus_events_deinit();
	if(eventhandlers != NULL) {
		g_hash_table_foreach(eventhandlers, janus_eventhandler_close, NULL);
		g_hash_table_destroy(eventhandlers);
	}
	if(eventhandlers_so != NULL) {
		g_hash_table_foreach(eventhandlers_so, janus_eventhandlerso_close, NULL);
		g_hash_table_destroy(eventhandlers_so);
	}

#ifdef REFCOUNT_DEBUG
	/* Any reference counters that are still up while we're leaving? (debug-mode only) */
	janus_mutex_lock(&counters_mutex);
	JANUS_PRINT("Debugging reference counters: %d still allocated\n", g_hash_table_size(counters));
	GHashTableIter iter;
	gpointer value;
	g_hash_table_iter_init(&iter, counters);
	while(g_hash_table_iter_next(&iter, NULL, &value)) {
		JANUS_PRINT("  -- %p\n", value);
	}
	janus_mutex_unlock(&counters_mutex);
#endif

	JANUS_PRINT("Bye!\n");

	exit(0);
}<|MERGE_RESOLUTION|>--- conflicted
+++ resolved
@@ -408,20 +408,10 @@
 static GMainContext *sessions_watchdog_context = NULL;
 
 
-<<<<<<< HEAD
-#define SESSION_TIMEOUT		60		/* FIXME Should this be higher, e.g., 120 seconds? */
-
 static void janus_ice_handle_dereference(janus_ice_handle *handle) {
 	if(handle)
 		janus_refcount_decrease(&handle->ref);
 }
-=======
-static gboolean janus_cleanup_session(gpointer user_data) {
-	janus_session *session = (janus_session *) user_data;
-
-	JANUS_LOG(LOG_DBG, "Cleaning up session %"SCNu64"...\n", session->session_id);
-	janus_session_destroy(session->session_id);
->>>>>>> f123c271
 
 static void janus_session_free(const janus_refcount *session_ref) {
 	janus_session *session = janus_refcount_containerof(session_ref, janus_session, ref);
@@ -438,12 +428,8 @@
 }
 
 static gboolean janus_check_sessions(gpointer user_data) {
-<<<<<<< HEAD
-=======
 	if(session_timeout < 1)		/* Session timeouts are disabled */
 		return G_SOURCE_CONTINUE;
-	GMainContext *watchdog_context = (GMainContext *) user_data;
->>>>>>> f123c271
 	janus_mutex_lock(&sessions_mutex);
 	if(sessions && g_hash_table_size(sessions) > 0) {
 		GHashTableIter iter;
@@ -455,11 +441,7 @@
 				continue;
 			}
 			gint64 now = janus_get_monotonic_time();
-<<<<<<< HEAD
-			if (now - session->last_activity >= SESSION_TIMEOUT * G_USEC_PER_SEC && !g_atomic_int_get(&session->timeout)) {
-=======
-			if (now - session->last_activity >= session_timeout * G_USEC_PER_SEC && !session->timeout) {
->>>>>>> f123c271
+			if (now - session->last_activity >= session_timeout * G_USEC_PER_SEC && !g_atomic_int_get(&session->timeout)) {
 				JANUS_LOG(LOG_INFO, "Timeout expired for session %"SCNu64"...\n", session->session_id);
 
 				/* Notify the transport */
