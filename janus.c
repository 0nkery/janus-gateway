/*! \file   janus.c
 * \author Lorenzo Miniero <lorenzo@meetecho.com>
 * \copyright GNU General Public License v3
 * \brief  Janus core
 * \details Implementation of the gateway core. This code takes care of
 * the gateway initialization (command line/configuration) and setup,
 * and makes use of the available transport plugins (by default HTTP,
 * WebSockets, RabbitMQ, if compiled) and Janus protocol (a JSON-based
 * protocol) to interact with the applications, whether they're web based
 * or not. The core also takes care of bridging peers and plugins
 * accordingly, in terms of both messaging and real-time media transfer
 * via WebRTC.
 *
 * \ingroup core
 * \ref core
 */

#include <dlfcn.h>
#include <dirent.h>
#include <net/if.h>
#include <netdb.h>
#include <signal.h>
#include <getopt.h>
#include <sys/resource.h>
#include <sys/stat.h>
#include <fcntl.h>
#include <poll.h>

#include "janus.h"
#include "cmdline.h"
#include "config.h"
#include "apierror.h"
#include "debug.h"
#include "rtcp.h"
#include "auth.h"
#include "record.h"
#include "events.h"


#define JANUS_NAME				"Janus WebRTC Gateway"
#define JANUS_AUTHOR			"Meetecho s.r.l."
#define JANUS_VERSION			22
#define JANUS_VERSION_STRING	"0.2.2"
#define JANUS_SERVER_NAME		"MyJanusInstance"

#ifdef __MACH__
#define SHLIB_EXT "0.dylib"
#else
#define SHLIB_EXT ".so"
#endif


static janus_config *config = NULL;
static char *config_file = NULL;
static char *configs_folder = NULL;

static GHashTable *transports = NULL;
static GHashTable *transports_so = NULL;

static GHashTable *eventhandlers = NULL;
static GHashTable *eventhandlers_so = NULL;

static GHashTable *plugins = NULL;
static GHashTable *plugins_so = NULL;


/* Daemonization */
static gboolean daemonize = FALSE;
static int pipefd[2];


#ifdef REFCOUNT_DEBUG
/* Reference counters debugging */
GHashTable *counters = NULL;
janus_mutex counters_mutex;
#endif


/* API secrets */
static char *api_secret = NULL, *admin_api_secret = NULL;

/* JSON parameters */
static int janus_process_error_string(janus_request *request, uint64_t session_id, const char *transaction, gint error, gchar *error_string);

static struct janus_json_parameter incoming_request_parameters[] = {
	{"transaction", JSON_STRING, JANUS_JSON_PARAM_REQUIRED},
	{"janus", JSON_STRING, JANUS_JSON_PARAM_REQUIRED},
	{"id", JSON_INTEGER, JANUS_JSON_PARAM_POSITIVE}
};
static struct janus_json_parameter attach_parameters[] = {
	{"plugin", JSON_STRING, JANUS_JSON_PARAM_REQUIRED},
	{"opaque_id", JSON_STRING, 0}
};
static struct janus_json_parameter body_parameters[] = {
	{"body", JSON_OBJECT, JANUS_JSON_PARAM_REQUIRED}
};
static struct janus_json_parameter jsep_parameters[] = {
	{"type", JSON_STRING, JANUS_JSON_PARAM_REQUIRED},
	{"trickle", JANUS_JSON_BOOL, 0},
	{"sdp", JSON_STRING, JANUS_JSON_PARAM_REQUIRED}
};
static struct janus_json_parameter add_token_parameters[] = {
	{"token", JSON_STRING, JANUS_JSON_PARAM_REQUIRED},
	{"plugins", JSON_ARRAY, 0}
};
static struct janus_json_parameter token_parameters[] = {
	{"token", JSON_STRING, JANUS_JSON_PARAM_REQUIRED}
};
static struct janus_json_parameter admin_parameters[] = {
	{"transaction", JSON_STRING, JANUS_JSON_PARAM_REQUIRED},
	{"janus", JSON_STRING, JANUS_JSON_PARAM_REQUIRED}
};
static struct janus_json_parameter debug_parameters[] = {
	{"debug", JANUS_JSON_BOOL, JANUS_JSON_PARAM_REQUIRED}
};
static struct janus_json_parameter timeout_parameters[] = {
	{"timeout", JSON_INTEGER, JANUS_JSON_PARAM_REQUIRED | JANUS_JSON_PARAM_POSITIVE}
};
static struct janus_json_parameter level_parameters[] = {
	{"level", JSON_INTEGER, JANUS_JSON_PARAM_REQUIRED | JANUS_JSON_PARAM_POSITIVE}
};
static struct janus_json_parameter timestamps_parameters[] = {
	{"timestamps", JANUS_JSON_BOOL, JANUS_JSON_PARAM_REQUIRED}
};
static struct janus_json_parameter colors_parameters[] = {
	{"colors", JANUS_JSON_BOOL, JANUS_JSON_PARAM_REQUIRED}
};
static struct janus_json_parameter mnq_parameters[] = {
	{"max_nack_queue", JSON_INTEGER, JANUS_JSON_PARAM_REQUIRED | JANUS_JSON_PARAM_POSITIVE}
};
static struct janus_json_parameter nmt_parameters[] = {
	{"no_media_timer", JSON_INTEGER, JANUS_JSON_PARAM_REQUIRED | JANUS_JSON_PARAM_POSITIVE}
};

/* Admin/Monitor helpers */
json_t *janus_admin_stream_summary(janus_ice_stream *stream);
json_t *janus_admin_component_summary(janus_ice_component *component);


/* IP addresses */
static gchar local_ip[INET6_ADDRSTRLEN];
gchar *janus_get_local_ip(void) {
	return local_ip;
}
static gchar *public_ip = NULL;
gchar *janus_get_public_ip(void) {
	/* Fallback to the local IP, if we have no public one */
	return public_ip ? public_ip : local_ip;
}
void janus_set_public_ip(const char *ip) {
	/* once set do not override */
	if(ip == NULL || public_ip != NULL)
		return;
	public_ip = g_strdup(ip);
}
static volatile gint stop = 0;
static gint stop_signal = 0;
gint janus_is_stopping(void) {
	return g_atomic_int_get(&stop);
}


/* Public instance name */
static gchar *server_name = NULL;

static json_t *janus_create_message(const char *status, uint64_t session_id, const char *transaction) {
	json_t *msg = json_object();
	json_object_set_new(msg, "janus", json_string(status));
	if(session_id > 0)
		json_object_set_new(msg, "session_id", json_integer(session_id));
	if(transaction != NULL)
		json_object_set_new(msg, "transaction", json_string(transaction));
	return msg;
}

/* The default timeout for sessions is 60 seconds: this means that, if
 * we don't get any activity (i.e., no request) on this session for more
 * than 60 seconds, then it's considered expired and we destroy it. That's
 * why we have a keep-alive method in the API. This can be overridden in
 * either janus.cfg or from the command line. Setting this to 0 will
 * disable the timeout mechanism, which is NOT suggested as it may risk
 * having orphaned sessions (sessions not controlled by any transport
 * and never freed). Besides, notice that if you make this shorter than
 * 30s, you'll have to update the timers in janus.js when the long
 * polling mechanism is used and shorten them as well, or you'll risk
 * incurring in unexpected timeouts (when HTTP is used in janus.js, the
 * long poll is used as a keepalive mechanism). */
#define DEFAULT_SESSION_TIMEOUT		60
static uint session_timeout = DEFAULT_SESSION_TIMEOUT;


/* Information */
json_t *janus_info(const char *transaction);
json_t *janus_info(const char *transaction) {
	/* Prepare a summary on the gateway */
	json_t *info = janus_create_message("server_info", 0, transaction);
	json_object_set_new(info, "name", json_string(JANUS_NAME));
	json_object_set_new(info, "version", json_integer(JANUS_VERSION));
	json_object_set_new(info, "version_string", json_string(JANUS_VERSION_STRING));
	json_object_set_new(info, "author", json_string(JANUS_AUTHOR));
	json_object_set_new(info, "log-to-stdout", janus_log_is_stdout_enabled() ? json_true() : json_false());
	json_object_set_new(info, "log-to-file", janus_log_is_logfile_enabled() ? json_true() : json_false());
	if(janus_log_is_logfile_enabled())
		json_object_set_new(info, "log-path", json_string(janus_log_get_logfile_path()));
#ifdef HAVE_SCTP
	json_object_set_new(info, "data_channels", json_true());
#else
	json_object_set_new(info, "data_channels", json_false());
#endif
	json_object_set_new(info, "session-timeout", json_integer(session_timeout));
	json_object_set_new(info, "server-name", json_string(server_name ? server_name : JANUS_SERVER_NAME));
	json_object_set_new(info, "local-ip", json_string(local_ip));
	if(public_ip != NULL)
		json_object_set_new(info, "public-ip", json_string(public_ip));
	json_object_set_new(info, "ipv6", janus_ice_is_ipv6_enabled() ? json_true() : json_false());
	json_object_set_new(info, "ice-tcp", janus_ice_is_ice_tcp_enabled() ? json_true() : json_false());
	if(janus_ice_get_stun_server() != NULL) {
		char server[255];
		g_snprintf(server, 255, "%s:%"SCNu16, janus_ice_get_stun_server(), janus_ice_get_stun_port());
		json_object_set_new(info, "stun-server", json_string(server));
	}
	if(janus_ice_get_turn_server() != NULL) {
		char server[255];
		g_snprintf(server, 255, "%s:%"SCNu16, janus_ice_get_turn_server(), janus_ice_get_turn_port());
		json_object_set_new(info, "turn-server", json_string(server));
	}
	json_object_set_new(info, "api_secret", api_secret ? json_true() : json_false());
	json_object_set_new(info, "auth_token", janus_auth_is_enabled() ? json_true() : json_false());
	json_object_set_new(info, "event_handlers", janus_events_is_enabled() ? json_true() : json_false());
	/* Available transports */
	json_t *t_data = json_object();
	if(transports && g_hash_table_size(transports) > 0) {
		GHashTableIter iter;
		gpointer value;
		g_hash_table_iter_init(&iter, transports);
		while (g_hash_table_iter_next(&iter, NULL, &value)) {
			janus_transport *t = value;
			if(t == NULL) {
				continue;
			}
			json_t *transport = json_object();
			json_object_set_new(transport, "name", json_string(t->get_name()));
			json_object_set_new(transport, "author", json_string(t->get_author()));
			json_object_set_new(transport, "description", json_string(t->get_description()));
			json_object_set_new(transport, "version_string", json_string(t->get_version_string()));
			json_object_set_new(transport, "version", json_integer(t->get_version()));
			json_object_set_new(t_data, t->get_package(), transport);
		}
	}
	json_object_set_new(info, "transports", t_data);
	/* Available event handlers */
	json_t *e_data = json_object();
	if(eventhandlers && g_hash_table_size(eventhandlers) > 0) {
		GHashTableIter iter;
		gpointer value;
		g_hash_table_iter_init(&iter, eventhandlers);
		while (g_hash_table_iter_next(&iter, NULL, &value)) {
			janus_eventhandler *e = value;
			if(e == NULL) {
				continue;
			}
			json_t *eventhandler = json_object();
			json_object_set_new(eventhandler, "name", json_string(e->get_name()));
			json_object_set_new(eventhandler, "author", json_string(e->get_author()));
			json_object_set_new(eventhandler, "description", json_string(e->get_description()));
			json_object_set_new(eventhandler, "version_string", json_string(e->get_version_string()));
			json_object_set_new(eventhandler, "version", json_integer(e->get_version()));
			json_object_set_new(e_data, e->get_package(), eventhandler);
		}
	}
	json_object_set_new(info, "events", e_data);
	/* Available plugins */
	json_t *p_data = json_object();
	if(plugins && g_hash_table_size(plugins) > 0) {
		GHashTableIter iter;
		gpointer value;
		g_hash_table_iter_init(&iter, plugins);
		while (g_hash_table_iter_next(&iter, NULL, &value)) {
			janus_plugin *p = value;
			if(p == NULL) {
				continue;
			}
			json_t *plugin = json_object();
			json_object_set_new(plugin, "name", json_string(p->get_name()));
			json_object_set_new(plugin, "author", json_string(p->get_author()));
			json_object_set_new(plugin, "description", json_string(p->get_description()));
			json_object_set_new(plugin, "version_string", json_string(p->get_version_string()));
			json_object_set_new(plugin, "version", json_integer(p->get_version()));
			json_object_set_new(p_data, p->get_package(), plugin);
		}
	}
	json_object_set_new(info, "plugins", p_data);

	return info;
}


/* Logging */
int janus_log_level = LOG_INFO;
gboolean janus_log_timestamps = FALSE;
gboolean janus_log_colors = FALSE;
int lock_debug = 0;
#ifdef REFCOUNT_DEBUG
int refcount_debug = 1;
#else
int refcount_debug = 0;
#endif


/*! \brief Signal handler (just used to intercept CTRL+C and SIGTERM) */
static void janus_handle_signal(int signum) {
	stop_signal = signum;
	switch(g_atomic_int_get(&stop)) {
		case 0:
			JANUS_PRINT("Stopping gateway, please wait...\n");
			break;
		case 1:
			JANUS_PRINT("In a hurry? I'm trying to free resources cleanly, here!\n");
			break;
		default:
			JANUS_PRINT("Ok, leaving immediately...\n");
			break;
	}
	g_atomic_int_inc(&stop);
	if(g_atomic_int_get(&stop) > 2)
		exit(1);
}

/*! \brief Termination handler (atexit) */
static void janus_termination_handler(void) {
	/* Free the instance name, if provided */
	g_free(server_name);
	/* Remove the PID file if we created it */
	janus_pidfile_remove();
	/* Close the logger */
	janus_log_destroy();
	/* If we're daemonizing, we send an error code to the parent */
	if(daemonize) {
		int code = 1;
		ssize_t res = 0;
		do {
			res = write(pipefd[1], &code, sizeof(int));
		} while(res == -1 && errno == EINTR);
	}
}


/** @name Transport plugin callback interface
 * These are the callbacks implemented by the gateway core, as part of
 * the janus_transport_callbacks interface. Everything the transport
 * plugins send the gateway is handled here.
 */
///@{
void janus_transport_incoming_request(janus_transport *plugin, janus_transport_session *transport, void *request_id, gboolean admin, json_t *message, json_error_t *error);
void janus_transport_gone(janus_transport *plugin, janus_transport_session *transport);
gboolean janus_transport_is_api_secret_needed(janus_transport *plugin);
gboolean janus_transport_is_api_secret_valid(janus_transport *plugin, const char *apisecret);
gboolean janus_transport_is_auth_token_needed(janus_transport *plugin);
gboolean janus_transport_is_auth_token_valid(janus_transport *plugin, const char *token);
void janus_transport_notify_event(janus_transport *plugin, void *transport, json_t *event);

static janus_transport_callbacks janus_handler_transport =
	{
		.incoming_request = janus_transport_incoming_request,
		.transport_gone = janus_transport_gone,
		.is_api_secret_needed = janus_transport_is_api_secret_needed,
		.is_api_secret_valid = janus_transport_is_api_secret_valid,
		.is_auth_token_needed = janus_transport_is_auth_token_needed,
		.is_auth_token_valid = janus_transport_is_auth_token_valid,
		.events_is_enabled = janus_events_is_enabled,
		.notify_event = janus_transport_notify_event,
	};
GThreadPool *tasks = NULL;
void janus_transport_task(gpointer data, gpointer user_data);
///@}


/** @name Plugin callback interface
 * These are the callbacks implemented by the gateway core, as part of
 * the janus_callbacks interface. Everything the plugins send the
 * gateway is handled here.
 */
///@{
int janus_plugin_push_event(janus_plugin_session *plugin_session, janus_plugin *plugin, const char *transaction, json_t *message, json_t *jsep);
json_t *janus_plugin_handle_sdp(janus_plugin_session *plugin_session, janus_plugin *plugin, const char *sdp_type, const char *sdp);
void janus_plugin_relay_rtp(janus_plugin_session *plugin_session, int video, char *buf, int len);
void janus_plugin_relay_rtcp(janus_plugin_session *plugin_session, int video, char *buf, int len);
void janus_plugin_relay_data(janus_plugin_session *plugin_session, char *buf, int len);
void janus_plugin_close_pc(janus_plugin_session *plugin_session);
void janus_plugin_end_session(janus_plugin_session *plugin_session);
void janus_plugin_notify_event(janus_plugin *plugin, janus_plugin_session *plugin_session, json_t *event);
static janus_callbacks janus_handler_plugin =
	{
		.push_event = janus_plugin_push_event,
		.relay_rtp = janus_plugin_relay_rtp,
		.relay_rtcp = janus_plugin_relay_rtcp,
		.relay_data = janus_plugin_relay_data,
		.close_pc = janus_plugin_close_pc,
		.end_session = janus_plugin_end_session,
		.events_is_enabled = janus_events_is_enabled,
		.notify_event = janus_plugin_notify_event,
	}; 
///@}


/* Gateway Sessions */
static janus_mutex sessions_mutex;
static GHashTable *sessions = NULL;
static GMainContext *sessions_watchdog_context = NULL;


static void janus_ice_handle_dereference(janus_ice_handle *handle) {
	if(handle)
		janus_refcount_decrease(&handle->ref);
}

static void janus_session_free(const janus_refcount *session_ref) {
	janus_session *session = janus_refcount_containerof(session_ref, janus_session, ref);
	/* This session can be destroyed, free all the resources */
	if(session->ice_handles != NULL) {
		g_hash_table_destroy(session->ice_handles);
		session->ice_handles = NULL;
	}
	if(session->source != NULL) {
		janus_request_destroy(session->source);
		session->source = NULL;
	}
	g_free(session);
}

static gboolean janus_check_sessions(gpointer user_data) {
	if(session_timeout < 1)		/* Session timeouts are disabled */
		return G_SOURCE_CONTINUE;
	janus_mutex_lock(&sessions_mutex);
	if(sessions && g_hash_table_size(sessions) > 0) {
		GHashTableIter iter;
		gpointer value;
		g_hash_table_iter_init(&iter, sessions);
		while (g_hash_table_iter_next(&iter, NULL, &value)) {
			janus_session *session = (janus_session *) value;
			if (!session || g_atomic_int_get(&session->destroyed)) {
				continue;
			}
			gint64 now = janus_get_monotonic_time();
			if (now - session->last_activity >= session_timeout * G_USEC_PER_SEC && !g_atomic_int_get(&session->timeout)) {
				JANUS_LOG(LOG_INFO, "Timeout expired for session %"SCNu64"...\n", session->session_id);

				/* Notify the transport */
				if(session->source) {
					json_t *event = janus_create_message("timeout", session->session_id, NULL);
					/* Send this to the transport client and notify the session's over */
					session->source->transport->send_message(session->source->instance, NULL, FALSE, event);
					session->source->transport->session_over(session->source->instance, session->session_id, TRUE);
				}
				/* Notify event handlers as well */
				if(janus_events_is_enabled())
					janus_events_notify_handlers(JANUS_EVENT_TYPE_SESSION, session->session_id, "timeout", NULL);

				/* FIXME Is this safe? apparently it causes hash table errors on the console */
				g_hash_table_iter_remove(&iter);

				/* Mark the session as over, we'll deal with it later */
				g_atomic_int_set(&session->timeout, 1);
				janus_session_destroy(session);
			}
		}
	}
	janus_mutex_unlock(&sessions_mutex);

	return G_SOURCE_CONTINUE;
}

static gpointer janus_sessions_watchdog(gpointer user_data) {
	GMainLoop *loop = (GMainLoop *) user_data;
	GMainContext *watchdog_context = g_main_loop_get_context(loop);
	GSource *timeout_source;

	timeout_source = g_timeout_source_new_seconds(2);
	g_source_set_callback(timeout_source, janus_check_sessions, watchdog_context, NULL);
	g_source_attach(timeout_source, watchdog_context);
	g_source_unref(timeout_source);

	JANUS_LOG(LOG_INFO, "Sessions watchdog started\n");

	g_main_loop_run(loop);

	JANUS_LOG(LOG_INFO, "Sessions watchdog stopped\n");

	return NULL;
}


janus_session *janus_session_create(guint64 session_id) {
	janus_session *session = NULL;
	if(session_id == 0) {
		while(session_id == 0) {
			session_id = janus_random_uint64();
			session = janus_session_find(session_id);
			if(session != NULL) {
				/* Session ID already taken, try another one */
				janus_refcount_decrease(&session->ref);
				session_id = 0;
			}
		}
	}
	session = (janus_session *)g_malloc0(sizeof(janus_session));
	JANUS_LOG(LOG_INFO, "Creating new session: %"SCNu64"; %p\n", session_id, session);
	if(session == NULL) {
		JANUS_LOG(LOG_FATAL, "Memory error!\n");
		return NULL;
	}
	session->session_id = session_id;
	janus_refcount_init(&session->ref, janus_session_free);
	session->source = NULL;
	g_atomic_int_set(&session->destroyed, 0);
	g_atomic_int_set(&session->timeout, 0);
	session->last_activity = janus_get_monotonic_time();
	janus_mutex_init(&session->mutex);
	janus_mutex_lock(&sessions_mutex);
	g_hash_table_insert(sessions, janus_uint64_dup(session->session_id), session);
	janus_mutex_unlock(&sessions_mutex);
	return session;
}

janus_session *janus_session_find(guint64 session_id) {
	janus_mutex_lock(&sessions_mutex);
	janus_session *session = g_hash_table_lookup(sessions, &session_id);
	if(session != NULL) {
		/* A successful find automatically increases the reference counter:
		 * it's up to the caller to decrease it again when done */
		janus_refcount_increase(&session->ref);
	}
	janus_mutex_unlock(&sessions_mutex);
	return session;
}

void janus_session_notify_event(janus_session *session, json_t *event) {
	if(session != NULL && !g_atomic_int_get(&session->destroyed) && session->source != NULL && session->source->transport != NULL) {
		/* Send this to the transport client */
		JANUS_LOG(LOG_HUGE, "Sending event to %s (%p)\n", session->source->transport->get_package(), session->source->instance);
		session->source->transport->send_message(session->source->instance, NULL, FALSE, event);
	} else {
		/* No transport, free the event */
		json_decref(event);
	}
}


/* Destroys a session but does not remove it from the sessions hash table. */
gint janus_session_destroy(janus_session *session) {
	guint64 session_id = session->session_id;
	JANUS_LOG(LOG_INFO, "Destroying session %"SCNu64"; %p\n", session_id, session);
	if(!g_atomic_int_compare_and_exchange(&session->destroyed, 0, 1))
		return 0;
	janus_session_handles_clear(session);
	/* The session will actually be destroyed when the counter gets to 0 */
	janus_refcount_decrease(&session->ref);

	return 0;
}

janus_ice_handle *janus_session_handles_find(janus_session *session, guint64 handle_id) {
	if(session == NULL)
		return NULL;
	janus_mutex_lock(&session->mutex);
	janus_ice_handle *handle = session->ice_handles ? g_hash_table_lookup(session->ice_handles, &handle_id) : NULL;
	if(handle != NULL) {
		/* A successful find automatically increases the reference counter:
		 * it's up to the caller to decrease it again when done */
		janus_refcount_increase(&handle->ref);
	}
	janus_mutex_unlock(&session->mutex);
	return handle;
}

void janus_session_handles_insert(janus_session *session, janus_ice_handle *handle) {
	janus_mutex_lock(&session->mutex);
	if(session->ice_handles == NULL)
		session->ice_handles = g_hash_table_new_full(g_int64_hash, g_int64_equal, (GDestroyNotify)g_free, (GDestroyNotify)janus_ice_handle_dereference);
	janus_refcount_increase(&handle->ref);
	g_hash_table_insert(session->ice_handles, janus_uint64_dup(handle->handle_id), handle);
	janus_mutex_unlock(&session->mutex);
}

gint janus_session_handles_remove(janus_session *session, janus_ice_handle *handle) {
	janus_mutex_lock(&session->mutex);
	gint error = janus_ice_handle_destroy(session, handle);
	g_hash_table_remove(session->ice_handles, &handle->handle_id);
	janus_mutex_unlock(&session->mutex);
	return error;
}

void janus_session_handles_clear(janus_session *session) {
	janus_mutex_lock(&session->mutex);
	if(session->ice_handles != NULL && g_hash_table_size(session->ice_handles) > 0) {
		GHashTableIter iter;
		gpointer value;
		/* Remove all handles */
		g_hash_table_iter_init(&iter, session->ice_handles);
		while (g_hash_table_iter_next(&iter, NULL, &value)) {
			janus_ice_handle *handle = value;
			if(!handle)
				continue;
			janus_ice_handle_destroy(session, handle);
			g_hash_table_iter_remove(&iter);
		}
	}
	janus_mutex_unlock(&session->mutex);
}

json_t *janus_session_handles_list_json(janus_session *session) {
	json_t *list = json_array();
	janus_mutex_lock(&session->mutex);
	if(session->ice_handles != NULL && g_hash_table_size(session->ice_handles) > 0) {
		GHashTableIter iter;
		gpointer value;
		g_hash_table_iter_init(&iter, session->ice_handles);
		while (g_hash_table_iter_next(&iter, NULL, &value)) {
			janus_ice_handle *handle = value;
			if(!handle)
				continue;
			json_array_append_new(list, json_integer(handle->handle_id));
		}
	}
	janus_mutex_unlock(&session->mutex);
	return list;
}

/* Requests management */
janus_request *janus_request_new(janus_transport *transport, janus_transport_session *instance, void *request_id, gboolean admin, json_t *message) {
	janus_request *request = (janus_request *)g_malloc0(sizeof(janus_request));
	if(request == NULL) {
		JANUS_LOG(LOG_FATAL, "Memory error!\n");
		return NULL;
	}
	request->transport = transport;
	request->instance = instance;
	janus_refcount_increase(&instance->ref);
	request->request_id = request_id;
	request->admin = admin;
	request->message = message;
	return request;
}

void janus_request_destroy(janus_request *request) {
	if(request == NULL)
		return;
	request->transport = NULL;
	janus_refcount_decrease(&request->instance->ref);
	request->instance = NULL;
	request->request_id = NULL;
	if(request->message)
		json_decref(request->message);
	request->message = NULL;
	g_free(request);
}

static int janus_request_check_secret(janus_request *request, guint64 session_id, const gchar *transaction_text) {
	gboolean secret_authorized = FALSE, token_authorized = FALSE;
	if(api_secret == NULL && !janus_auth_is_enabled()) {
		/* Nothing to check */
		secret_authorized = TRUE;
		token_authorized = TRUE;
	} else {
		json_t *root = request->message;
		if(api_secret != NULL) {
			/* There's an API secret, check that the client provided it */
			json_t *secret = json_object_get(root, "apisecret");
			if(secret && json_is_string(secret) && janus_strcmp_const_time(json_string_value(secret), api_secret)) {
				secret_authorized = TRUE;
			}
		}
		if(janus_auth_is_enabled()) {
			/* The token based authentication mechanism is enabled, check that the client provided it */
			json_t *token = json_object_get(root, "token");
			if(token && json_is_string(token) && janus_auth_check_token(json_string_value(token))) {
				token_authorized = TRUE;
			}
		}
		/* We consider a request authorized if either the proper API secret or a valid token has been provided */
		if(!secret_authorized && !token_authorized) {
			return janus_process_error(request, session_id, transaction_text, JANUS_ERROR_UNAUTHORIZED, NULL);
		}
	}
	return 0;
}

static void janus_request_ice_disabled_m_line(janus_ice_handle *handle, int audio, int video, int data, char *sdp) {
	/* Some of the log messages were LOG_HUGE in janus_process_incoming_request and LOG_VERB in janus_plugin_handle_sdp, leaving them at LOG_HUGE. */
	/* FIXME Any disabled m-line? */
	if(strstr(sdp, "m=audio 0")) {
		JANUS_LOG(LOG_VERB, "[%"SCNu64"] Audio disabled via SDP\n", handle->handle_id);
		if(!janus_flags_is_set(&handle->webrtc_flags, JANUS_ICE_HANDLE_WEBRTC_BUNDLE)
				|| (!video && !data)) {
			JANUS_LOG(LOG_HUGE, "[%"SCNu64"]   -- Marking audio stream as disabled\n", handle->handle_id);
			janus_ice_stream *stream = g_hash_table_lookup(handle->streams, GUINT_TO_POINTER(handle->audio_id));
			if(stream)
				stream->disabled = TRUE;
		}
	}
	if(strstr(sdp, "m=video 0")) {
		JANUS_LOG(LOG_VERB, "[%"SCNu64"] Video disabled via SDP\n", handle->handle_id);
		if(!janus_flags_is_set(&handle->webrtc_flags, JANUS_ICE_HANDLE_WEBRTC_BUNDLE)
				|| (!audio && !data)) {
			JANUS_LOG(LOG_HUGE, "[%"SCNu64"]   -- Marking video stream as disabled\n", handle->handle_id);
			janus_ice_stream *stream = NULL;
			if(!janus_flags_is_set(&handle->webrtc_flags, JANUS_ICE_HANDLE_WEBRTC_BUNDLE)) {
				stream = g_hash_table_lookup(handle->streams, GUINT_TO_POINTER(handle->video_id));
			} else {
				gint id = handle->audio_id > 0 ? handle->audio_id : handle->video_id;
				stream = g_hash_table_lookup(handle->streams, GUINT_TO_POINTER(id));
			}
			if(stream)
				stream->disabled = TRUE;
		}
	}
	if(strstr(sdp, "m=application 0 DTLS/SCTP")) {
		JANUS_LOG(LOG_VERB, "[%"SCNu64"] Data Channel disabled via SDP\n", handle->handle_id);
		if(!janus_flags_is_set(&handle->webrtc_flags, JANUS_ICE_HANDLE_WEBRTC_BUNDLE)
				|| (!audio && !video)) {
			JANUS_LOG(LOG_HUGE, "[%"SCNu64"]   -- Marking data channel stream as disabled\n", handle->handle_id);
			janus_ice_stream *stream = NULL;
			if(!janus_flags_is_set(&handle->webrtc_flags, JANUS_ICE_HANDLE_WEBRTC_BUNDLE)) {
				stream = g_hash_table_lookup(handle->streams, GUINT_TO_POINTER(handle->data_id));
			} else {
				gint id = handle->audio_id > 0 ? handle->audio_id : (handle->video_id > 0 ? handle->video_id : handle->data_id);
				stream = g_hash_table_lookup(handle->streams, GUINT_TO_POINTER(id));
			}
			if(stream)
				stream->disabled = TRUE;
		}
	}
}

static void janus_request_ice_remove_rtcp_component(janus_ice_handle *handle, guint stream_id, guint component_id, janus_ice_stream *media_stream) {
	if(media_stream != NULL && media_stream->rtcp_component != NULL && media_stream->components != NULL) {
		nice_agent_attach_recv(handle->agent, stream_id, component_id, g_main_loop_get_context(handle->iceloop), NULL, NULL);
		/* Free the component */
		janus_ice_component_destroy(media_stream->components, media_stream->rtcp_component);
		media_stream->rtcp_component = NULL;
		/* Create a dummy candidate and enforce it as the one to use for this now unneeded component */
		NiceCandidate *c = nice_candidate_new(NICE_CANDIDATE_TYPE_HOST);
		c->component_id = component_id;
		c->stream_id = media_stream->stream_id;
#ifndef HAVE_LIBNICE_TCP
		c->transport = NICE_CANDIDATE_TRANSPORT_UDP;
#endif
		strncpy(c->foundation, "1", NICE_CANDIDATE_MAX_FOUNDATION);
		c->priority = 1;
		nice_address_set_from_string(&c->addr, "127.0.0.1");
		nice_address_set_port(&c->addr, janus_ice_get_rtcpmux_blackhole_port());
		c->username = g_strdup(media_stream->ruser);
		c->password = g_strdup(media_stream->rpass);
		if(!nice_agent_set_selected_remote_candidate(handle->agent, media_stream->stream_id, component_id, c)) {
			JANUS_LOG(LOG_ERR, "[%"SCNu64"] Error forcing dummy candidate on RTCP component of stream %d\n", handle->handle_id, media_stream->stream_id);
			nice_candidate_free(c);
		}
	}
}

static void janus_request_ice_handle_answer(janus_ice_handle *handle, int audio, int video, int data, char *jsep_sdp) {
	/* Some of the log messages were LOG_HUGE in janus_process_incoming_request and LOG_VERB in janus_plugin_handle_sdp, leaving them at LOG_HUGE. */
	if(janus_flags_is_set(&handle->webrtc_flags, JANUS_ICE_HANDLE_WEBRTC_BUNDLE)) {
		JANUS_LOG(LOG_HUGE, "[%"SCNu64"]   -- bundle is supported by the browser, getting rid of one of the RTP/RTCP components, if any...\n", handle->handle_id);
		if(audio) {
			/* Get rid of video and data, if present */
			if(handle->streams && handle->video_stream) {
				handle->audio_stream->video_ssrc = handle->video_stream->video_ssrc;
				handle->audio_stream->video_ssrc_peer = handle->video_stream->video_ssrc_peer;
				handle->audio_stream->video_ssrc_peer_rtx = handle->video_stream->video_ssrc_peer_rtx;
				nice_agent_attach_recv(handle->agent, handle->video_stream->stream_id, 1, g_main_loop_get_context (handle->iceloop), NULL, NULL);
				if(!janus_ice_is_rtcpmux_forced())
					nice_agent_attach_recv(handle->agent, handle->video_stream->stream_id, 2, g_main_loop_get_context (handle->iceloop), NULL, NULL);
				nice_agent_remove_stream(handle->agent, handle->video_stream->stream_id);
				janus_ice_stream_destroy(handle->streams, handle->video_stream);
			}
			handle->video_stream = NULL;
			handle->video_id = 0;
			if(handle->streams && handle->data_stream) {
				nice_agent_attach_recv(handle->agent, handle->data_stream->stream_id, 1, g_main_loop_get_context (handle->iceloop), NULL, NULL);
				nice_agent_remove_stream(handle->agent, handle->data_stream->stream_id);
				janus_ice_stream_destroy(handle->streams, handle->data_stream);
			}
			handle->data_stream = NULL;
			handle->data_id = 0;
			if(!video) {
				handle->audio_stream->video_ssrc = 0;
				handle->audio_stream->video_ssrc_peer = 0;
				g_free(handle->audio_stream->video_rtcp_ctx);
				handle->audio_stream->video_rtcp_ctx = NULL;
			}
		} else if(video) {
			/* Get rid of data, if present */
			if(handle->streams && handle->data_stream) {
				nice_agent_attach_recv(handle->agent, handle->data_stream->stream_id, 1, g_main_loop_get_context (handle->iceloop), NULL, NULL);
				nice_agent_remove_stream(handle->agent, handle->data_stream->stream_id);
				janus_ice_stream_destroy(handle->streams, handle->data_stream);
			}
			handle->data_stream = NULL;
			handle->data_id = 0;
		}
	}
	if(janus_flags_is_set(&handle->webrtc_flags, JANUS_ICE_HANDLE_WEBRTC_RTCPMUX) && !janus_ice_is_rtcpmux_forced()) {
		JANUS_LOG(LOG_HUGE, "[%"SCNu64"]   -- rtcp-mux is supported by the browser, getting rid of RTCP components, if any...\n", handle->handle_id);
		janus_request_ice_remove_rtcp_component(handle, handle->audio_id, 2, handle->audio_stream);
		janus_request_ice_remove_rtcp_component(handle, handle->video_id, 2, handle->video_stream);
	}
	if(jsep_sdp != NULL)
		janus_request_ice_disabled_m_line(handle, audio, video, data, jsep_sdp);
	/* We got our answer */
	janus_flags_clear(&handle->webrtc_flags, JANUS_ICE_HANDLE_WEBRTC_PROCESSING_OFFER);
	/* Any pending trickles? */
	if(handle->pending_trickles) {
		JANUS_LOG(LOG_VERB, "[%"SCNu64"]   -- Processing %d pending trickle candidates\n", handle->handle_id, g_list_length(handle->pending_trickles));
		GList *temp = NULL;
		while(handle->pending_trickles) {
			temp = g_list_first(handle->pending_trickles);
			handle->pending_trickles = g_list_remove_link(handle->pending_trickles, temp);
			janus_ice_trickle *trickle = (janus_ice_trickle *)temp->data;
			g_list_free(temp);
			if(trickle == NULL)
				continue;
			if((janus_get_monotonic_time() - trickle->received) > 45*G_USEC_PER_SEC) {
				/* FIXME Candidate is too old, discard it */
				janus_ice_trickle_destroy(trickle);
				/* FIXME We should report that */
				continue;
			}
			json_t *candidate = trickle->candidate;
			if(candidate == NULL) {
				janus_ice_trickle_destroy(trickle);
				continue;
			}
			if(json_is_object(candidate)) {
				/* We got a single candidate */
				int error = 0;
				const char *error_string = NULL;
				if((error = janus_ice_trickle_parse(handle, candidate, &error_string)) != 0) {
					/* FIXME We should report the error parsing the trickle candidate */
				}
			} else if(json_is_array(candidate)) {
				/* We got multiple candidates in an array */
				JANUS_LOG(LOG_VERB, "[%"SCNu64"] Got multiple candidates (%zu)\n", handle->handle_id, json_array_size(candidate));
				if(json_array_size(candidate) > 0) {
					/* Handle remote candidates */
					size_t i = 0;
					for(i=0; i<json_array_size(candidate); i++) {
						json_t *c = json_array_get(candidate, i);
						/* FIXME We don't care if any trickle fails to parse */
						janus_ice_trickle_parse(handle, c, NULL);
					}
				}
			}
			/* Done, free candidate */
			janus_ice_trickle_destroy(trickle);
		}
	}
	/* This was an answer, check if it's time to start ICE */
	if(janus_flags_is_set(&handle->webrtc_flags, JANUS_ICE_HANDLE_WEBRTC_TRICKLE) &&
		!janus_flags_is_set(&handle->webrtc_flags, JANUS_ICE_HANDLE_WEBRTC_ALL_TRICKLES)) {
		JANUS_LOG(LOG_VERB, "[%"SCNu64"]   -- ICE Trickling is supported by the browser, waiting for remote candidates...\n", handle->handle_id);
		janus_flags_set(&handle->webrtc_flags, JANUS_ICE_HANDLE_WEBRTC_START);
	} else {
		JANUS_LOG(LOG_VERB, "[%"SCNu64"] Done! Sending connectivity checks...\n", handle->handle_id);
		if(handle->audio_id > 0) {
			janus_ice_setup_remote_candidates(handle, handle->audio_id, 1);
			if(!janus_flags_is_set(&handle->webrtc_flags, JANUS_ICE_HANDLE_WEBRTC_RTCPMUX))	/* http://tools.ietf.org/html/rfc5761#section-5.1.3 */
				janus_ice_setup_remote_candidates(handle, handle->audio_id, 2);
		}
		if(handle->video_id > 0) {
			janus_ice_setup_remote_candidates(handle, handle->video_id, 1);
			if(!janus_flags_is_set(&handle->webrtc_flags, JANUS_ICE_HANDLE_WEBRTC_RTCPMUX))	/* http://tools.ietf.org/html/rfc5761#section-5.1.3 */
				janus_ice_setup_remote_candidates(handle, handle->video_id, 2);
		}
		if(handle->data_id > 0) {
			janus_ice_setup_remote_candidates(handle, handle->data_id, 1);
		}
	}
}

int janus_process_incoming_request(janus_request *request) {
	int ret = -1;
	if(request == NULL) {
		JANUS_LOG(LOG_ERR, "Missing request or payload to process, giving up...\n");
		return ret;
	}
	int error_code = 0;
	char error_cause[100];
	json_t *root = request->message;
	/* Ok, let's start with the ids */
	guint64 session_id = 0, handle_id = 0;
	json_t *s = json_object_get(root, "session_id");
	if(s && json_is_integer(s))
		session_id = json_integer_value(s);
	json_t *h = json_object_get(root, "handle_id");
	if(h && json_is_integer(h))
		handle_id = json_integer_value(h);

	janus_session *session = NULL;
	janus_ice_handle *handle = NULL;

	/* Get transaction and message request */
	JANUS_VALIDATE_JSON_OBJECT(root, incoming_request_parameters,
		error_code, error_cause, FALSE,
		JANUS_ERROR_MISSING_MANDATORY_ELEMENT, JANUS_ERROR_INVALID_ELEMENT_TYPE);
	if(error_code != 0) {
		ret = janus_process_error_string(request, session_id, NULL, error_code, error_cause);
		goto jsondone;
	}
	json_t *transaction = json_object_get(root, "transaction");
	const gchar *transaction_text = json_string_value(transaction);
	json_t *message = json_object_get(root, "janus");
	const gchar *message_text = json_string_value(message);

	if(session_id == 0 && handle_id == 0) {
		/* Can only be a 'Create new session', a 'Get info' or a 'Ping/Pong' request */
		if(!strcasecmp(message_text, "info")) {
			ret = janus_process_success(request, janus_info(transaction_text));
			goto jsondone;
		}
		if(!strcasecmp(message_text, "ping")) {
			/* Prepare JSON reply */
			json_t *reply = janus_create_message("pong", 0, transaction_text);
			ret = janus_process_success(request, reply);
			goto jsondone;
		}
		if(strcasecmp(message_text, "create")) {
			ret = janus_process_error(request, session_id, transaction_text, JANUS_ERROR_INVALID_REQUEST_PATH, "Unhandled request '%s' at this path", message_text);
			goto jsondone;
		}
		/* Any secret/token to check? */
		ret = janus_request_check_secret(request, session_id, transaction_text);
		if(ret != 0)
			goto jsondone;
		session_id = 0;
		json_t *id = json_object_get(root, "id");
		if(id != NULL) {
			/* The application provided the session ID to use */
			session_id = json_integer_value(id);
			if(session_id > 0 && (session = janus_session_find(session_id)) != NULL) {
				/* Session ID already taken */
				janus_refcount_decrease(&session->ref);
				ret = janus_process_error(request, session_id, transaction_text, JANUS_ERROR_SESSION_CONFLICT, "Session ID already in use");
				goto jsondone;
			}
		}
		/* Handle it */
		session = janus_session_create(session_id);
		if(session == NULL) {
			ret = janus_process_error(request, session_id, transaction_text, JANUS_ERROR_UNKNOWN, "Memory error");
			goto jsondone;
		}
		session_id = session->session_id;
		/* We increase the counter as this request is using the session */
		janus_refcount_increase(&session->ref);
		/* Take note of the request source that originated this session (HTTP, WebSockets, RabbitMQ?) */
		session->source = janus_request_new(request->transport, request->instance, NULL, FALSE, NULL);
		/* Notify the source that a new session has been created */
		request->transport->session_created(request->instance, session->session_id);
		/* Notify event handlers */
		if(janus_events_is_enabled()) {
			/* Session created, add info on the transport that originated it */
			json_t *transport = json_object();
			json_object_set_new(transport, "transport", json_string(session->source->transport->get_package()));
			char id[32];
			memset(id, 0, sizeof(id));
			g_snprintf(id, sizeof(id), "%p", session->source->instance);
			json_object_set_new(transport, "id", json_string(id));
			janus_events_notify_handlers(JANUS_EVENT_TYPE_SESSION, session_id, "created", transport);
		}
		/* Prepare JSON reply */
		json_t *reply = janus_create_message("success", 0, transaction_text);
		json_t *data = json_object();
		json_object_set_new(data, "id", json_integer(session_id));
		json_object_set_new(reply, "data", data);
		/* Send the success reply */
		ret = janus_process_success(request, reply);
		goto jsondone;
	}
	if(session_id < 1) {
		JANUS_LOG(LOG_ERR, "Invalid session\n");
		ret = janus_process_error(request, session_id, transaction_text, JANUS_ERROR_SESSION_NOT_FOUND, NULL);
		goto jsondone;
	}
	if(h && handle_id < 1) {
		JANUS_LOG(LOG_ERR, "Invalid handle\n");
		ret = janus_process_error(request, session_id, transaction_text, JANUS_ERROR_SESSION_NOT_FOUND, NULL);
		goto jsondone;
	}

	/* Go on with the processing */
	ret = janus_request_check_secret(request, session_id, transaction_text);
	if(ret != 0)
		goto jsondone;

	/* If we got here, make sure we have a session (and/or a handle) */
	session = janus_session_find(session_id);
	if(!session) {
		JANUS_LOG(LOG_ERR, "Couldn't find any session %"SCNu64"...\n", session_id);
		ret = janus_process_error(request, session_id, transaction_text, JANUS_ERROR_SESSION_NOT_FOUND, "No such session %"SCNu64"", session_id);
		goto jsondone;
	}
	/* Update the last activity timer */
	session->last_activity = janus_get_monotonic_time();
	handle = NULL;
	if(handle_id > 0) {
		handle = janus_session_handles_find(session, handle_id);
		if(!handle) {
			JANUS_LOG(LOG_ERR, "Couldn't find any handle %"SCNu64" in session %"SCNu64"...\n", handle_id, session_id);
			ret = janus_process_error(request, session_id, transaction_text, JANUS_ERROR_HANDLE_NOT_FOUND, "No such handle %"SCNu64" in session %"SCNu64"", handle_id, session_id);
			goto jsondone;
		}
	}

	/* What is this? */
	if(!strcasecmp(message_text, "keepalive")) {
		/* Just a keep-alive message, reply with an ack */
		JANUS_LOG(LOG_VERB, "Got a keep-alive on session %"SCNu64"\n", session_id);
		json_t *reply = janus_create_message("ack", session_id, transaction_text);
		/* Send the success reply */
		ret = janus_process_success(request, reply);
	} else if(!strcasecmp(message_text, "attach")) {
		if(handle != NULL) {
			/* Attach is a session-level command */
			ret = janus_process_error(request, session_id, transaction_text, JANUS_ERROR_INVALID_REQUEST_PATH, "Unhandled request '%s' at this path", message_text);
			goto jsondone;
		}
		JANUS_VALIDATE_JSON_OBJECT(root, attach_parameters,
			error_code, error_cause, FALSE,
			JANUS_ERROR_MISSING_MANDATORY_ELEMENT, JANUS_ERROR_INVALID_ELEMENT_TYPE);
		if(error_code != 0) {
			ret = janus_process_error_string(request, session_id, NULL, error_code, error_cause);
			goto jsondone;
		}
		json_t *plugin = json_object_get(root, "plugin");
		const gchar *plugin_text = json_string_value(plugin);
		janus_plugin *plugin_t = janus_plugin_find(plugin_text);
		if(plugin_t == NULL) {
			ret = janus_process_error(request, session_id, transaction_text, JANUS_ERROR_PLUGIN_NOT_FOUND, "No such plugin '%s'", plugin_text);
			goto jsondone;
		}
		/* If the auth token mechanism is enabled, we should check if this token can access this plugin */
		if(janus_auth_is_enabled()) {
			json_t *token = json_object_get(root, "token");
			if(token != NULL) {
				const char *token_value = json_string_value(token);
				if(token_value && !janus_auth_check_plugin(token_value, plugin_t)) {
					JANUS_LOG(LOG_ERR, "Token '%s' can't access plugin '%s'\n", token_value, plugin_text);
					ret = janus_process_error(request, session_id, transaction_text, JANUS_ERROR_UNAUTHORIZED_PLUGIN, "Provided token can't access plugin '%s'", plugin_text);
					goto jsondone;
				}
			}
		}
		json_t *opaque = json_object_get(root, "opaque_id");
		const char *opaque_id = opaque ? json_string_value(opaque) : NULL;
		/* Create handle */
		handle = janus_ice_handle_create(session, opaque_id);
		if(handle == NULL) {
			ret = janus_process_error(request, session_id, transaction_text, JANUS_ERROR_UNKNOWN, "Memory error");
			goto jsondone;
		}
		handle_id = handle->handle_id;
		/* We increase the counter as this request is using the handle */
		janus_refcount_increase(&handle->ref);
		/* Attach to the plugin */
		int error = 0;
		if((error = janus_ice_handle_attach_plugin(session, handle, plugin_t)) != 0) {
			/* TODO Make error struct to pass verbose information */
			janus_session_handles_remove(session, handle);
			JANUS_LOG(LOG_ERR, "Couldn't attach to plugin '%s', error '%d'\n", plugin_text, error);
			ret = janus_process_error(request, session_id, transaction_text, JANUS_ERROR_PLUGIN_ATTACH, "Couldn't attach to plugin: error '%d'", error);
			goto jsondone;
		}
		/* Prepare JSON reply */
		json_t *reply = janus_create_message("success", session_id, transaction_text);
		json_t *data = json_object();
		json_object_set_new(data, "id", json_integer(handle_id));
		json_object_set_new(reply, "data", data);
		/* Send the success reply */
		ret = janus_process_success(request, reply);
	} else if(!strcasecmp(message_text, "destroy")) {
		if(handle != NULL) {
			/* Query is a session-level command */
			ret = janus_process_error(request, session_id, transaction_text, JANUS_ERROR_INVALID_REQUEST_PATH, "Unhandled request '%s' at this path", message_text);
			goto jsondone;
		}
		janus_mutex_lock(&sessions_mutex);
		g_hash_table_remove(sessions, &session->session_id);
		janus_mutex_unlock(&sessions_mutex);
		/* Notify the source that the session has been destroyed */
		if(session->source && session->source->transport) {
			session->source->transport->session_over(session->source->instance, session->session_id, FALSE);
		}
		/* Schedule the session for deletion */
		janus_session_destroy(session);

		/* Prepare JSON reply */
		json_t *reply = janus_create_message("success", session_id, transaction_text);
		/* Send the success reply */
		ret = janus_process_success(request, reply);
		/* Notify event handlers as well */
		if(janus_events_is_enabled())
			janus_events_notify_handlers(JANUS_EVENT_TYPE_SESSION, session_id, "destroyed", NULL);
	} else if(!strcasecmp(message_text, "detach")) {
		if(handle == NULL) {
			/* Query is an handle-level command */
			ret = janus_process_error(request, session_id, transaction_text, JANUS_ERROR_INVALID_REQUEST_PATH, "Unhandled request '%s' at this path", message_text);
			goto jsondone;
		}
		if(handle->app == NULL || handle->app_handle == NULL) {
			ret = janus_process_error(request, session_id, transaction_text, JANUS_ERROR_PLUGIN_DETACH, "No plugin to detach from");
			goto jsondone;
		}
		int error = janus_session_handles_remove(session, handle);
		if(error != 0) {
			/* TODO Make error struct to pass verbose information */
			ret = janus_process_error(request, session_id, transaction_text, JANUS_ERROR_PLUGIN_DETACH, "Couldn't detach from plugin: error '%d'", error);
			/* TODO Delete handle instance */
			goto jsondone;
		}
		/* Prepare JSON reply */
		json_t *reply = janus_create_message("success", session_id, transaction_text);
		/* Send the success reply */
		ret = janus_process_success(request, reply);
	} else if(!strcasecmp(message_text, "hangup")) {
		if(handle == NULL) {
			/* Query is an handle-level command */
			ret = janus_process_error(request, session_id, transaction_text, JANUS_ERROR_INVALID_REQUEST_PATH, "Unhandled request '%s' at this path", message_text);
			goto jsondone;
		}
		if(handle->app == NULL || handle->app_handle == NULL) {
			ret = janus_process_error(request, session_id, transaction_text, JANUS_ERROR_PLUGIN_DETACH, "No plugin attached");
			goto jsondone;
		}
		janus_ice_webrtc_hangup(handle);
		/* Prepare JSON reply */
		json_t *reply = janus_create_message("success", session_id, transaction_text);
		/* Send the success reply */
		ret = janus_process_success(request, reply);
	} else if(!strcasecmp(message_text, "message")) {
		if(handle == NULL) {
			/* Query is an handle-level command */
			ret = janus_process_error(request, session_id, transaction_text, JANUS_ERROR_INVALID_REQUEST_PATH, "Unhandled request '%s' at this path", message_text);
			goto jsondone;
		}
		if(handle->app == NULL || handle->app_handle == NULL) {
			ret = janus_process_error(request, session_id, transaction_text, JANUS_ERROR_PLUGIN_MESSAGE, "No plugin to handle this message");
			goto jsondone;
		}
		janus_plugin *plugin_t = (janus_plugin *)handle->app;
		JANUS_LOG(LOG_VERB, "[%"SCNu64"] There's a message for %s\n", handle->handle_id, plugin_t->get_name());
		JANUS_VALIDATE_JSON_OBJECT(root, body_parameters,
			error_code, error_cause, FALSE,
			JANUS_ERROR_MISSING_MANDATORY_ELEMENT, JANUS_ERROR_INVALID_ELEMENT_TYPE);
		if(error_code != 0) {
			ret = janus_process_error_string(request, session_id, transaction_text, error_code, error_cause);
			goto jsondone;
		}
		json_t *body = json_object_get(root, "body");
		/* Is there an SDP attached? */
		json_t *jsep = json_object_get(root, "jsep");
		char *jsep_type = NULL;
		char *jsep_sdp = NULL, *jsep_sdp_stripped = NULL;
		if(jsep != NULL) {
			if(!json_is_object(jsep)) {
				ret = janus_process_error(request, session_id, transaction_text, JANUS_ERROR_INVALID_JSON_OBJECT, "Invalid jsep object");
				goto jsondone;
			}
			JANUS_VALIDATE_JSON_OBJECT_FORMAT("JSEP error: missing mandatory element (%s)",
				"JSEP error: invalid element type (%s should be %s)",
				jsep, jsep_parameters, error_code, error_cause, FALSE,
				JANUS_ERROR_MISSING_MANDATORY_ELEMENT, JANUS_ERROR_INVALID_ELEMENT_TYPE);
			if(error_code != 0) {
				ret = janus_process_error_string(request, session_id, transaction_text, error_code, error_cause);
				goto jsondone;
			}
			json_t *type = json_object_get(jsep, "type");
			jsep_type = g_strdup(json_string_value(type));
			type = NULL;
			gboolean do_trickle = TRUE;
			json_t *jsep_trickle = json_object_get(jsep, "trickle");
			do_trickle = jsep_trickle ? json_is_true(jsep_trickle) : TRUE;
			/* Are we still cleaning up from a previous media session? */
			if(janus_flags_is_set(&handle->webrtc_flags, JANUS_ICE_HANDLE_WEBRTC_CLEANING)) {
				JANUS_LOG(LOG_VERB, "[%"SCNu64"] Still cleaning up from a previous media session, let's wait a bit...\n", handle->handle_id);
				gint64 waited = 0;
				while(janus_flags_is_set(&handle->webrtc_flags, JANUS_ICE_HANDLE_WEBRTC_CLEANING)) {
					g_usleep(100000);
					waited += 100000;
					if(waited >= 3*G_USEC_PER_SEC) {
						JANUS_LOG(LOG_VERB, "[%"SCNu64"]   -- Waited 3 seconds, that's enough!\n", handle->handle_id);
						break;
					}
				}
			}
			/* Check the JSEP type */
			janus_mutex_lock(&handle->mutex);
			int offer = 0;
			if(!strcasecmp(jsep_type, "offer")) {
				offer = 1;
				janus_flags_set(&handle->webrtc_flags, JANUS_ICE_HANDLE_WEBRTC_PROCESSING_OFFER);
				janus_flags_set(&handle->webrtc_flags, JANUS_ICE_HANDLE_WEBRTC_GOT_OFFER);
				janus_flags_clear(&handle->webrtc_flags, JANUS_ICE_HANDLE_WEBRTC_GOT_ANSWER);
			} else if(!strcasecmp(jsep_type, "answer")) {
				janus_flags_set(&handle->webrtc_flags, JANUS_ICE_HANDLE_WEBRTC_GOT_ANSWER);
				offer = 0;
			} else {
				/* TODO Handle other message types as well */
				ret = janus_process_error(request, session_id, transaction_text, JANUS_ERROR_JSEP_UNKNOWN_TYPE, "JSEP error: unknown message type '%s'", jsep_type);
				g_free(jsep_type);
				janus_flags_clear(&handle->webrtc_flags, JANUS_ICE_HANDLE_WEBRTC_PROCESSING_OFFER);
				janus_mutex_unlock(&handle->mutex);
				goto jsondone;
			}
			json_t *sdp = json_object_get(jsep, "sdp");
			jsep_sdp = (char *)json_string_value(sdp);
			JANUS_LOG(LOG_VERB, "[%"SCNu64"] Remote SDP:\n%s", handle->handle_id, jsep_sdp);
			/* Is this valid SDP? */
			char error_str[512];
			int audio = 0, video = 0, data = 0, bundle = 0, rtcpmux = 0, trickle = 0;
			janus_sdp *parsed_sdp = janus_sdp_preparse(jsep_sdp, error_str, sizeof(error_str), &audio, &video, &data, &bundle, &rtcpmux, &trickle);
			trickle = trickle && do_trickle;
			if(parsed_sdp == NULL) {
				/* Invalid SDP */
				ret = janus_process_error_string(request, session_id, transaction_text, JANUS_ERROR_JSEP_INVALID_SDP, error_str);
				g_free(jsep_type);
				janus_flags_clear(&handle->webrtc_flags, JANUS_ICE_HANDLE_WEBRTC_PROCESSING_OFFER);
				janus_mutex_unlock(&handle->mutex);
				goto jsondone;
			}
			/* Notify event handlers */
			if(janus_events_is_enabled()) {
				janus_events_notify_handlers(JANUS_EVENT_TYPE_JSEP,
					session_id, handle_id, "remote", jsep_type, jsep_sdp);
			}
			/* FIXME We're only handling single audio/video lines for now... */
			JANUS_LOG(LOG_VERB, "[%"SCNu64"] Audio %s been negotiated, Video %s been negotiated, SCTP/DataChannels %s been negotiated\n",
			                    handle->handle_id,
			                    audio ? "has" : "has NOT",
			                    video ? "has" : "has NOT",
			                    data ? "have" : "have NOT");
			if(audio > 1) {
				JANUS_LOG(LOG_WARN, "[%"SCNu64"] More than one audio line? only going to negotiate one...\n", handle->handle_id);
			}
			if(video > 1) {
				JANUS_LOG(LOG_WARN, "[%"SCNu64"] More than one video line? only going to negotiate one...\n", handle->handle_id);
			}
			if(data > 1) {
				JANUS_LOG(LOG_WARN, "[%"SCNu64"] More than one data line? only going to negotiate one...\n", handle->handle_id);
			}
#ifndef HAVE_SCTP
			if(data) {
				JANUS_LOG(LOG_WARN, "[%"SCNu64"]   -- DataChannels have been negotiated, but support for them has not been compiled...\n", handle->handle_id);
			}
#endif
			JANUS_LOG(LOG_VERB, "[%"SCNu64"] The browser: %s BUNDLE, %s rtcp-mux, %s doing Trickle ICE\n", handle->handle_id,
			                    bundle  ? "supports" : "does NOT support",
			                    rtcpmux ? "supports" : "does NOT support",
			                    trickle ? "is"       : "is NOT");
			/* Check if it's a new session, or an update... */
			if(!janus_flags_is_set(&handle->webrtc_flags, JANUS_ICE_HANDLE_WEBRTC_READY)
					|| janus_flags_is_set(&handle->webrtc_flags, JANUS_ICE_HANDLE_WEBRTC_ALERT)) {
				/* New session */
				if(offer) {
					/* Setup ICE locally (we received an offer) */
					if(janus_ice_setup_local(handle, offer, audio, video, data, bundle, rtcpmux, trickle) < 0) {
						JANUS_LOG(LOG_ERR, "Error setting ICE locally\n");
						janus_sdp_free(parsed_sdp);
						g_free(jsep_type);
						janus_flags_clear(&handle->webrtc_flags, JANUS_ICE_HANDLE_WEBRTC_PROCESSING_OFFER);
						ret = janus_process_error(request, session_id, transaction_text, JANUS_ERROR_UNKNOWN, "Error setting ICE locally");
						janus_mutex_unlock(&handle->mutex);
						goto jsondone;
					}
				} else {
					/* Make sure we're waiting for an ANSWER in the first place */
					if(!handle->agent) {
						JANUS_LOG(LOG_ERR, "Unexpected ANSWER (did we offer?)\n");
						janus_sdp_free(parsed_sdp);
						g_free(jsep_type);
						janus_flags_clear(&handle->webrtc_flags, JANUS_ICE_HANDLE_WEBRTC_PROCESSING_OFFER);
						ret = janus_process_error(request, session_id, transaction_text, JANUS_ERROR_UNEXPECTED_ANSWER, "Unexpected ANSWER (did we offer?)");
						janus_mutex_unlock(&handle->mutex);
						goto jsondone;
					}
				}
				if(janus_sdp_process(handle, parsed_sdp) < 0) {
					JANUS_LOG(LOG_ERR, "Error processing SDP\n");
					janus_sdp_free(parsed_sdp);
					g_free(jsep_type);
					janus_flags_clear(&handle->webrtc_flags, JANUS_ICE_HANDLE_WEBRTC_PROCESSING_OFFER);
					ret = janus_process_error(request, session_id, transaction_text, JANUS_ERROR_UNEXPECTED_ANSWER, "Error processing SDP");
					janus_mutex_unlock(&handle->mutex);
					goto jsondone;
				}
				if(!offer) {
					/* Set remote candidates now (we received an answer) */
					if(bundle) {
						janus_flags_set(&handle->webrtc_flags, JANUS_ICE_HANDLE_WEBRTC_BUNDLE);
					} else {
						janus_flags_clear(&handle->webrtc_flags, JANUS_ICE_HANDLE_WEBRTC_BUNDLE);
					}
					if(rtcpmux) {
						janus_flags_set(&handle->webrtc_flags, JANUS_ICE_HANDLE_WEBRTC_RTCPMUX);
					} else {
						janus_flags_clear(&handle->webrtc_flags, JANUS_ICE_HANDLE_WEBRTC_RTCPMUX);
					}
					if(trickle) {
						janus_flags_set(&handle->webrtc_flags, JANUS_ICE_HANDLE_WEBRTC_TRICKLE);
					} else {
						janus_flags_clear(&handle->webrtc_flags, JANUS_ICE_HANDLE_WEBRTC_TRICKLE);
					}
					janus_request_ice_handle_answer(handle, audio, video, data, jsep_sdp);
				}
			} else {
				/* TODO Actually handle session updates: for now we ignore them, and just relay them to plugins */
				JANUS_LOG(LOG_WARN, "[%"SCNu64"] Ignoring negotiation update, we don't support them yet...\n", handle->handle_id);
			}
			handle->remote_sdp = g_strdup(jsep_sdp);
			janus_mutex_unlock(&handle->mutex);
			/* Anonymize SDP */
			if(janus_sdp_anonymize(parsed_sdp) < 0) {
				/* Invalid SDP */
				ret = janus_process_error(request, session_id, transaction_text, JANUS_ERROR_JSEP_INVALID_SDP, "JSEP error: invalid SDP");
				janus_sdp_free(parsed_sdp);
				g_free(jsep_type);
				janus_flags_clear(&handle->webrtc_flags, JANUS_ICE_HANDLE_WEBRTC_PROCESSING_OFFER);
				goto jsondone;
			}
			jsep_sdp_stripped = janus_sdp_write(parsed_sdp);
			janus_sdp_free(parsed_sdp);
			sdp = NULL;
			janus_flags_clear(&handle->webrtc_flags, JANUS_ICE_HANDLE_WEBRTC_PROCESSING_OFFER);
		}

		/* Make sure the app handle is still valid */
		if(handle->app == NULL || handle->app_handle == NULL || !janus_plugin_session_is_alive(handle->app_handle)) {
			ret = janus_process_error(request, session_id, transaction_text, JANUS_ERROR_PLUGIN_MESSAGE, "No plugin to handle this message");
			g_free(jsep_type);
			g_free(jsep_sdp_stripped);
			janus_flags_clear(&handle->webrtc_flags, JANUS_ICE_HANDLE_WEBRTC_PROCESSING_OFFER);
			goto jsondone;
		}

		/* Send the message to the plugin (which must eventually free transaction_text and unref the two objects, body and jsep) */
		json_incref(body);
		janus_plugin_result *result = plugin_t->handle_message(handle->app_handle,
			g_strdup((char *)transaction_text), body,
			jsep_sdp_stripped ? json_pack("{ssss}", "type", jsep_type, "sdp", jsep_sdp_stripped) : NULL);
		g_free(jsep_type);
		g_free(jsep_sdp_stripped);
		if(result == NULL) {
			/* Something went horribly wrong! */
			ret = janus_process_error(request, session_id, transaction_text, JANUS_ERROR_PLUGIN_MESSAGE, "Plugin didn't give a result");
			goto jsondone;
		}
		if(result->type == JANUS_PLUGIN_OK) {
			/* The plugin gave a result already (synchronous request/response) */
			if(result->content == NULL || !json_is_object(result->content)) {
				/* Missing content, or not a JSON object */
				ret = janus_process_error(request, session_id, transaction_text, JANUS_ERROR_PLUGIN_MESSAGE,
					result->content == NULL ?
						"Plugin didn't provide any content for this synchronous response" :
						"Plugin returned an invalid JSON response");
				janus_plugin_result_destroy(result);
				goto jsondone;
			}
			/* Reference the content, as destroying the result instance will decref it */
			json_incref(result->content);
			/* Prepare JSON response */
			json_t *reply = janus_create_message("success", session->session_id, transaction_text);
			json_object_set_new(reply, "sender", json_integer(handle->handle_id));
			json_t *plugin_data = json_object();
			json_object_set_new(plugin_data, "plugin", json_string(plugin_t->get_package()));
			json_object_set_new(plugin_data, "data", result->content);
			json_object_set_new(reply, "plugindata", plugin_data);
			/* Send the success reply */
			ret = janus_process_success(request, reply);
		} else if(result->type == JANUS_PLUGIN_OK_WAIT) {
			/* The plugin received the request but didn't process it yet, send an ack (asynchronous notifications may follow) */
			json_t *reply = janus_create_message("ack", session_id, transaction_text);
			if(result->text)
				json_object_set_new(reply, "hint", json_string(result->text));
			/* Send the success reply */
			ret = janus_process_success(request, reply);
		} else {
			/* Something went horribly wrong! */
			ret = janus_process_error_string(request, session_id, transaction_text, JANUS_ERROR_PLUGIN_MESSAGE,
				(char *)(result->text ? result->text : "Plugin returned a severe (unknown) error"));
			janus_plugin_result_destroy(result);
			goto jsondone;
		}
		janus_plugin_result_destroy(result);
	} else if(!strcasecmp(message_text, "trickle")) {
		if(handle == NULL) {
			/* Trickle is an handle-level command */
			ret = janus_process_error(request, session_id, transaction_text, JANUS_ERROR_INVALID_REQUEST_PATH, "Unhandled request '%s' at this path", message_text);
			goto jsondone;
		}
		if(handle->app == NULL || handle->app_handle == NULL || !janus_plugin_session_is_alive(handle->app_handle)) {
			ret = janus_process_error(request, session_id, transaction_text, JANUS_ERROR_PLUGIN_MESSAGE, "No plugin to handle this trickle candidate");
			goto jsondone;
		}
		json_t *candidate = json_object_get(root, "candidate");
		json_t *candidates = json_object_get(root, "candidates");
		if(candidate == NULL && candidates == NULL) {
			ret = janus_process_error(request, session_id, transaction_text, JANUS_ERROR_MISSING_MANDATORY_ELEMENT, "Missing mandatory element (candidate|candidates)");
			goto jsondone;
		}
		if(candidate != NULL && candidates != NULL) {
			ret = janus_process_error(request, session_id, transaction_text, JANUS_ERROR_INVALID_JSON, "Can't have both candidate and candidates");
			goto jsondone;
		}
		janus_mutex_lock(&handle->mutex);
		if(!janus_flags_is_set(&handle->webrtc_flags, JANUS_ICE_HANDLE_WEBRTC_TRICKLE)) {
			/* It looks like this peer supports Trickle, after all */
			JANUS_LOG(LOG_VERB, "Handle %"SCNu64" supports trickle even if it didn't negotiate it...\n", handle->handle_id);
			janus_flags_set(&handle->webrtc_flags, JANUS_ICE_HANDLE_WEBRTC_TRICKLE);
		}
		/* Is there any stream ready? this trickle may get here before the SDP it relates to */
		if(handle->audio_stream == NULL && handle->video_stream == NULL && handle->data_stream == NULL) {
			JANUS_LOG(LOG_WARN, "[%"SCNu64"] No stream, queueing this trickle as it got here before the SDP...\n", handle->handle_id);
			/* Enqueue this trickle candidate(s), we'll process this later */
			janus_ice_trickle *early_trickle = janus_ice_trickle_new(handle, transaction_text, candidate ? candidate : candidates);
			handle->pending_trickles = g_list_append(handle->pending_trickles, early_trickle);
			/* Send the ack right away, an event will tell the application if the candidate(s) failed */
			goto trickledone;
		}
		/* Is the ICE stack ready already? */
		if(janus_flags_is_set(&handle->webrtc_flags, JANUS_ICE_HANDLE_WEBRTC_PROCESSING_OFFER) ||
				!janus_flags_is_set(&handle->webrtc_flags, JANUS_ICE_HANDLE_WEBRTC_GOT_OFFER) ||
				!janus_flags_is_set(&handle->webrtc_flags, JANUS_ICE_HANDLE_WEBRTC_GOT_ANSWER)) {
			const char *cause = NULL;
			if(janus_flags_is_set(&handle->webrtc_flags, JANUS_ICE_HANDLE_WEBRTC_PROCESSING_OFFER))
				cause = "processing the offer";
			else if(!janus_flags_is_set(&handle->webrtc_flags, JANUS_ICE_HANDLE_WEBRTC_GOT_ANSWER))
				cause = "waiting for the answer";
			else if(!janus_flags_is_set(&handle->webrtc_flags, JANUS_ICE_HANDLE_WEBRTC_GOT_OFFER))
				cause = "waiting for the offer";
			JANUS_LOG(LOG_VERB, "[%"SCNu64"] Still %s, queueing this trickle to wait until we're done there...\n",
				handle->handle_id, cause);
			/* Enqueue this trickle candidate(s), we'll process this later */
			janus_ice_trickle *early_trickle = janus_ice_trickle_new(handle, transaction_text, candidate ? candidate : candidates);
			handle->pending_trickles = g_list_append(handle->pending_trickles, early_trickle);
			/* Send the ack right away, an event will tell the application if the candidate(s) failed */
			goto trickledone;
		}
		if(candidate != NULL) {
			/* We got a single candidate */
			int error = 0;
			const char *error_string = NULL;
			if((error = janus_ice_trickle_parse(handle, candidate, &error_string)) != 0) {
				ret = janus_process_error(request, session_id, transaction_text, error, "%s", error_string);
				janus_mutex_unlock(&handle->mutex);
				goto jsondone;
			}
		} else {
			/* We got multiple candidates in an array */
			if(!json_is_array(candidates)) {
				ret = janus_process_error(request, session_id, transaction_text, JANUS_ERROR_INVALID_ELEMENT_TYPE, "candidates is not an array");
				janus_mutex_unlock(&handle->mutex);
				goto jsondone;
			}
			JANUS_LOG(LOG_VERB, "Got multiple candidates (%zu)\n", json_array_size(candidates));
			if(json_array_size(candidates) > 0) {
				/* Handle remote candidates */
				size_t i = 0;
				for(i=0; i<json_array_size(candidates); i++) {
					json_t *c = json_array_get(candidates, i);
					/* FIXME We don't care if any trickle fails to parse */
					janus_ice_trickle_parse(handle, c, NULL);
				}
			}
		}

trickledone:
		janus_mutex_unlock(&handle->mutex);
		/* We reply right away, not to block the web server... */
		json_t *reply = janus_create_message("ack", session_id, transaction_text);
		/* Send the success reply */
		ret = janus_process_success(request, reply);
	} else {
		ret = janus_process_error(request, session_id, transaction_text, JANUS_ERROR_UNKNOWN_REQUEST, "Unknown request '%s'", message_text);
	}

jsondone:
	/* Done processing */
	if(handle != NULL)
		janus_refcount_decrease(&handle->ref);
	if(session != NULL)
		janus_refcount_decrease(&session->ref);
	return ret;
}

static json_t *janus_json_token_plugin_array(const char *token_value) {
	json_t *plugins_list = json_array();
	GList *plugins = janus_auth_list_plugins(token_value);
	if(plugins != NULL) {
		GList *tmp = plugins;
		while(tmp) {
			janus_plugin *p = (janus_plugin *)tmp->data;
			if(p != NULL)
				json_array_append_new(plugins_list, json_string(p->get_package()));
			tmp = tmp->next;
		}
		g_list_free(plugins);
		plugins = NULL;
	}
	return plugins_list;
}

static json_t *janus_json_list_token_plugins(const char *token_value, const gchar *transaction_text) {
	json_t *plugins_list = janus_json_token_plugin_array(token_value);
	/* Prepare JSON reply */
	json_t *reply = janus_create_message("success", 0, transaction_text);
	json_t *data = json_object();
	json_object_set_new(data, "plugins", plugins_list);
	json_object_set_new(reply, "data", data);
	return reply;
}

static int janus_request_allow_token(janus_request *request, guint64 session_id, const gchar *transaction_text, gboolean allow, gboolean add) {
	/* Allow/disallow a valid token valid to access a plugin */
	int ret = -1;
	int error_code = 0;
	char error_cause[100];
	json_t *root = request->message;
	if(!janus_auth_is_enabled()) {
		ret = janus_process_error(request, session_id, transaction_text, JANUS_ERROR_UNKNOWN, "Token based authentication disabled");
		goto jsondone;
	}
	JANUS_VALIDATE_JSON_OBJECT(root, add_token_parameters,
		error_code, error_cause, FALSE,
		JANUS_ERROR_MISSING_MANDATORY_ELEMENT, JANUS_ERROR_INVALID_ELEMENT_TYPE);
	/* Any plugin this token should be limited to? */
	json_t *allowed = json_object_get(root, "plugins");
	if(error_code == 0 && !add && (!allowed || json_array_size(allowed) == 0)) {
		error_code = JANUS_ERROR_INVALID_ELEMENT_TYPE;
		g_strlcpy(error_cause, "Invalid element type (plugins should be a non-empty array)", sizeof(error_cause));
	}
	if(error_code != 0) {
		ret = janus_process_error_string(request, session_id, transaction_text, error_code, error_cause);
		goto jsondone;
	}
	json_t *token = json_object_get(root, "token");
	const char *token_value = json_string_value(token);
	if(add) {
		/* First of all, add the new token */
		if(!janus_auth_add_token(token_value)) {
			ret = janus_process_error(request, session_id, transaction_text, JANUS_ERROR_UNKNOWN, "Error adding token");
			goto jsondone;
		}
	} else {
		/* Check if the token is valid, first */
		if(!janus_auth_check_token(token_value)) {
			ret = janus_process_error(request, session_id, transaction_text, JANUS_ERROR_TOKEN_NOT_FOUND, "Token %s not found", token_value);
			goto jsondone;
		}
	}
	if(allowed && json_array_size(allowed) > 0) {
		/* Specify which plugins this token has access to */
		size_t i = 0;
		gboolean ok = TRUE;
		for(i=0; i<json_array_size(allowed); i++) {
			json_t *p = json_array_get(allowed, i);
			if(!p || !json_is_string(p)) {
				/* FIXME Should we fail here? */
				if(add){
					JANUS_LOG(LOG_WARN, "Invalid plugin passed to the new token request, skipping...\n");
					continue;
				} else {
					JANUS_LOG(LOG_ERR, "Invalid plugin passed to the new token request...\n");
					ok = FALSE;
					break;
				}
			}
			const gchar *plugin_text = json_string_value(p);
			janus_plugin *plugin_t = janus_plugin_find(plugin_text);
			if(plugin_t == NULL) {
				/* FIXME Should we fail here? */
				if(add) {
					JANUS_LOG(LOG_WARN, "No such plugin '%s' passed to the new token request, skipping...\n", plugin_text);
					continue;
				} else {
					JANUS_LOG(LOG_ERR, "No such plugin '%s' passed to the new token request...\n", plugin_text);
					ok = FALSE;
				}
				break;
			}
		}
		if(!ok) {
			ret = janus_process_error(request, session_id, transaction_text, JANUS_ERROR_INVALID_ELEMENT_TYPE, "Invalid element type (some of the provided plugins are invalid)");
			goto jsondone;
		}
		/* Take care of the plugins access limitations */
		i = 0;
		for(i=0; i<json_array_size(allowed); i++) {
			json_t *p = json_array_get(allowed, i);
			const gchar *plugin_text = json_string_value(p);
			janus_plugin *plugin_t = janus_plugin_find(plugin_text);
			if(!(allow ? janus_auth_allow_plugin(token_value, plugin_t) : janus_auth_disallow_plugin(token_value, plugin_t))) {
				/* FIXME Should we notify individual failures? */
				JANUS_LOG(LOG_WARN, "Error allowing access to '%s' to the new token, bad things may happen...\n", plugin_text);
			}
		}
	} else {
		/* No plugin limitation specified, allow all plugins */
		if(plugins && g_hash_table_size(plugins) > 0) {
			GHashTableIter iter;
			gpointer value;
			g_hash_table_iter_init(&iter, plugins);
			while (g_hash_table_iter_next(&iter, NULL, &value)) {
				janus_plugin *plugin_t = value;
				if(plugin_t == NULL)
					continue;
				if(!janus_auth_allow_plugin(token_value, plugin_t)) {
					JANUS_LOG(LOG_WARN, "Error allowing access to '%s' to the new token, bad things may happen...\n", plugin_t->get_package());
				}
			}
		}
	}
	/* Get the list of plugins this new token can now access */
	json_t *reply = janus_json_list_token_plugins(token_value, transaction_text);
	/* Send the success reply */
	ret = janus_process_success(request, reply);
jsondone:
	return ret;
}

/* Admin/monitor WebServer requests handler */
int janus_process_incoming_admin_request(janus_request *request) {
	int ret = -1;
	int error_code = 0;
	char error_cause[100];
	if(request == NULL) {
		JANUS_LOG(LOG_ERR, "Missing request or payload to process, giving up...\n");
		return ret;
	}
	json_t *root = request->message;
	/* Ok, let's start with the ids */
	guint64 session_id = 0, handle_id = 0;
	json_t *s = json_object_get(root, "session_id");
	if(s && json_is_integer(s))
		session_id = json_integer_value(s);
	json_t *h = json_object_get(root, "handle_id");
	if(h && json_is_integer(h))
		handle_id = json_integer_value(h);

	janus_session *session = NULL;
	janus_ice_handle *handle = NULL;

	/* Get transaction and message request */
	JANUS_VALIDATE_JSON_OBJECT(root, admin_parameters,
		error_code, error_cause, FALSE,
		JANUS_ERROR_MISSING_MANDATORY_ELEMENT, JANUS_ERROR_INVALID_ELEMENT_TYPE);
	if(error_code != 0) {
		ret = janus_process_error_string(request, session_id, NULL, error_code, error_cause);
		goto jsondone;
	}
	json_t *transaction = json_object_get(root, "transaction");
	const gchar *transaction_text = json_string_value(transaction);
	json_t *message = json_object_get(root, "janus");
	const gchar *message_text = json_string_value(message);

	if(session_id == 0 && handle_id == 0) {
		/* Can only be a 'Get all sessions' or some general setting manipulation request */
		if(!strcasecmp(message_text, "info")) {
			/* The generic info request */
			ret = janus_process_success(request, janus_info(transaction_text));
			goto jsondone;
		}
		if(admin_api_secret != NULL) {
			/* There's an admin/monitor secret, check that the client provided it */
			json_t *secret = json_object_get(root, "admin_secret");
			if(!secret || !json_is_string(secret) || !janus_strcmp_const_time(json_string_value(secret), admin_api_secret)) {
				ret = janus_process_error(request, session_id, transaction_text, JANUS_ERROR_UNAUTHORIZED, NULL);
				goto jsondone;
			}
		}
		if(!strcasecmp(message_text, "get_status")) {
			/* Return some info on the settings (mostly debug-related, at the moment) */
			json_t *reply = janus_create_message("success", 0, transaction_text);
			json_t *status = json_object();
			json_object_set_new(status, "token_auth", janus_auth_is_enabled() ? json_true() : json_false());
			json_object_set_new(status, "session_timeout", json_integer(session_timeout));
			json_object_set_new(status, "log_level", json_integer(janus_log_level));
			json_object_set_new(status, "log_timestamps", janus_log_timestamps ? json_true() : json_false());
			json_object_set_new(status, "log_colors", janus_log_colors ? json_true() : json_false());
			json_object_set_new(status, "locking_debug", lock_debug ? json_true() : json_false());
			json_object_set_new(status, "refcount_debug", refcount_debug ? json_true() : json_false());
			json_object_set_new(status, "libnice_debug", janus_ice_is_ice_debugging_enabled() ? json_true() : json_false());
			json_object_set_new(status, "max_nack_queue", json_integer(janus_get_max_nack_queue()));
			json_object_set_new(status, "no_media_timer", json_integer(janus_get_no_media_timer()));
			json_object_set_new(reply, "status", status);
			/* Send the success reply */
			ret = janus_process_success(request, reply);
			goto jsondone;
		} else if(!strcasecmp(message_text, "set_session_timeout")) {
			/* Change the session timeout value */
			JANUS_VALIDATE_JSON_OBJECT(root, timeout_parameters,
				error_code, error_cause, FALSE,
				JANUS_ERROR_MISSING_MANDATORY_ELEMENT, JANUS_ERROR_INVALID_ELEMENT_TYPE);
			if(error_code != 0) {
				ret = janus_process_error_string(request, session_id, transaction_text, error_code, error_cause);
				goto jsondone;
			}
			json_t *timeout = json_object_get(root, "timeout");
			int timeout_num = json_integer_value(timeout);
			if(timeout_num < 0) {
				ret = janus_process_error(request, session_id, transaction_text, JANUS_ERROR_INVALID_ELEMENT_TYPE, "Invalid element type (timeout should be a positive integer)");
				goto jsondone;
			}
			session_timeout = timeout_num;
			/* Prepare JSON reply */
			json_t *reply = json_object();
			json_object_set_new(reply, "janus", json_string("success"));
			json_object_set_new(reply, "transaction", json_string(transaction_text));
			json_object_set_new(reply, "timeout", json_integer(session_timeout));
			/* Send the success reply */
			ret = janus_process_success(request, reply);
			goto jsondone;
		} else if(!strcasecmp(message_text, "set_log_level")) {
			/* Change the debug logging level */
			JANUS_VALIDATE_JSON_OBJECT(root, level_parameters,
				error_code, error_cause, FALSE,
				JANUS_ERROR_MISSING_MANDATORY_ELEMENT, JANUS_ERROR_INVALID_ELEMENT_TYPE);
			if(error_code != 0) {
				ret = janus_process_error_string(request, session_id, transaction_text, error_code, error_cause);
				goto jsondone;
			}
			json_t *level = json_object_get(root, "level");
			int level_num = json_integer_value(level);
			if(level_num < LOG_NONE || level_num > LOG_MAX) {
				ret = janus_process_error(request, session_id, transaction_text, JANUS_ERROR_INVALID_ELEMENT_TYPE, "Invalid element type (level should be between %d and %d)", LOG_NONE, LOG_MAX);
				goto jsondone;
			}
			janus_log_level = level_num;
			/* Prepare JSON reply */
			json_t *reply = janus_create_message("success", 0, transaction_text);
			json_object_set_new(reply, "level", json_integer(janus_log_level));
			/* Send the success reply */
			ret = janus_process_success(request, reply);
			goto jsondone;
		} else if(!strcasecmp(message_text, "set_locking_debug")) {
			/* Enable/disable the locking debug (would show a message on the console for every lock attempt) */
			JANUS_VALIDATE_JSON_OBJECT(root, debug_parameters,
				error_code, error_cause, FALSE,
				JANUS_ERROR_MISSING_MANDATORY_ELEMENT, JANUS_ERROR_INVALID_ELEMENT_TYPE);
			if(error_code != 0) {
				ret = janus_process_error_string(request, session_id, transaction_text, error_code, error_cause);
				goto jsondone;
			}
			json_t *debug = json_object_get(root, "debug");
			lock_debug = json_is_true(debug);
			/* Prepare JSON reply */
			json_t *reply = janus_create_message("success", 0, transaction_text);
			json_object_set_new(reply, "locking_debug", lock_debug ? json_true() : json_false());
			/* Send the success reply */
			ret = janus_process_success(request, reply);
			goto jsondone;
		} else if(!strcasecmp(message_text, "set_refcount_debug")) {
			/* Enable/disable the reference counter debug (would show a message on the console for every increase/decrease) */
			JANUS_VALIDATE_JSON_OBJECT(root, debug_parameters,
				error_code, error_cause, FALSE,
				JANUS_ERROR_MISSING_MANDATORY_ELEMENT, JANUS_ERROR_INVALID_ELEMENT_TYPE);
			if(error_code != 0) {
				ret = janus_process_error_string(request, session_id, transaction_text, error_code, error_cause);
				goto jsondone;
			}
			json_t *debug = json_object_get(root, "debug");
			if(json_is_true(debug)) {
				refcount_debug = TRUE;
			} else {
				refcount_debug = FALSE;
			}
			/* Prepare JSON reply */
			json_t *reply = janus_create_message("success", 0, transaction_text);
			json_object_set_new(reply, "refcount_debug", refcount_debug ? json_true() : json_false());
			/* Send the success reply */
			ret = janus_process_success(request, reply);
			goto jsondone;
		} else if(!strcasecmp(message_text, "set_log_timestamps")) {
			/* Enable/disable the log timestamps */
			JANUS_VALIDATE_JSON_OBJECT(root, timestamps_parameters,
				error_code, error_cause, FALSE,
				JANUS_ERROR_MISSING_MANDATORY_ELEMENT, JANUS_ERROR_INVALID_ELEMENT_TYPE);
			if(error_code != 0) {
				ret = janus_process_error_string(request, session_id, transaction_text, error_code, error_cause);
				goto jsondone;
			}
			json_t *timestamps = json_object_get(root, "timestamps");
			janus_log_timestamps = json_is_true(timestamps);
			/* Prepare JSON reply */
			json_t *reply = janus_create_message("success", 0, transaction_text);
			json_object_set_new(reply, "log_timestamps", janus_log_timestamps ? json_true() : json_false());
			/* Send the success reply */
			ret = janus_process_success(request, reply);
			goto jsondone;
		} else if(!strcasecmp(message_text, "set_log_colors")) {
			/* Enable/disable the log colors */
			JANUS_VALIDATE_JSON_OBJECT(root, colors_parameters,
				error_code, error_cause, FALSE,
				JANUS_ERROR_MISSING_MANDATORY_ELEMENT, JANUS_ERROR_INVALID_ELEMENT_TYPE);
			if(error_code != 0) {
				ret = janus_process_error_string(request, session_id, transaction_text, error_code, error_cause);
				goto jsondone;
			}
			json_t *colors = json_object_get(root, "colors");
			janus_log_colors = json_is_true(colors);
			/* Prepare JSON reply */
			json_t *reply = janus_create_message("success", 0, transaction_text);
			json_object_set_new(reply, "log_colors", janus_log_colors ? json_true() : json_false());
			/* Send the success reply */
			ret = janus_process_success(request, reply);
			goto jsondone;
		} else if(!strcasecmp(message_text, "set_libnice_debug")) {
			/* Enable/disable the libnice debugging (http://nice.freedesktop.org/libnice/libnice-Debug-messages.html) */
			JANUS_VALIDATE_JSON_OBJECT(root, debug_parameters,
				error_code, error_cause, FALSE,
				JANUS_ERROR_MISSING_MANDATORY_ELEMENT, JANUS_ERROR_INVALID_ELEMENT_TYPE);
			if(error_code != 0) {
				ret = janus_process_error_string(request, session_id, transaction_text, error_code, error_cause);
				goto jsondone;
			}
			json_t *debug = json_object_get(root, "debug");
			if(json_is_true(debug)) {
				janus_ice_debugging_enable();
			} else {
				janus_ice_debugging_disable();
			}
			/* Prepare JSON reply */
			json_t *reply = janus_create_message("success", 0, transaction_text);
			json_object_set_new(reply, "libnice_debug", janus_ice_is_ice_debugging_enabled() ? json_true() : json_false());
			/* Send the success reply */
			ret = janus_process_success(request, reply);
			goto jsondone;
		} else if(!strcasecmp(message_text, "set_max_nack_queue")) {
			/* Change the current value for the max NACK queue */
			JANUS_VALIDATE_JSON_OBJECT(root, mnq_parameters,
				error_code, error_cause, FALSE,
				JANUS_ERROR_MISSING_MANDATORY_ELEMENT, JANUS_ERROR_INVALID_ELEMENT_TYPE);
			if(error_code != 0) {
				ret = janus_process_error_string(request, session_id, transaction_text, error_code, error_cause);
				goto jsondone;
			}
			json_t *mnq = json_object_get(root, "max_nack_queue");
			int mnq_num = json_integer_value(mnq);
			if(mnq_num < 0 || (mnq_num > 0 && mnq_num < 200)) {
				ret = janus_process_error(request, session_id, transaction_text, JANUS_ERROR_INVALID_ELEMENT_TYPE, "Invalid element type (max_nack_queue, if provided, should be greater than 200)");
				goto jsondone;
			}
			janus_set_max_nack_queue(mnq_num);
			/* Prepare JSON reply */
			json_t *reply = janus_create_message("success", 0, transaction_text);
			json_object_set_new(reply, "max_nack_queue", json_integer(janus_get_max_nack_queue()));
			/* Send the success reply */
			ret = janus_process_success(request, reply);
			goto jsondone;
		} else if(!strcasecmp(message_text, "set_no_media_timer")) {
			/* Change the current value for the no-media timer */
			JANUS_VALIDATE_JSON_OBJECT(root, nmt_parameters,
				error_code, error_cause, FALSE,
				JANUS_ERROR_MISSING_MANDATORY_ELEMENT, JANUS_ERROR_INVALID_ELEMENT_TYPE);
			if(error_code != 0) {
				ret = janus_process_error_string(request, session_id, transaction_text, error_code, error_cause);
				goto jsondone;
			}
			json_t *nmt = json_object_get(root, "no_media_timer");
			int nmt_num = json_integer_value(nmt);
			janus_set_no_media_timer(nmt_num);
			/* Prepare JSON reply */
			json_t *reply = json_object();
			json_object_set_new(reply, "janus", json_string("success"));
			json_object_set_new(reply, "transaction", json_string(transaction_text));
			json_object_set_new(reply, "no_media_timer", json_integer(janus_get_no_media_timer()));
			/* Send the success reply */
			ret = janus_process_success(request, reply);
			goto jsondone;
		} else if(!strcasecmp(message_text, "list_sessions")) {
			/* List sessions */
			session_id = 0;
			json_t *list = json_array();
			if(sessions != NULL && g_hash_table_size(sessions) > 0) {
				janus_mutex_lock(&sessions_mutex);
				GHashTableIter iter;
				gpointer value;
				g_hash_table_iter_init(&iter, sessions);
				while (g_hash_table_iter_next(&iter, NULL, &value)) {
					janus_session *session = value;
					if(session == NULL) {
						continue;
					}
					json_array_append_new(list, json_integer(session->session_id));
				}
				janus_mutex_unlock(&sessions_mutex);
			}
			/* Prepare JSON reply */
			json_t *reply = janus_create_message("success", 0, transaction_text);
			json_object_set_new(reply, "sessions", list);
			/* Send the success reply */
			ret = janus_process_success(request, reply);
			goto jsondone;
		} else if(!strcasecmp(message_text, "add_token")) {
			/* Add a token valid for authentication */
			ret = janus_request_allow_token(request, session_id, transaction_text, TRUE, TRUE);
			goto jsondone;
		} else if(!strcasecmp(message_text, "list_tokens")) {
			/* List all the valid tokens */
			if(!janus_auth_is_enabled()) {
				ret = janus_process_error(request, session_id, transaction_text, JANUS_ERROR_UNKNOWN, "Token based authentication disabled");
				goto jsondone;
			}
			json_t *tokens_list = json_array();
			GList *list = janus_auth_list_tokens();
			if(list != NULL) {
				GList *tmp = list;
				while(tmp) {
					char *token = (char *)tmp->data;
					if(token != NULL) {
						json_t *plugins_list = janus_json_token_plugin_array(token);
						if(json_array_size(plugins_list) > 0) {
							json_t *t = json_object();
							json_object_set_new(t, "token", json_string(token));
							json_object_set_new(t, "allowed_plugins", plugins_list);
							json_array_append_new(tokens_list, t);
						}
						else
							json_decref(plugins_list);
						tmp->data = NULL;
						g_free(token);
					}
					tmp = tmp->next;
				}
				g_list_free(list);
			}
			/* Prepare JSON reply */
			json_t *reply = janus_create_message("success", 0, transaction_text);
			json_t *data = json_object();
			json_object_set_new(data, "tokens", tokens_list);
			json_object_set_new(reply, "data", data);
			/* Send the success reply */
			ret = janus_process_success(request, reply);
			goto jsondone;
		} else if(!strcasecmp(message_text, "allow_token")) {
			/* Allow a valid token valid to access a plugin */
			ret = janus_request_allow_token(request, session_id, transaction_text, TRUE, FALSE);
			goto jsondone;
		} else if(!strcasecmp(message_text, "disallow_token")) {
			/* Disallow a valid token valid from accessing a plugin */
			ret = janus_request_allow_token(request, session_id, transaction_text, FALSE, FALSE);
			goto jsondone;
		} else if(!strcasecmp(message_text, "remove_token")) {
			/* Invalidate a token for authentication purposes */
			if(!janus_auth_is_enabled()) {
				ret = janus_process_error(request, session_id, transaction_text, JANUS_ERROR_UNKNOWN, "Token based authentication disabled");
				goto jsondone;
			}
			JANUS_VALIDATE_JSON_OBJECT(root, token_parameters,
				error_code, error_cause, FALSE,
				JANUS_ERROR_MISSING_MANDATORY_ELEMENT, JANUS_ERROR_INVALID_ELEMENT_TYPE);
			if(error_code != 0) {
				ret = janus_process_error_string(request, session_id, transaction_text, error_code, error_cause);
				goto jsondone;
			}
			json_t *token = json_object_get(root, "token");
			const char *token_value = json_string_value(token);
			if(!janus_auth_remove_token(token_value)) {
				ret = janus_process_error(request, session_id, transaction_text, JANUS_ERROR_UNKNOWN, "Error removing token");
				goto jsondone;
			}
			/* Prepare JSON reply */
			json_t *reply = janus_create_message("success", 0, transaction_text);
			/* Send the success reply */
			ret = janus_process_success(request, reply);
			goto jsondone;
		} else {
			/* No message we know of */
			ret = janus_process_error(request, session_id, transaction_text, JANUS_ERROR_INVALID_REQUEST_PATH, "Unhandled request '%s' at this path", message_text);
			goto jsondone;
		}
	}
	if(session_id < 1) {
		JANUS_LOG(LOG_ERR, "Invalid session\n");
		ret = janus_process_error(request, session_id, transaction_text, JANUS_ERROR_SESSION_NOT_FOUND, NULL);
		goto jsondone;
	}
	if(h && handle_id < 1) {
		JANUS_LOG(LOG_ERR, "Invalid handle\n");
		ret = janus_process_error(request, session_id, transaction_text, JANUS_ERROR_SESSION_NOT_FOUND, NULL);
		goto jsondone;
	}

	/* Go on with the processing */
	if(admin_api_secret != NULL) {
		/* There's an API secret, check that the client provided it */
		json_t *secret = json_object_get(root, "admin_secret");
		if(!secret || !json_is_string(secret) || !janus_strcmp_const_time(json_string_value(secret), admin_api_secret)) {
			ret = janus_process_error(request, session_id, transaction_text, JANUS_ERROR_UNAUTHORIZED, NULL);
			goto jsondone;
		}
	}

	/* If we got here, make sure we have a session (and/or a handle) */
	session = janus_session_find(session_id);
	if(!session) {
		JANUS_LOG(LOG_ERR, "Couldn't find any session %"SCNu64"...\n", session_id);
		ret = janus_process_error(request, session_id, transaction_text, JANUS_ERROR_SESSION_NOT_FOUND, "No such session %"SCNu64"", session_id);
		goto jsondone;
	}
	handle = NULL;
	if(handle_id > 0) {
		handle = janus_session_handles_find(session, handle_id);
		if(!handle) {
			JANUS_LOG(LOG_ERR, "Couldn't find any handle %"SCNu64" in session %"SCNu64"...\n", handle_id, session_id);
			ret = janus_process_error(request, session_id, transaction_text, JANUS_ERROR_HANDLE_NOT_FOUND, "No such handle %"SCNu64" in session %"SCNu64"", handle_id, session_id);
			goto jsondone;
		}
	}

	/* What is this? */
	if(handle == NULL) {
		/* Session-related */
		if(strcasecmp(message_text, "list_handles")) {
			ret = janus_process_error(request, session_id, transaction_text, JANUS_ERROR_INVALID_REQUEST_PATH, "Unhandled request '%s' at this path", message_text);
			goto jsondone;
		}
		/* List handles */
		json_t *list = janus_session_handles_list_json(session);
		/* Prepare JSON reply */
		json_t *reply = janus_create_message("success", session_id, transaction_text);
		json_object_set_new(reply, "handles", list);
		/* Send the success reply */
		ret = janus_process_success(request, reply);
		goto jsondone;
	} else {
		/* Handle-related */
		if(strcasecmp(message_text, "handle_info")) {
			ret = janus_process_error(request, session_id, transaction_text, JANUS_ERROR_INVALID_REQUEST_PATH, "Unhandled request '%s' at this path", message_text);
			goto jsondone;
		}
		/* Prepare info */
		janus_mutex_lock(&handle->mutex);
		json_t *info = json_object();
		json_object_set_new(info, "session_id", json_integer(session_id));
		json_object_set_new(info, "session_last_activity", json_integer(session->last_activity));
		if(session->source && session->source->transport)
			json_object_set_new(info, "session_transport", json_string(session->source->transport->get_package()));
		json_object_set_new(info, "handle_id", json_integer(handle_id));
		if(handle->opaque_id)
			json_object_set_new(info, "opaque_id", json_string(handle->opaque_id));
		json_object_set_new(info, "created", json_integer(handle->created));
		json_object_set_new(info, "send_thread_created", g_atomic_int_get(&handle->send_thread_created) ? json_true() : json_false());
		json_object_set_new(info, "current_time", json_integer(janus_get_monotonic_time()));
		if(handle->app && handle->app_handle && janus_plugin_session_is_alive(handle->app_handle)) {
			janus_plugin *plugin = (janus_plugin *)handle->app;
			json_object_set_new(info, "plugin", json_string(plugin->get_package()));
			if(plugin->query_session) {
				/* FIXME This check will NOT work with legacy plugins that were compiled BEFORE the method was specified in plugin.h */
				json_t *query = plugin->query_session(handle->app_handle);
				if(query != NULL) {
					/* Make sure this is a JSON object */
					if(!json_is_object(query)) {
						JANUS_LOG(LOG_WARN, "Ignoring invalid query response from the plugin (not an object)\n");
						json_decref(query);
					} else {
						json_object_set_new(info, "plugin_specific", query);
					}
					query = NULL;
				}
			}
		}
		json_t *flags = json_object();
		json_object_set_new(flags, "got-offer", janus_flags_is_set(&handle->webrtc_flags, JANUS_ICE_HANDLE_WEBRTC_GOT_OFFER) ? json_true() : json_false());
		json_object_set_new(flags, "got-answer", janus_flags_is_set(&handle->webrtc_flags, JANUS_ICE_HANDLE_WEBRTC_GOT_ANSWER) ? json_true() : json_false());
		json_object_set_new(flags, "processing-offer", janus_flags_is_set(&handle->webrtc_flags, JANUS_ICE_HANDLE_WEBRTC_PROCESSING_OFFER) ? json_true() : json_false());
		json_object_set_new(flags, "starting", janus_flags_is_set(&handle->webrtc_flags, JANUS_ICE_HANDLE_WEBRTC_START) ? json_true() : json_false());
		json_object_set_new(flags, "ready", janus_flags_is_set(&handle->webrtc_flags, JANUS_ICE_HANDLE_WEBRTC_READY) ? json_true() : json_false());
		json_object_set_new(flags, "stopped", janus_flags_is_set(&handle->webrtc_flags, JANUS_ICE_HANDLE_WEBRTC_STOP) ? json_true() : json_false());
		json_object_set_new(flags, "alert", janus_flags_is_set(&handle->webrtc_flags, JANUS_ICE_HANDLE_WEBRTC_ALERT) ? json_true() : json_false());
		json_object_set_new(flags, "bundle", janus_flags_is_set(&handle->webrtc_flags, JANUS_ICE_HANDLE_WEBRTC_BUNDLE) ? json_true() : json_false());
		json_object_set_new(flags, "rtcp-mux", janus_flags_is_set(&handle->webrtc_flags, JANUS_ICE_HANDLE_WEBRTC_RTCPMUX) ? json_true() : json_false());
		json_object_set_new(flags, "trickle", janus_flags_is_set(&handle->webrtc_flags, JANUS_ICE_HANDLE_WEBRTC_TRICKLE) ? json_true() : json_false());
		json_object_set_new(flags, "all-trickles", janus_flags_is_set(&handle->webrtc_flags, JANUS_ICE_HANDLE_WEBRTC_ALL_TRICKLES) ? json_true() : json_false());
		json_object_set_new(flags, "trickle-synced", janus_flags_is_set(&handle->webrtc_flags, JANUS_ICE_HANDLE_WEBRTC_TRICKLE_SYNCED) ? json_true() : json_false());
		json_object_set_new(flags, "data-channels", janus_flags_is_set(&handle->webrtc_flags, JANUS_ICE_HANDLE_WEBRTC_DATA_CHANNELS) ? json_true() : json_false());
		json_object_set_new(flags, "has-audio", janus_flags_is_set(&handle->webrtc_flags, JANUS_ICE_HANDLE_WEBRTC_HAS_AUDIO) ? json_true() : json_false());
		json_object_set_new(flags, "has-video", janus_flags_is_set(&handle->webrtc_flags, JANUS_ICE_HANDLE_WEBRTC_HAS_VIDEO) ? json_true() : json_false());
		json_object_set_new(flags, "plan-b", janus_flags_is_set(&handle->webrtc_flags, JANUS_ICE_HANDLE_WEBRTC_PLAN_B) ? json_true() : json_false());
		json_object_set_new(flags, "cleaning", janus_flags_is_set(&handle->webrtc_flags, JANUS_ICE_HANDLE_WEBRTC_CLEANING) ? json_true() : json_false());
		json_object_set_new(info, "flags", flags);
		if(handle->agent) {
			json_object_set_new(info, "agent-created", json_integer(handle->agent_created));
			json_object_set_new(info, "ice-mode", json_string(janus_ice_is_ice_lite_enabled() ? "lite" : "full"));
			json_object_set_new(info, "ice-role", json_string(handle->controlling ? "controlling" : "controlled"));
		}
		json_t *sdps = json_object();
		if(handle->rtp_profile)
			json_object_set_new(sdps, "profile", json_string(handle->rtp_profile));
		if(handle->local_sdp)
			json_object_set_new(sdps, "local", json_string(handle->local_sdp));
		if(handle->remote_sdp)
			json_object_set_new(sdps, "remote", json_string(handle->remote_sdp));
		json_object_set_new(info, "sdps", sdps);
		if(handle->pending_trickles)
			json_object_set_new(info, "pending-trickles", json_integer(g_list_length(handle->pending_trickles)));
		if(handle->queued_packets)
			json_object_set_new(info, "queued-packets", json_integer(g_async_queue_length(handle->queued_packets)));
		json_t *streams = json_array();
		if(handle->audio_stream) {
			json_t *s = janus_admin_stream_summary(handle->audio_stream);
			if(s)
				json_array_append_new(streams, s);
		}
		if(handle->video_stream) {
			json_t *s = janus_admin_stream_summary(handle->video_stream);
			if(s)
				json_array_append_new(streams, s);
		}
		if(handle->data_stream) {
			json_t *s = janus_admin_stream_summary(handle->data_stream);
			if(s)
				json_array_append_new(streams, s);
		}
		json_object_set_new(info, "streams", streams);
		janus_mutex_unlock(&handle->mutex);
		/* Prepare JSON reply */
		json_t *reply = janus_create_message("success", session_id, transaction_text);
		json_object_set_new(reply, "handle_id", json_integer(handle_id));
		json_object_set_new(reply, "info", info);
		/* Send the success reply */
		ret = janus_process_success(request, reply);
		goto jsondone;
	}

jsondone:
	/* Done processing */
	if(handle != NULL)
		janus_refcount_decrease(&handle->ref);
	if(session != NULL)
		janus_refcount_decrease(&session->ref);
	return ret;
}

int janus_process_success(janus_request *request, json_t *payload)
{
	if(!request || !payload)
		return -1;
	/* Pass to the right transport plugin */
	JANUS_LOG(LOG_HUGE, "Sending %s API response to %s (%p)\n", request->admin ? "admin" : "Janus", request->transport->get_package(), request->instance);
	return request->transport->send_message(request->instance, request->request_id, request->admin, payload);
}

static int janus_process_error_string(janus_request *request, uint64_t session_id, const char *transaction, gint error, gchar *error_string)
{
	if(!request)
		return -1;
	/* Done preparing error */
	JANUS_LOG(LOG_VERB, "[%s] Returning %s API error %d (%s)\n", transaction, request->admin ? "admin" : "Janus", error, error_string);
	/* Prepare JSON error */
	json_t *reply = janus_create_message("error", session_id, transaction);
	json_t *error_data = json_object();
	json_object_set_new(error_data, "code", json_integer(error));
	json_object_set_new(error_data, "reason", json_string(error_string));
	json_object_set_new(reply, "error", error_data);
	/* Pass to the right transport plugin */
	return request->transport->send_message(request->instance, request->request_id, request->admin, reply);
}

int janus_process_error(janus_request *request, uint64_t session_id, const char *transaction, gint error, const char *format, ...)
{
	if(!request)
		return -1;
	gchar *error_string = NULL;
	gchar error_buf[512];
	if(format == NULL) {
		/* No error string provided, use the default one */
		error_string = (gchar *)janus_get_api_error(error);
	} else {
		/* This callback has variable arguments (error string) */
		va_list ap;
		va_start(ap, format);
		g_vsnprintf(error_buf, sizeof(error_buf), format, ap);
		va_end(ap);
		error_string = error_buf;
	}
	return janus_process_error_string(request, session_id, transaction, error, error_string);
}

/* Admin/monitor helpers */
json_t *janus_admin_stream_summary(janus_ice_stream *stream) {
	if(stream == NULL)
		return NULL;
	json_t *s = json_object();
	json_object_set_new(s, "id", json_integer(stream->stream_id));
	json_object_set_new(s, "ready", json_integer(stream->cdone));
	json_object_set_new(s, "disabled", stream->disabled ? json_true() : json_false());
	json_t *ss = json_object();
	if(stream->audio_ssrc)
		json_object_set_new(ss, "audio", json_integer(stream->audio_ssrc));
	if(stream->video_ssrc)
		json_object_set_new(ss, "video", json_integer(stream->video_ssrc));
	if(stream->audio_ssrc_peer)
		json_object_set_new(ss, "audio-peer", json_integer(stream->audio_ssrc_peer));
	if(stream->video_ssrc_peer)
		json_object_set_new(ss, "video-peer", json_integer(stream->video_ssrc_peer));
	if(stream->video_ssrc_peer_rtx)
		json_object_set_new(ss, "video-peer-rtx", json_integer(stream->video_ssrc_peer_rtx));
	json_object_set_new(s, "ssrc", ss);
	json_t *components = json_array();
	if(stream->rtp_component) {
		json_t *c = janus_admin_component_summary(stream->rtp_component);
		if(c)
			json_array_append_new(components, c);
	}
	if(stream->rtcp_component) {
		json_t *c = janus_admin_component_summary(stream->rtcp_component);
		if(c)
			json_array_append_new(components, c);
	}
	json_t *rtcp_stats = NULL;
	if(stream->audio_rtcp_ctx != NULL) {
		rtcp_stats = json_object();
		json_t *audio_rtcp_stats = json_object();
		json_object_set_new(audio_rtcp_stats, "base", json_integer(stream->audio_rtcp_ctx->tb));
		json_object_set_new(audio_rtcp_stats, "lsr", json_integer(janus_rtcp_context_get_lsr(stream->audio_rtcp_ctx)));
		json_object_set_new(audio_rtcp_stats, "lost", json_integer(janus_rtcp_context_get_lost_all(stream->audio_rtcp_ctx, FALSE)));
		json_object_set_new(audio_rtcp_stats, "lost-by-remote", json_integer(janus_rtcp_context_get_lost_all(stream->audio_rtcp_ctx, TRUE)));
		json_object_set_new(audio_rtcp_stats, "jitter-local", json_integer(janus_rtcp_context_get_jitter(stream->audio_rtcp_ctx, FALSE)));
		json_object_set_new(audio_rtcp_stats, "jitter-remote", json_integer(janus_rtcp_context_get_jitter(stream->audio_rtcp_ctx, TRUE)));
		json_object_set_new(rtcp_stats, "audio", audio_rtcp_stats);
	}
	if(stream->video_rtcp_ctx != NULL) {
		if(rtcp_stats == NULL)
			rtcp_stats = json_object();
		json_t *video_rtcp_stats = json_object();
		json_object_set_new(video_rtcp_stats, "base", json_integer(stream->video_rtcp_ctx->tb));
		json_object_set_new(video_rtcp_stats, "lsr", json_integer(janus_rtcp_context_get_lsr(stream->video_rtcp_ctx)));
		json_object_set_new(video_rtcp_stats, "lost", json_integer(janus_rtcp_context_get_lost_all(stream->video_rtcp_ctx, FALSE)));
		json_object_set_new(video_rtcp_stats, "lost-by-remote", json_integer(janus_rtcp_context_get_lost_all(stream->video_rtcp_ctx, TRUE)));
		json_object_set_new(video_rtcp_stats, "jitter-local", json_integer(janus_rtcp_context_get_jitter(stream->video_rtcp_ctx, FALSE)));
		json_object_set_new(video_rtcp_stats, "jitter-remote", json_integer(janus_rtcp_context_get_jitter(stream->video_rtcp_ctx, TRUE)));
		json_object_set_new(rtcp_stats, "video", video_rtcp_stats);
	}
	if(rtcp_stats != NULL)
		json_object_set_new(s, "rtcp_stats", rtcp_stats);
	json_object_set_new(s, "components", components);
	return s;
}

json_t *janus_admin_component_summary(janus_ice_component *component) {
	if(component == NULL)
		return NULL;
	janus_ice_handle *handle = component->stream ? component->stream->handle : NULL;
	json_t *c = json_object();
	json_object_set_new(c, "id", json_integer(component->component_id));
	json_object_set_new(c, "state", json_string(janus_get_ice_state_name(component->state)));
	if(component->component_connected > 0)
		json_object_set_new(c, "connected", json_integer(component->component_connected));
	if(component->local_candidates) {
		json_t *cs = json_array();
		GSList *candidates = component->local_candidates, *i = NULL;
		for (i = candidates; i; i = i->next) {
			gchar *lc = (gchar *) i->data;
			if(lc)
				json_array_append_new(cs, json_string(lc));
		}
		json_object_set_new(c, "local-candidates", cs);
	}
	if(component->remote_candidates) {
		json_t *cs = json_array();
		GSList *candidates = component->remote_candidates, *i = NULL;
		for (i = candidates; i; i = i->next) {
			gchar *rc = (gchar *) i->data;
			if(rc)
				json_array_append_new(cs, json_string(rc));
		}
		json_object_set_new(c, "remote-candidates", cs);
	}
	if(component->selected_pair) {
		json_object_set_new(c, "selected-pair", json_string(component->selected_pair));
	}
	json_t *d = json_object();
	json_t *in_stats = json_object();
	json_t *out_stats = json_object();
	if(component->dtls) {
		janus_dtls_srtp *dtls = component->dtls;
		json_object_set_new(d, "fingerprint", json_string(janus_dtls_get_local_fingerprint()));
		json_object_set_new(d, "remote-fingerprint", json_string(component->stream->remote_fingerprint));
		json_object_set_new(d, "remote-fingerprint-hash", json_string(component->stream->remote_hashing));
		json_object_set_new(d, "dtls-role", json_string(janus_get_dtls_srtp_role(component->stream->dtls_role)));
		json_object_set_new(d, "dtls-state", json_string(janus_get_dtls_srtp_state(dtls->dtls_state)));
		json_object_set_new(d, "valid", dtls->srtp_valid ? json_true() : json_false());
		json_object_set_new(d, "ready", dtls->ready ? json_true() : json_false());
		if(dtls->dtls_connected > 0)
			json_object_set_new(d, "connected", json_integer(dtls->dtls_connected));
		if(handle && janus_flags_is_set(&handle->webrtc_flags, JANUS_ICE_HANDLE_WEBRTC_HAS_AUDIO)) {
			json_object_set_new(in_stats, "audio_packets", json_integer(component->in_stats.audio_packets));
			json_object_set_new(in_stats, "audio_bytes", json_integer(component->in_stats.audio_bytes));
			json_object_set_new(in_stats, "audio_nacks", json_integer(component->in_stats.audio_nacks));
			/* Compute the last second stuff too */
			gint64 now = janus_get_monotonic_time();
			guint64 bytes = 0;
			if(component->in_stats.audio_bytes_lastsec) {
				GList *lastsec = component->in_stats.audio_bytes_lastsec;
				while(lastsec) {
					janus_ice_stats_item *s = (janus_ice_stats_item *)lastsec->data;
					if(s && now-s->when < G_USEC_PER_SEC)
						bytes += s->bytes;
					lastsec = lastsec->next;
				}
			}
			json_object_set_new(in_stats, "audio_bytes_lastsec", json_integer(bytes));
		}
		if(handle && janus_flags_is_set(&handle->webrtc_flags, JANUS_ICE_HANDLE_WEBRTC_HAS_VIDEO)) {
			json_object_set_new(in_stats, "video_packets", json_integer(component->in_stats.video_packets));
			json_object_set_new(in_stats, "video_bytes", json_integer(component->in_stats.video_bytes));
			json_object_set_new(in_stats, "video_nacks", json_integer(component->in_stats.video_nacks));
			/* Compute the last second stuff too */
			gint64 now = janus_get_monotonic_time();
			guint64 bytes = 0;
			if(component->in_stats.video_bytes_lastsec) {
				GList *lastsec = component->in_stats.video_bytes_lastsec;
				while(lastsec) {
					janus_ice_stats_item *s = (janus_ice_stats_item *)lastsec->data;
					if(s && now-s->when < G_USEC_PER_SEC)
						bytes += s->bytes;
					lastsec = lastsec->next;
				}
			}
			json_object_set_new(in_stats, "video_bytes_lastsec", json_integer(bytes));
		}
		json_object_set_new(in_stats, "data_packets", json_integer(component->in_stats.data_packets));
		json_object_set_new(in_stats, "data_bytes", json_integer(component->in_stats.data_bytes));
		if(handle && janus_flags_is_set(&handle->webrtc_flags, JANUS_ICE_HANDLE_WEBRTC_HAS_AUDIO)) {
			json_object_set_new(out_stats, "audio_packets", json_integer(component->out_stats.audio_packets));
			json_object_set_new(out_stats, "audio_bytes", json_integer(component->out_stats.audio_bytes));
			json_object_set_new(out_stats, "audio_nacks", json_integer(component->out_stats.audio_nacks));
		}
		if(handle && janus_flags_is_set(&handle->webrtc_flags, JANUS_ICE_HANDLE_WEBRTC_HAS_VIDEO)) {
			json_object_set_new(out_stats, "video_packets", json_integer(component->out_stats.video_packets));
			json_object_set_new(out_stats, "video_bytes", json_integer(component->out_stats.video_bytes));
			json_object_set_new(out_stats, "video_nacks", json_integer(component->out_stats.video_nacks));
		}
		json_object_set_new(out_stats, "data_packets", json_integer(component->out_stats.data_packets));
		json_object_set_new(out_stats, "data_bytes", json_integer(component->out_stats.data_bytes));
#ifdef HAVE_SCTP
		/* FIXME Actually check if this succeeded? */
		json_object_set_new(d, "sctp-association", dtls->sctp ? json_true() : json_false());
#endif
	}
	json_object_set_new(c, "dtls", d);
	json_object_set_new(c, "in_stats", in_stats);
	json_object_set_new(c, "out_stats", out_stats);
	return c;
}


/* Transports */
void janus_transport_close(gpointer key, gpointer value, gpointer user_data) {
	janus_transport *transport = (janus_transport *)value;
	if(!transport)
		return;
	transport->destroy();
}

void janus_transportso_close(gpointer key, gpointer value, gpointer user_data) {
	void *transport = value;
	if(!transport)
		return;
	/* FIXME We don't dlclose transports to be sure we can detect leaks */
	//~ dlclose(transport);
}

/* Transport callback interface */
void janus_transport_incoming_request(janus_transport *plugin, janus_transport_session *transport, void *request_id, gboolean admin, json_t *message, json_error_t *error) {
	JANUS_LOG(LOG_VERB, "Got %s API request from %s (%p)\n", admin ? "an admin" : "a Janus", plugin->get_package(), transport);
	/* Create a janus_request instance to handle the request */
	janus_request *request = janus_request_new(plugin, transport, request_id, admin, message);
	GError *tperror = NULL;
	g_thread_pool_push(tasks, request, &tperror);
	if(tperror != NULL) {
		/* Something went wrong... */
		JANUS_LOG(LOG_ERR, "Got error %d (%s) trying to push task in thread pool...\n", tperror->code, tperror->message ? tperror->message : "??");
		json_t *transaction = json_object_get(message, "transaction");
		const char *transaction_text = json_is_string(transaction) ? json_string_value(transaction) : NULL;
		janus_process_error(request, 0, transaction_text, JANUS_ERROR_UNKNOWN, "Thread pool error");
		janus_request_destroy(request);
	}
}

void janus_transport_gone(janus_transport *plugin, janus_transport_session *transport) {
	/* Get rid of sessions this transport was handling */
	JANUS_LOG(LOG_VERB, "A %s transport instance has gone away (%p)\n", plugin->get_package(), transport);
	janus_mutex_lock(&sessions_mutex);
	if(sessions && g_hash_table_size(sessions) > 0) {
		GHashTableIter iter;
		gpointer value;
		g_hash_table_iter_init(&iter, sessions);
		while(g_hash_table_iter_next(&iter, NULL, &value)) {
			janus_session *session = (janus_session *) value;
			if(!session || g_atomic_int_get(&session->destroyed) || g_atomic_int_get(&session->timeout) || session->last_activity == 0)
				continue;
			if(session->source && session->source->instance == transport) {
				JANUS_LOG(LOG_VERB, "  -- Marking Session %"SCNu64" as over\n", session->session_id);
				session->last_activity = 0;	/* This will trigger a timeout */
			}
		}
	}
	janus_mutex_unlock(&sessions_mutex);
}

gboolean janus_transport_is_api_secret_needed(janus_transport *plugin) {
	return api_secret != NULL;
}

gboolean janus_transport_is_api_secret_valid(janus_transport *plugin, const char *apisecret) {
	if(api_secret == NULL)
		return TRUE;
	return apisecret && janus_strcmp_const_time(apisecret, api_secret);
}

gboolean janus_transport_is_auth_token_needed(janus_transport *plugin) {
	return janus_auth_is_enabled();
}

gboolean janus_transport_is_auth_token_valid(janus_transport *plugin, const char *token) {
	if(!janus_auth_is_enabled())
		return TRUE;
	return token && janus_auth_check_token(token);
}

void janus_transport_notify_event(janus_transport *plugin, void *transport, json_t *event) {
	/* A plugin asked to notify an event to the handlers */
	if(!plugin || !event || !json_is_object(event))
		return;
	/* Notify event handlers */
	if(janus_events_is_enabled()) {
		janus_events_notify_handlers(JANUS_EVENT_TYPE_TRANSPORT,
			0, plugin->get_package(), transport, event);
	} else {
		json_decref(event);
	}
}

void janus_transport_task(gpointer data, gpointer user_data) {
	JANUS_LOG(LOG_VERB, "Transport task pool, serving request\n");
	janus_request *request = (janus_request *)data;
	if(request == NULL) {
		JANUS_LOG(LOG_ERR, "Missing request\n");
		return;
	}
	if(!request->admin)
		janus_process_incoming_request(request);
	else
		janus_process_incoming_admin_request(request);
	/* Done */
	janus_request_destroy(request);
}


/* Event handlers */
void janus_eventhandler_close(gpointer key, gpointer value, gpointer user_data) {
	janus_eventhandler *eventhandler = (janus_eventhandler *)value;
	if(!eventhandler)
		return;
	eventhandler->destroy();
}

void janus_eventhandlerso_close(gpointer key, gpointer value, gpointer user_data) {
	void *eventhandler = (janus_eventhandler *)value;
	if(!eventhandler)
		return;
	//~ dlclose(eventhandler);
}


/* Plugins */
void janus_plugin_close(gpointer key, gpointer value, gpointer user_data) {
	janus_plugin *plugin = (janus_plugin *)value;
	if(!plugin)
		return;
	plugin->destroy();
}

void janus_pluginso_close(gpointer key, gpointer value, gpointer user_data) {
	void *plugin = value;
	if(!plugin)
		return;
	/* FIXME We don't dlclose plugins to be sure we can detect leaks */
	//~ dlclose(plugin);
}

janus_plugin *janus_plugin_find(const gchar *package) {
	if(package != NULL && plugins != NULL)	/* FIXME Do we need to fix the key pointer? */
		return g_hash_table_lookup(plugins, package);
	return NULL;
}


/* Plugin callback interface */
int janus_plugin_push_event(janus_plugin_session *plugin_session, janus_plugin *plugin, const char *transaction, json_t *message, json_t *jsep) {
	if(!plugin || !message)
		return -1;
	if(!plugin_session || plugin_session < (janus_plugin_session *)0x1000 ||
			!janus_plugin_session_is_alive(plugin_session) || g_atomic_int_get(&plugin_session->stopped))
		return -2;
	janus_ice_handle *ice_handle = (janus_ice_handle *)plugin_session->gateway_handle;
	if(!ice_handle || janus_flags_is_set(&ice_handle->webrtc_flags, JANUS_ICE_HANDLE_WEBRTC_STOP))
		return JANUS_ERROR_SESSION_NOT_FOUND;
	janus_session *session = ice_handle->session;
	if(!session || g_atomic_int_get(&session->destroyed))
		return JANUS_ERROR_SESSION_NOT_FOUND;
	/* Make sure this is a JSON object */
	if(!json_is_object(message)) {
		JANUS_LOG(LOG_ERR, "[%"SCNu64"] Cannot push event (JSON error: not an object)\n", ice_handle->handle_id);
		return JANUS_ERROR_INVALID_JSON_OBJECT;
	}
	/* Attach JSEP if possible? */
	const char *sdp_type = json_string_value(json_object_get(jsep, "type"));
	const char *sdp = json_string_value(json_object_get(jsep, "sdp"));
	json_t *merged_jsep = NULL;
	if(sdp_type != NULL && sdp != NULL) {
		merged_jsep = janus_plugin_handle_sdp(plugin_session, plugin, sdp_type, sdp);
		if(merged_jsep == NULL) {
			if(ice_handle == NULL || janus_flags_is_set(&ice_handle->webrtc_flags, JANUS_ICE_HANDLE_WEBRTC_STOP)
					|| janus_flags_is_set(&ice_handle->webrtc_flags, JANUS_ICE_HANDLE_WEBRTC_ALERT)) {
				JANUS_LOG(LOG_ERR, "[%"SCNu64"] Cannot push event (handle not available anymore or negotiation stopped)\n", ice_handle->handle_id);
				return JANUS_ERROR_HANDLE_NOT_FOUND;
			} else {
				JANUS_LOG(LOG_ERR, "[%"SCNu64"] Cannot push event (JSON error: problem with the SDP)\n", ice_handle->handle_id);
				return JANUS_ERROR_JSEP_INVALID_SDP;
			}
		}
	}
	/* Reference the payload, as the plugin may still need it and will do a decref itself */
	json_incref(message);
	/* Prepare JSON event */
	json_t *event = janus_create_message("event", session->session_id, transaction);
	json_object_set_new(event, "sender", json_integer(ice_handle->handle_id));
	json_t *plugin_data = json_object();
	json_object_set_new(plugin_data, "plugin", json_string(plugin->get_package()));
	json_object_set_new(plugin_data, "data", message);
	json_object_set_new(event, "plugindata", plugin_data);
	if(merged_jsep != NULL)
		json_object_set_new(event, "jsep", merged_jsep);
	/* Send the event */
	JANUS_LOG(LOG_VERB, "[%"SCNu64"] Sending event to transport...\n", ice_handle->handle_id);
	janus_session_notify_event(session, event);

	if(jsep != NULL && janus_events_is_enabled()) {
		/* Notify event handlers as well */
		janus_events_notify_handlers(JANUS_EVENT_TYPE_JSEP,
			session->session_id, ice_handle->handle_id, "local", sdp_type, sdp);
	}

	return JANUS_OK;
}

json_t *janus_plugin_handle_sdp(janus_plugin_session *plugin_session, janus_plugin *plugin, const char *sdp_type, const char *sdp) {
	if(!plugin_session || plugin_session < (janus_plugin_session *)0x1000 ||
			!janus_plugin_session_is_alive(plugin_session) || g_atomic_int_get(&plugin_session->stopped) ||
			plugin == NULL || sdp_type == NULL || sdp == NULL) {
		JANUS_LOG(LOG_ERR, "Invalid arguments\n");
		return NULL;
	}
	janus_ice_handle *ice_handle = (janus_ice_handle *)plugin_session->gateway_handle;
	//~ if(ice_handle == NULL || janus_flags_is_set(&ice_handle->webrtc_flags, JANUS_ICE_HANDLE_WEBRTC_READY)) {
	if(ice_handle == NULL) {
		JANUS_LOG(LOG_ERR, "Invalid ICE handle\n");
		return NULL;
	}
	int offer = 0;
	if(!strcasecmp(sdp_type, "offer")) {
		/* This is an offer from a plugin */
		offer = 1;
		janus_flags_set(&ice_handle->webrtc_flags, JANUS_ICE_HANDLE_WEBRTC_GOT_OFFER);
		janus_flags_clear(&ice_handle->webrtc_flags, JANUS_ICE_HANDLE_WEBRTC_GOT_ANSWER);
	} else if(!strcasecmp(sdp_type, "answer")) {
		/* This is an answer from a plugin */
		janus_flags_set(&ice_handle->webrtc_flags, JANUS_ICE_HANDLE_WEBRTC_GOT_ANSWER);
	} else {
		/* TODO Handle other messages */
		JANUS_LOG(LOG_ERR, "Unknown type '%s'\n", sdp_type);
		return NULL;
	}
	/* Is this valid SDP? */
	char error_str[512];
	int audio = 0, video = 0, data = 0, bundle = 0, rtcpmux = 0, trickle = 0;
	janus_sdp *parsed_sdp = janus_sdp_preparse(sdp, error_str, sizeof(error_str), &audio, &video, &data, &bundle, &rtcpmux, &trickle);
	if(parsed_sdp == NULL) {
		JANUS_LOG(LOG_ERR, "[%"SCNu64"] Couldn't parse SDP... %s\n", ice_handle->handle_id, error_str);
		return NULL;
	}
	gboolean updating = FALSE;
	if(offer) {
		/* We still don't have a local ICE setup */
		JANUS_LOG(LOG_VERB, "[%"SCNu64"] Audio %s been negotiated\n", ice_handle->handle_id, audio ? "has" : "has NOT");
		if(audio > 1) {
			JANUS_LOG(LOG_ERR, "[%"SCNu64"] More than one audio line? only going to negotiate one...\n", ice_handle->handle_id);
		}
		JANUS_LOG(LOG_VERB, "[%"SCNu64"] Video %s been negotiated\n", ice_handle->handle_id, video ? "has" : "has NOT");
		if(video > 1) {
			JANUS_LOG(LOG_ERR, "[%"SCNu64"] More than one video line? only going to negotiate one...\n", ice_handle->handle_id);
		}
		JANUS_LOG(LOG_VERB, "[%"SCNu64"] SCTP/DataChannels %s been negotiated\n", ice_handle->handle_id, data ? "have" : "have NOT");
		if(data > 1) {
			JANUS_LOG(LOG_ERR, "[%"SCNu64"] More than one data line? only going to negotiate one...\n", ice_handle->handle_id);
		}
#ifndef HAVE_SCTP
		if(data) {
			JANUS_LOG(LOG_WARN, "[%"SCNu64"]   -- DataChannels have been negotiated, but support for them has not been compiled...\n", ice_handle->handle_id);
		}
#endif
		/* Are we still cleaning up from a previous media session? */
		if(janus_flags_is_set(&ice_handle->webrtc_flags, JANUS_ICE_HANDLE_WEBRTC_CLEANING)) {
			JANUS_LOG(LOG_VERB, "[%"SCNu64"] Still cleaning up from a previous media session, let's wait a bit...\n", ice_handle->handle_id);
			gint64 waited = 0;
			while(janus_flags_is_set(&ice_handle->webrtc_flags, JANUS_ICE_HANDLE_WEBRTC_CLEANING)) {
				JANUS_LOG(LOG_VERB, "[%"SCNu64"] Still cleaning up from a previous media session, let's wait a bit...\n", ice_handle->handle_id);
				g_usleep(100000);
				waited += 100000;
				if(waited >= 3*G_USEC_PER_SEC) {
					JANUS_LOG(LOG_VERB, "[%"SCNu64"]   -- Waited 3 seconds, that's enough!\n", ice_handle->handle_id);
					break;
				}
			}
		}
		if(ice_handle->agent == NULL) {
			/* Process SDP in order to setup ICE locally (this is going to result in an answer from the browser) */
			if(janus_ice_setup_local(ice_handle, 0, audio, video, data, bundle, rtcpmux, trickle) < 0) {
				JANUS_LOG(LOG_ERR, "[%"SCNu64"] Error setting ICE locally\n", ice_handle->handle_id);
				janus_sdp_free(parsed_sdp);
				return NULL;
			}
		} else {
			updating = TRUE;
			JANUS_LOG(LOG_INFO, "[%"SCNu64"] Updating existing session\n", ice_handle->handle_id);
		}
	}
	if(!updating) {
		/* Wait for candidates-done callback */
		while(ice_handle->cdone < ice_handle->streams_num) {
			if(ice_handle == NULL || janus_flags_is_set(&ice_handle->webrtc_flags, JANUS_ICE_HANDLE_WEBRTC_STOP)
					|| janus_flags_is_set(&ice_handle->webrtc_flags, JANUS_ICE_HANDLE_WEBRTC_ALERT)) {
				JANUS_LOG(LOG_WARN, "[%"SCNu64"] Handle detached or PC closed, giving up...!\n", ice_handle ? ice_handle->handle_id : 0);
				janus_sdp_free(parsed_sdp);
				return NULL;
			}
			JANUS_LOG(LOG_VERB, "[%"SCNu64"] Waiting for candidates-done callback...\n", ice_handle->handle_id);
			g_usleep(100000);
			if(ice_handle->cdone < 0) {
				JANUS_LOG(LOG_ERR, "[%"SCNu64"] Error gathering candidates!\n", ice_handle->handle_id);
				janus_sdp_free(parsed_sdp);
				return NULL;
			}
		}
	}
	/* Anonymize SDP */
	if(janus_sdp_anonymize(parsed_sdp) < 0) {
		/* Invalid SDP */
		JANUS_LOG(LOG_ERR, "[%"SCNu64"] Invalid SDP\n", ice_handle->handle_id);
		janus_sdp_free(parsed_sdp);
		return NULL;
	}
	/* Add our details */
	char *sdp_merged = janus_sdp_merge(ice_handle, parsed_sdp);
	if(sdp_merged == NULL) {
		/* Couldn't merge SDP */
		JANUS_LOG(LOG_ERR, "[%"SCNu64"] Error merging SDP\n", ice_handle->handle_id);
		janus_sdp_free(parsed_sdp);
		return NULL;
	}
	janus_sdp_free(parsed_sdp);
	janus_request_ice_disabled_m_line(ice_handle, audio, video, data, sdp_merged);

	if(!updating) {
		if(offer) {
			/* We set the flag to wait for an answer before handling trickle candidates */
			janus_flags_set(&ice_handle->webrtc_flags, JANUS_ICE_HANDLE_WEBRTC_PROCESSING_OFFER);
		} else {
			JANUS_LOG(LOG_VERB, "[%"SCNu64"] Done! Ready to setup remote candidates and send connectivity checks...\n", ice_handle->handle_id);
			janus_mutex_lock(&ice_handle->mutex);
			janus_request_ice_handle_answer(ice_handle, audio, video, data, NULL);
			janus_mutex_unlock(&ice_handle->mutex);
		}
	}

	/* Prepare JSON event */
	json_t *jsep = json_object();
	json_object_set_new(jsep, "type", json_string(sdp_type));
	json_object_set_new(jsep, "sdp", json_string(sdp_merged));
	ice_handle->local_sdp = sdp_merged;
	return jsep;
}

void janus_plugin_relay_rtp(janus_plugin_session *plugin_session, int video, char *buf, int len) {
	if((plugin_session < (janus_plugin_session *)0x1000) || g_atomic_int_get(&plugin_session->stopped) || buf == NULL || len < 1)
		return;
	janus_ice_handle *handle = (janus_ice_handle *)plugin_session->gateway_handle;
	if(!handle || janus_flags_is_set(&handle->webrtc_flags, JANUS_ICE_HANDLE_WEBRTC_STOP)
			|| janus_flags_is_set(&handle->webrtc_flags, JANUS_ICE_HANDLE_WEBRTC_ALERT))
		return;
	janus_ice_relay_rtp(handle, video, buf, len);
}

void janus_plugin_relay_rtcp(janus_plugin_session *plugin_session, int video, char *buf, int len) {
	if((plugin_session < (janus_plugin_session *)0x1000) || g_atomic_int_get(&plugin_session->stopped) || buf == NULL || len < 1)
		return;
	janus_ice_handle *handle = (janus_ice_handle *)plugin_session->gateway_handle;
	if(!handle || janus_flags_is_set(&handle->webrtc_flags, JANUS_ICE_HANDLE_WEBRTC_STOP)
			|| janus_flags_is_set(&handle->webrtc_flags, JANUS_ICE_HANDLE_WEBRTC_ALERT))
		return;
	janus_ice_relay_rtcp(handle, video, buf, len);
}

void janus_plugin_relay_data(janus_plugin_session *plugin_session, char *buf, int len) {
	if((plugin_session < (janus_plugin_session *)0x1000) || g_atomic_int_get(&plugin_session->stopped) || buf == NULL || len < 1)
		return;
	janus_ice_handle *handle = (janus_ice_handle *)plugin_session->gateway_handle;
	if(!handle || janus_flags_is_set(&handle->webrtc_flags, JANUS_ICE_HANDLE_WEBRTC_STOP)
			|| janus_flags_is_set(&handle->webrtc_flags, JANUS_ICE_HANDLE_WEBRTC_ALERT))
		return;
#ifdef HAVE_SCTP
	janus_ice_relay_data(handle, buf, len);
#else
	JANUS_LOG(LOG_WARN, "Asked to relay data, but Data Channels support has not been compiled...\n");
#endif
}

void janus_plugin_close_pc(janus_plugin_session *plugin_session) {
	/* A plugin asked to get rid of a PeerConnection */
	if((plugin_session < (janus_plugin_session *)0x1000) || !janus_plugin_session_is_alive(plugin_session) || g_atomic_int_get(&plugin_session->stopped))
		return;
	janus_ice_handle *ice_handle = (janus_ice_handle *)plugin_session->gateway_handle;
	if(!ice_handle)
		return;
	if(janus_flags_is_set(&ice_handle->webrtc_flags, JANUS_ICE_HANDLE_WEBRTC_STOP)
			|| janus_flags_is_set(&ice_handle->webrtc_flags, JANUS_ICE_HANDLE_WEBRTC_ALERT))
		return;
	janus_session *session = (janus_session *)ice_handle->session;
	if(!session)
		return;

	JANUS_LOG(LOG_VERB, "[%"SCNu64"] Plugin asked to hangup PeerConnection: sending alert\n", ice_handle->handle_id);
	/* Send an alert on all the DTLS connections */
	janus_ice_webrtc_hangup(ice_handle);
}

void janus_plugin_end_session(janus_plugin_session *plugin_session) {
	/* A plugin asked to get rid of a handle */
	if((plugin_session < (janus_plugin_session *)0x1000) || !janus_plugin_session_is_alive(plugin_session) || g_atomic_int_get(&plugin_session->stopped))
		return;
	janus_ice_handle *ice_handle = (janus_ice_handle *)plugin_session->gateway_handle;
	if(!ice_handle)
		return;
	janus_session *session = (janus_session *)ice_handle->session;
	if(!session)
		return;
	/* Destroy the handle */
	janus_session_handles_remove(session, ice_handle);
}

void janus_plugin_notify_event(janus_plugin *plugin, janus_plugin_session *plugin_session, json_t *event) {
	/* A plugin asked to notify an event to the handlers */
	if(!plugin || !event || !json_is_object(event))
		return;
	guint64 session_id = 0, handle_id = 0;
	if(plugin_session != NULL) {
		if((plugin_session < (janus_plugin_session *)0x1000) || !janus_plugin_session_is_alive(plugin_session) || plugin_session->stopped) {
			json_decref(event);
			return;
		}
		janus_ice_handle *ice_handle = (janus_ice_handle *)plugin_session->gateway_handle;
		if(!ice_handle) {
			json_decref(event);
			return;
		}
		handle_id = ice_handle->handle_id;
		janus_session *session = (janus_session *)ice_handle->session;
		if(!session) {
			json_decref(event);
			return;
		}
		session_id = session->session_id;
	}
	/* Notify event handlers */
	if(janus_events_is_enabled()) {
		janus_events_notify_handlers(JANUS_EVENT_TYPE_PLUGIN,
			session_id, handle_id, plugin->get_package(), event);
	} else {
		json_decref(event);
	}
}


static void janus_detect_local_ip(gchar *buf, size_t buflen) {
	JANUS_LOG(LOG_VERB, "Autodetecting local IP...\n");
	struct sockaddr_in addr;
	socklen_t len;
	int fd = socket(AF_INET, SOCK_DGRAM, 0);
	if (fd == -1)
		goto error;
	addr.sin_family = AF_INET;
	addr.sin_port = htons(1);
	inet_pton(AF_INET, "1.2.3.4", &addr.sin_addr.s_addr);
	if (connect(fd, (const struct sockaddr*) &addr, sizeof(addr)) < 0)
		goto error;
	len = sizeof(addr);
	if (getsockname(fd, (struct sockaddr*) &addr, &len) < 0)
		goto error;
	if (getnameinfo((const struct sockaddr*) &addr, sizeof(addr),
			buf, buflen,
			NULL, 0, NI_NUMERICHOST) != 0)
		goto error;
	close(fd);
	return;
error:
	if (fd != -1)
		close(fd);
	JANUS_LOG(LOG_VERB, "Couldn't find any address! using 127.0.0.1 as the local IP... (which is NOT going to work out of your machine)\n");
	g_strlcpy(buf, "127.0.0.1", buflen);
}


/* Main */
gint main(int argc, char *argv[])
{
	/* Core dumps may be disallowed by parent of this process; change that */
	struct rlimit core_limits;
	core_limits.rlim_cur = core_limits.rlim_max = RLIM_INFINITY;
	setrlimit(RLIMIT_CORE, &core_limits);

	struct gengetopt_args_info args_info;
	/* Let's call our cmdline parser */
	if(cmdline_parser(argc, argv, &args_info) != 0)
		exit(1);

	/* Any configuration to open? */
	if(args_info.config_given) {
		config_file = g_strdup(args_info.config_arg);
	}
	if(args_info.configs_folder_given) {
		configs_folder = g_strdup(args_info.configs_folder_arg);
	} else {
		configs_folder = g_strdup (CONFDIR);
	}
	if(config_file == NULL) {
		char file[255];
		g_snprintf(file, 255, "%s/janus.cfg", configs_folder);
		config_file = g_strdup(file);
	}
	if((config = janus_config_parse(config_file)) == NULL) {
		if(args_info.config_given) {
			/* We only give up if the configuration file was explicitly provided */
			g_print("Error reading configuration from %s\n", configs_folder);
			exit(1);
		}
		g_print("Error reading/parsing the configuration file in %s, going on with the defaults and the command line arguments\n",
			configs_folder);
		config = janus_config_create("janus.cfg");
		if(config == NULL) {
			/* If we can't even create an empty configuration, something's definitely wrong */
			exit(1);
		}
	}

	/* Check if we need to log to console and/or file */
	gboolean use_stdout = TRUE;
	if(args_info.disable_stdout_given) {
		use_stdout = FALSE;
		janus_config_add_item(config, "general", "log_to_stdout", "no");
	} else {
		/* Check if the configuration file is saying anything about this */
		janus_config_item *item = janus_config_get_item_drilldown(config, "general", "log_to_stdout");
		if(item && item->value && !janus_is_true(item->value))
			use_stdout = FALSE;
	}
	const char *logfile = NULL;
	if(args_info.log_file_given) {
		logfile = args_info.log_file_arg;
		janus_config_add_item(config, "general", "log_to_file", "no");
	} else {
		/* Check if the configuration file is saying anything about this */
		janus_config_item *item = janus_config_get_item_drilldown(config, "general", "log_to_file");
		if(item && item->value)
			logfile = item->value;
	}

	/* Check if we're going to daemonize Janus */
	if(args_info.daemon_given) {
		daemonize = TRUE;
		janus_config_add_item(config, "general", "daemonize", "yes");
	} else {
		/* Check if the configuration file is saying anything about this */
		janus_config_item *item = janus_config_get_item_drilldown(config, "general", "daemonize");
		if(item && item->value && janus_is_true(item->value))
			daemonize = TRUE;
	}
	/* If we're going to daemonize, make sure logging to stdout is disabled and a log file has been specified */
	if(daemonize && use_stdout) {
		use_stdout = FALSE;
	}
	if(daemonize && logfile == NULL) {
		g_print("Running Janus as a daemon but no log file provided, giving up...\n");
		exit(1);
	}
	/* Daemonize now, if we need to */
	if(daemonize) {
		g_print("Running Janus as a daemon\n");

		/* Create a pipe for parent<->child communication during the startup phase */
		if(pipe(pipefd) == -1) {
			g_print("pipe error!\n");
			exit(1);
		}

		/* Fork off the parent process */
		pid_t pid = fork();
		if(pid < 0) {
			g_print("Fork error!\n");
			exit(1);
		}
		if(pid > 0) {
			/* Ok, we're the parent: let's wait for the child to tell us everything started fine */
			close(pipefd[1]);
			int code = -1;
			struct pollfd pollfds;

			while(code < 0) {
				pollfds.fd = pipefd[0];
				pollfds.events = POLLIN;
				int res = poll(&pollfds, 1, -1);
				if(res < 0)
					break;
				if(res == 0)
					continue;
				if(pollfds.revents & POLLERR || pollfds.revents & POLLHUP)
					break;
				if(pollfds.revents & POLLIN) {
					res = read(pipefd[0], &code, sizeof(int));
					break;
				}
			}
			if(code < 0)
				code = 1;

			/* Leave the parent and return the exit code we received from the child */
			if(code)
				g_print("Error launching Janus (error code %d), check the logs for more details\n", code);
			exit(code);
		}
		/* Child here */
		close(pipefd[0]);

		/* Change the file mode mask */
		umask(0);

		/* Create a new SID for the child process */
		pid_t sid = setsid();
		if(sid < 0) {
			g_print("Error setting SID!\n");
			exit(1);
		}
		/* Change the current working directory */
		if((chdir("/")) < 0) {
			g_print("Error changing the current working directory!\n");
			exit(1);
		}
		/* We close stdin/stdout/stderr when initializing the logger */
	}

	/* Initialize logger */
	if(janus_log_init(daemonize, use_stdout, logfile) < 0)
		exit(1);

	JANUS_PRINT("---------------------------------------------------\n");
	JANUS_PRINT("  Starting Meetecho Janus (WebRTC Gateway) v%s\n", JANUS_VERSION_STRING);
	JANUS_PRINT("---------------------------------------------------\n\n");

	/* Handle SIGINT (CTRL-C), SIGTERM (from service managers) */
	signal(SIGINT, janus_handle_signal);
	signal(SIGTERM, janus_handle_signal);
	atexit(janus_termination_handler);

	/* Setup Glib */
#if !GLIB_CHECK_VERSION(2, 36, 0)
	g_type_init();
#endif

	/* Logging level: default is info and no timestamps */
	janus_log_level = LOG_INFO;
	janus_log_timestamps = FALSE;
	janus_log_colors = TRUE;
	if(args_info.debug_level_given) {
		if(args_info.debug_level_arg < LOG_NONE)
			args_info.debug_level_arg = 0;
		else if(args_info.debug_level_arg > LOG_MAX)
			args_info.debug_level_arg = LOG_MAX;
		janus_log_level = args_info.debug_level_arg;
	}

	/* Any PID we need to create? */
	const char *pidfile = NULL;
	if(args_info.pid_file_given) {
		pidfile = args_info.pid_file_arg;
		janus_config_add_item(config, "general", "pid_file", pidfile);
	} else {
		/* Check if the configuration file is saying anything about this */
		janus_config_item *item = janus_config_get_item_drilldown(config, "general", "pid_file");
		if(item && item->value)
			pidfile = item->value;
	}
	if(janus_pidfile_create(pidfile) < 0)
		exit(1);

	/* Proceed with the rest of the configuration */
	janus_config_print(config);
	if(args_info.debug_level_given) {
		char debug[5];
		g_snprintf(debug, 5, "%d", args_info.debug_level_arg);
		janus_config_add_item(config, "general", "debug_level", debug);
	} else {
		/* No command line directive on logging, try the configuration file */
		janus_config_item *item = janus_config_get_item_drilldown(config, "general", "debug_level");
		if(item && item->value) {
			int temp_level = atoi(item->value);
			if(temp_level == 0 && strcmp(item->value, "0")) {
				JANUS_PRINT("Invalid debug level %s (configuration), using default (info=4)\n", item->value);
			} else {
				janus_log_level = temp_level;
				if(janus_log_level < LOG_NONE)
					janus_log_level = 0;
				else if(janus_log_level > LOG_MAX)
					janus_log_level = LOG_MAX;
			}
		}
	}
	/* Any command line argument that should overwrite the configuration? */
	JANUS_PRINT("Checking command line arguments...\n");
	if(args_info.debug_timestamps_given) {
		janus_config_add_item(config, "general", "debug_timestamps", "yes");
	}
	if(args_info.disable_colors_given) {
		janus_config_add_item(config, "general", "debug_colors", "no");
	}
	if(args_info.server_name_given) {
		janus_config_add_item(config, "general", "server_name", args_info.server_name_arg);
	}
	if(args_info.session_timeout_given) {
		char st[20];
		g_snprintf(st, 20, "%d", args_info.session_timeout_arg);
		janus_config_add_item(config, "general", "session_timeout", st);
	}
 	if(args_info.interface_given) {
		janus_config_add_item(config, "general", "interface", args_info.interface_arg);
	}
	if(args_info.configs_folder_given) {
		janus_config_add_item(config, "general", "configs_folder", args_info.configs_folder_arg);
	}
	if(args_info.plugins_folder_given) {
		janus_config_add_item(config, "general", "plugins_folder", args_info.plugins_folder_arg);
	}
	if(args_info.apisecret_given) {
		janus_config_add_item(config, "general", "api_secret", args_info.apisecret_arg);
	}
	if(args_info.token_auth_given) {
		janus_config_add_item(config, "general", "token_auth", "yes");
	}
	if(args_info.cert_pem_given) {
		janus_config_add_item(config, "certificates", "cert_pem", args_info.cert_pem_arg);
	}
	if(args_info.cert_key_given) {
		janus_config_add_item(config, "certificates", "cert_key", args_info.cert_key_arg);
	}
	if(args_info.stun_server_given) {
		/* Split in server and port (if port missing, use 3478 as default) */
		char *stunport = strrchr(args_info.stun_server_arg, ':');
		if(stunport != NULL) {
			*stunport = '\0';
			stunport++;
			janus_config_add_item(config, "nat", "stun_server", args_info.stun_server_arg);
			janus_config_add_item(config, "nat", "stun_port", stunport);
		} else {
			janus_config_add_item(config, "nat", "stun_server", args_info.stun_server_arg);
			janus_config_add_item(config, "nat", "stun_port", "3478");
		}
	}
	if(args_info.nat_1_1_given) {
		janus_config_add_item(config, "nat", "nat_1_1_mapping", args_info.nat_1_1_arg);
	}
	if(args_info.ice_enforce_list_given) {
		janus_config_add_item(config, "nat", "ice_enforce_list", args_info.ice_enforce_list_arg);
	}
	if(args_info.ice_ignore_list_given) {
		janus_config_add_item(config, "nat", "ice_ignore_list", args_info.ice_ignore_list_arg);
	}
	if(args_info.libnice_debug_given) {
		janus_config_add_item(config, "nat", "nice_debug", "true");
	}
	if(args_info.ice_lite_given) {
		janus_config_add_item(config, "nat", "ice_lite", "true");
	}
	if(args_info.ice_tcp_given) {
		janus_config_add_item(config, "nat", "ice_tcp", "true");
	}
	if(args_info.ipv6_candidates_given) {
		janus_config_add_item(config, "media", "ipv6", "true");
	}
	if(args_info.force_bundle_given) {
		janus_config_add_item(config, "media", "force-bundle", "true");
	}
	if(args_info.force_rtcp_mux_given) {
		janus_config_add_item(config, "media", "force-rtcp-mux", "true");
	}
	if(args_info.max_nack_queue_given) {
		char mnq[20];
		g_snprintf(mnq, 20, "%d", args_info.max_nack_queue_arg);
		janus_config_add_item(config, "media", "max_nack_queue", mnq);
	}
	if(args_info.no_media_timer_given) {
		char nmt[20];
		g_snprintf(nmt, 20, "%d", args_info.no_media_timer_arg);
		janus_config_add_item(config, "media", "no_media_timer", nmt);
	}
	if(args_info.rtp_port_range_given) {
		janus_config_add_item(config, "media", "rtp_port_range", args_info.rtp_port_range_arg);
	}
	if(args_info.event_handlers_given) {
		janus_config_add_item(config, "events", "broadcast", "yes");
	}
	janus_config_print(config);

	/* Logging/debugging */
	JANUS_PRINT("Debug/log level is %d\n", janus_log_level);
	janus_config_item *item = janus_config_get_item_drilldown(config, "general", "debug_timestamps");
	if(item && item->value)
		janus_log_timestamps = janus_is_true(item->value);
	JANUS_PRINT("Debug/log timestamps are %s\n", janus_log_timestamps ? "enabled" : "disabled");
	item = janus_config_get_item_drilldown(config, "general", "debug_colors");
	if(item && item->value)
		janus_log_colors = janus_is_true(item->value);
	JANUS_PRINT("Debug/log colors are %s\n", janus_log_colors ? "enabled" : "disabled");

	/* Any IP/interface to enforce/ignore? */
	item = janus_config_get_item_drilldown(config, "nat", "ice_enforce_list");
	if(item && item->value) {
		gchar **list = g_strsplit(item->value, ",", -1);
		gchar *index = list[0];
		if(index != NULL) {
			int i=0;
			while(index != NULL) {
				if(strlen(index) > 0) {
					JANUS_LOG(LOG_INFO, "Adding '%s' to the ICE enforce list...\n", index);
					janus_ice_enforce_interface(g_strdup(index));
				}
				i++;
				index = list[i];
			}
		}
		g_clear_pointer(&list, g_strfreev);
	}
	item = janus_config_get_item_drilldown(config, "nat", "ice_ignore_list");
	if(item && item->value) {
		gchar **list = g_strsplit(item->value, ",", -1);
		gchar *index = list[0];
		if(index != NULL) {
			int i=0;
			while(index != NULL) {
				if(strlen(index) > 0) {
					JANUS_LOG(LOG_INFO, "Adding '%s' to the ICE ignore list...\n", index);
					janus_ice_ignore_interface(g_strdup(index));
				}
				i++;
				index = list[i];
			}
		}
		g_clear_pointer(&list, g_strfreev);
	}
	/* What is the local IP? */
	JANUS_LOG(LOG_VERB, "Selecting local IP address...\n");
	gboolean local_ip_set = FALSE;
	item = janus_config_get_item_drilldown(config, "general", "interface");
	if(item && item->value) {
		JANUS_LOG(LOG_VERB, "  -- Will try to use %s\n", item->value);
		int family;
		if (!janus_is_ip_valid(item->value, &family)) {
			JANUS_LOG(LOG_WARN, "Invalid local IP specified: %s, guessing the default...\n", item->value);
		} else {
			/* Verify that we can actually bind to that address */
			int fd = socket(family, SOCK_DGRAM, 0);
			if (fd == -1) {
				JANUS_LOG(LOG_WARN, "Error creating test socket, falling back to detecting IP address...\n");
			} else {
				int r;
				struct sockaddr_storage ss;
				socklen_t addrlen;
				memset(&ss, 0, sizeof(ss));
				if (family == AF_INET) {
					struct sockaddr_in *addr4 = (struct sockaddr_in*)&ss;
					addr4->sin_family = AF_INET;
					addr4->sin_port = 0;
					inet_pton(AF_INET, item->value, &(addr4->sin_addr.s_addr));
					addrlen = sizeof(struct sockaddr_in);
				} else {
					struct sockaddr_in6 *addr6 = (struct sockaddr_in6*)&ss;
					addr6->sin6_family = AF_INET6;
					addr6->sin6_port = 0;
					inet_pton(AF_INET6, item->value, &(addr6->sin6_addr.s6_addr));
					addrlen = sizeof(struct sockaddr_in6);
				}
				r = bind(fd, (const struct sockaddr*)&ss, addrlen);
				close(fd);
				if (r < 0) {
					JANUS_LOG(LOG_WARN, "Error setting local IP address to %s, falling back to detecting IP address...\n", item->value);
				} else {
					g_strlcpy(local_ip, item->value, sizeof(local_ip));
					local_ip_set = TRUE;
				}
			}
		}
	}
	if (!local_ip_set)
		janus_detect_local_ip(local_ip, sizeof(local_ip));
	JANUS_LOG(LOG_INFO, "Using %s as local IP...\n", local_ip);

	/* Was a custom instance name provided? */
	item = janus_config_get_item_drilldown(config, "general", "server_name");
	if(item && item->value) {
		server_name = g_strdup(item->value);
	}

	/* Check if a custom session timeout value was specified */
	item = janus_config_get_item_drilldown(config, "general", "session_timeout");
	if(item && item->value) {
		int st = atoi(item->value);
		if(st < 0) {
			JANUS_LOG(LOG_WARN, "Ignoring session_timeout value as it's not a positive integer\n");
		} else if(st == 0) {
			JANUS_LOG(LOG_WARN, "Session timeouts have been disabled (note, may result in orphaned sessions)\n");
		} else {
			session_timeout = st;
		}
	}

	/* Is there any API secret to consider? */
	api_secret = NULL;
	item = janus_config_get_item_drilldown(config, "general", "api_secret");
	if(item && item->value) {
		api_secret = g_strdup(item->value);
	}
	/* Is there any API secret to consider? */
	admin_api_secret = NULL;
	item = janus_config_get_item_drilldown(config, "general", "admin_secret");
	if(item && item->value) {
		admin_api_secret = g_strdup(item->value);
	}
	/* Also check if the token based authentication mechanism needs to be enabled */
	item = janus_config_get_item_drilldown(config, "general", "token_auth");
	janus_auth_init(item && item->value && janus_is_true(item->value));

	/* Initialize the recorder code */
	item = janus_config_get_item_drilldown(config, "general", "recordings_tmp_ext");
	if(item && item->value) {
		janus_recorder_init(TRUE, item->value);
	} else {
		janus_recorder_init(FALSE, NULL);
	}

	/* Setup ICE stuff (e.g., checking if the provided STUN server is correct) */
	char *stun_server = NULL, *turn_server = NULL;
	uint16_t stun_port = 0, turn_port = 0;
	char *turn_type = NULL, *turn_user = NULL, *turn_pwd = NULL;
	char *turn_rest_api = NULL, *turn_rest_api_key = NULL;
#ifdef HAVE_LIBCURL
	char *turn_rest_api_method = NULL;
#endif
	const char *nat_1_1_mapping = NULL;
	uint16_t rtp_min_port = 0, rtp_max_port = 0;
	gboolean ice_lite = FALSE, ice_tcp = FALSE, ipv6 = FALSE;
	item = janus_config_get_item_drilldown(config, "media", "ipv6");
	ipv6 = (item && item->value) ? janus_is_true(item->value) : FALSE;
	item = janus_config_get_item_drilldown(config, "media", "rtp_port_range");
	if(item && item->value) {
		/* Split in min and max port */
		char *maxport = strrchr(item->value, '-');
		if(maxport != NULL) {
			*maxport = '\0';
			maxport++;
			rtp_min_port = atoi(item->value);
			rtp_max_port = atoi(maxport);
			maxport--;
			*maxport = '-';
		}
		if(rtp_min_port > rtp_max_port) {
			int temp_port = rtp_min_port;
			rtp_min_port = rtp_max_port;
			rtp_max_port = temp_port;
		}
		if(rtp_max_port == 0)
			rtp_max_port = 65535;
		JANUS_LOG(LOG_INFO, "RTP port range: %u -- %u\n", rtp_min_port, rtp_max_port);
	}
	/* Check if we need to enable the ICE Lite mode */
	item = janus_config_get_item_drilldown(config, "nat", "ice_lite");
	ice_lite = (item && item->value) ? janus_is_true(item->value) : FALSE;
	/* Check if we need to enable ICE-TCP support (warning: still broken, for debugging only) */
	item = janus_config_get_item_drilldown(config, "nat", "ice_tcp");
	ice_tcp = (item && item->value) ? janus_is_true(item->value) : FALSE;
	/* Any STUN server to use in Janus? */
	item = janus_config_get_item_drilldown(config, "nat", "stun_server");
	if(item && item->value)
		stun_server = (char *)item->value;
	item = janus_config_get_item_drilldown(config, "nat", "stun_port");
	if(item && item->value)
		stun_port = atoi(item->value);
	/* Any 1:1 NAT mapping to take into account? */
	item = janus_config_get_item_drilldown(config, "nat", "nat_1_1_mapping");
	if(item && item->value) {
		JANUS_LOG(LOG_VERB, "Using nat_1_1_mapping for public ip - %s\n", item->value);
		nat_1_1_mapping = item->value;
		janus_set_public_ip(item->value);
		janus_ice_enable_nat_1_1();
	}
	/* Any TURN server to use in Janus? */
	item = janus_config_get_item_drilldown(config, "nat", "turn_server");
	if(item && item->value)
		turn_server = (char *)item->value;
	item = janus_config_get_item_drilldown(config, "nat", "turn_port");
	if(item && item->value)
		turn_port = atoi(item->value);
	item = janus_config_get_item_drilldown(config, "nat", "turn_type");
	if(item && item->value)
		turn_type = (char *)item->value;
	item = janus_config_get_item_drilldown(config, "nat", "turn_user");
	if(item && item->value)
		turn_user = (char *)item->value;
	item = janus_config_get_item_drilldown(config, "nat", "turn_pwd");
	if(item && item->value)
		turn_pwd = (char *)item->value;
	/* Check if there's any TURN REST API backend to use */
	item = janus_config_get_item_drilldown(config, "nat", "turn_rest_api");
	if(item && item->value)
		turn_rest_api = (char *)item->value;
	item = janus_config_get_item_drilldown(config, "nat", "turn_rest_api_key");
	if(item && item->value)
		turn_rest_api_key = (char *)item->value;
#ifdef HAVE_LIBCURL
	item = janus_config_get_item_drilldown(config, "nat", "turn_rest_api_method");
	if(item && item->value)
		turn_rest_api_method = (char *)item->value;
#endif
	/* Initialize the ICE stack now */
	janus_ice_init(ice_lite, ice_tcp, ipv6, rtp_min_port, rtp_max_port);
	if(janus_ice_set_stun_server(stun_server, stun_port) < 0) {
		JANUS_LOG(LOG_FATAL, "Invalid STUN address %s:%u\n", stun_server, stun_port);
		exit(1);
	}
	if(janus_ice_set_turn_server(turn_server, turn_port, turn_type, turn_user, turn_pwd) < 0) {
		JANUS_LOG(LOG_FATAL, "Invalid TURN address %s:%u\n", turn_server, turn_port);
		exit(1);
	}
#ifndef HAVE_LIBCURL
	if(turn_rest_api != NULL || turn_rest_api_key != NULL) {
		JANUS_LOG(LOG_WARN, "A TURN REST API backend specified in the settings, but libcurl support has not been built\n");
	}
#else
	if(janus_ice_set_turn_rest_api(turn_rest_api, turn_rest_api_key, turn_rest_api_method) < 0) {
		JANUS_LOG(LOG_FATAL, "Invalid TURN REST API configuration: %s (%s, %s)\n", turn_rest_api, turn_rest_api_key, turn_rest_api_method);
		exit(1);
	}
#endif
	item = janus_config_get_item_drilldown(config, "nat", "nice_debug");
	if(item && item->value && janus_is_true(item->value)) {
		/* Enable libnice debugging */
		janus_ice_debugging_enable();
	}
	if(stun_server == NULL && turn_server == NULL) {
		/* No STUN and TURN server provided for Janus: make sure it isn't on a private address */
		gboolean private_address = FALSE;
		const char *test_ip = nat_1_1_mapping ? nat_1_1_mapping : local_ip;
		struct sockaddr_in addr;
		if(inet_pton(AF_INET, test_ip, &addr) > 0) {
			unsigned short int ip[4];
			sscanf(test_ip, "%hu.%hu.%hu.%hu", &ip[0], &ip[1], &ip[2], &ip[3]);
			if(ip[0] == 10) {
				/* Class A private address */
				private_address = TRUE;
			} else if(ip[0] == 172 && (ip[1] >= 16 && ip[1] <= 31)) {
				/* Class B private address */
				private_address = TRUE;
			} else if(ip[0] == 192 && ip[1] == 168) {
				/* Class C private address */
				private_address = TRUE;
			}
		}
		if(private_address) {
			JANUS_LOG(LOG_WARN, "Janus is deployed on a private address (%s) but you didn't specify any STUN server!"
			                    " Expect trouble if this is supposed to work over the internet and not just in a LAN...\n", test_ip);
		}
	}
	/* Are we going to force BUNDLE and/or rtcp-mux? */
	gboolean force_bundle = FALSE, force_rtcpmux = FALSE;
	item = janus_config_get_item_drilldown(config, "media", "force-bundle");
	force_bundle = (item && item->value) ? janus_is_true(item->value) : FALSE;
	janus_ice_force_bundle(force_bundle);
	item = janus_config_get_item_drilldown(config, "media", "force-rtcp-mux");
	force_rtcpmux = (item && item->value) ? janus_is_true(item->value) : FALSE;
	janus_ice_force_rtcpmux(force_rtcpmux);
	/* NACK related stuff */
	item = janus_config_get_item_drilldown(config, "media", "max_nack_queue");
	if(item && item->value) {
		int mnq = atoi(item->value);
		if(mnq < 0) {
			JANUS_LOG(LOG_WARN, "Ignoring max_nack_queue value as it's not a positive integer\n");
		} else if(mnq > 0 && mnq < 200) {
			JANUS_LOG(LOG_WARN, "Ignoring max_nack_queue value as it's less than 200\n");
		} else {
			janus_set_max_nack_queue(mnq);
		}
	}
	/* no-media timer */
	item = janus_config_get_item_drilldown(config, "media", "no_media_timer");
	if(item && item->value) {
		int nmt = atoi(item->value);
		if(nmt < 0) {
			JANUS_LOG(LOG_WARN, "Ignoring no_media_timer value as it's not a positive integer\n");
		} else {
			janus_set_no_media_timer(nmt);
		}
	}

	/* Setup OpenSSL stuff */
	const char* server_pem;
	item = janus_config_get_item_drilldown(config, "certificates", "cert_pem");
	if(!item || !item->value) {
		server_pem = NULL;
	} else {
		server_pem = item->value;
	}

	const char* server_key;
	item = janus_config_get_item_drilldown(config, "certificates", "cert_key");
	if(!item || !item->value) {
		server_key = NULL;
	} else {
		server_key = item->value;
	}
	JANUS_LOG(LOG_VERB, "Using certificates:\n\t%s\n\t%s\n", server_pem, server_key);

	SSL_library_init();
	SSL_load_error_strings();
	OpenSSL_add_all_algorithms();
	/* ... and DTLS-SRTP in particular */
	if(janus_dtls_srtp_init(server_pem, server_key) < 0) {
		exit(1);
	}
	/* Check if there's any custom value for the starting MTU to use in the BIO filter */
	item = janus_config_get_item_drilldown(config, "media", "dtls_mtu");
	if(item && item->value)
		janus_dtls_bio_filter_set_mtu(atoi(item->value));

#ifdef HAVE_SCTP
	/* Initialize SCTP for DataChannels */
	if(janus_sctp_init() < 0) {
		exit(1);
	}
#else
	JANUS_LOG(LOG_WARN, "Data Channels support not compiled\n");
#endif

	/* Sessions */
	sessions = g_hash_table_new_full(g_int64_hash, g_int64_equal, (GDestroyNotify)g_free, NULL);
	janus_mutex_init(&sessions_mutex);
	/* Start the sessions timeout watchdog */
	sessions_watchdog_context = g_main_context_new();
	GMainLoop *watchdog_loop = g_main_loop_new(sessions_watchdog_context, FALSE);
	GError *error = NULL;
	GThread *watchdog = g_thread_try_new("timeout watchdog", &janus_sessions_watchdog, watchdog_loop, &error);
	if(error != NULL) {
		JANUS_LOG(LOG_FATAL, "Got error %d (%s) trying to start sessions timeout watchdog...\n", error->code, error->message ? error->message : "??");
		exit(1);
	}

	/* Load event handlers */
	const char *path = EVENTDIR;
	item = janus_config_get_item_drilldown(config, "general", "events_folder");
	if(item && item->value)
		path = (char *)item->value;
	JANUS_LOG(LOG_INFO, "Event handler plugins folder: %s\n", path);
	DIR *dir = opendir(path);
	if(!dir) {
		/* Not really fatal, we don't care and go on anyway: event handlers are not fundamental */
		JANUS_LOG(LOG_FATAL, "\tCouldn't access event handler plugins folder...\n");
	} else {
		/* Any event handlers to ignore? */
		gchar **disabled_eventhandlers = NULL;
		item = janus_config_get_item_drilldown(config, "events", "broadcast");
		/* Event handlers are disabled by default: they need to be enabled in the configuration */
		gboolean enable_events = FALSE;
		if(item && item->value)
			enable_events = janus_is_true(item->value);
		if(!enable_events) {
			JANUS_LOG(LOG_WARN, "Event handlers support disabled\n");
		} else {
			item = janus_config_get_item_drilldown(config, "events", "disable");
			if(item && item->value)
				disabled_eventhandlers = g_strsplit(item->value, ",", -1);
			/* Open the shared objects */
			struct dirent *eventent = NULL;
			char eventpath[1024];
			while((eventent = readdir(dir))) {
				int len = strlen(eventent->d_name);
				if (len < 4) {
					continue;
				}
				if (strcasecmp(eventent->d_name+len-strlen(SHLIB_EXT), SHLIB_EXT)) {
					continue;
				}
				/* Check if this event handler has been disabled in the configuration file */
				if(disabled_eventhandlers != NULL) {
					gchar *index = disabled_eventhandlers[0];
					if(index != NULL) {
						int i=0;
						gboolean skip = FALSE;
						while(index != NULL) {
							while(isspace(*index))
								index++;
							if(strlen(index) && !strcmp(index, eventent->d_name)) {
								JANUS_LOG(LOG_WARN, "Event handler plugin '%s' has been disabled, skipping...\n", eventent->d_name);
								skip = TRUE;
								break;
							}
							i++;
							index = disabled_eventhandlers[i];
						}
						if(skip)
							continue;
					}
				}
				JANUS_LOG(LOG_INFO, "Loading event handler plugin '%s'...\n", eventent->d_name);
				memset(eventpath, 0, 1024);
				g_snprintf(eventpath, 1024, "%s/%s", path, eventent->d_name);
				void *event = dlopen(eventpath, RTLD_LAZY);
				if (!event) {
					JANUS_LOG(LOG_ERR, "\tCouldn't load event handler plugin '%s': %s\n", eventent->d_name, dlerror());
				} else {
					create_e *create = (create_e*) dlsym(event, "create");
					const char *dlsym_error = dlerror();
					if (dlsym_error) {
						JANUS_LOG(LOG_ERR, "\tCouldn't load symbol 'create': %s\n", dlsym_error);
						continue;
					}
					janus_eventhandler *janus_eventhandler = create();
					if(!janus_eventhandler) {
						JANUS_LOG(LOG_ERR, "\tCouldn't use function 'create'...\n");
						continue;
					}
					/* Are all the mandatory methods and callbacks implemented? */
					if(!janus_eventhandler->init || !janus_eventhandler->destroy ||
							!janus_eventhandler->get_api_compatibility ||
							!janus_eventhandler->get_version ||
							!janus_eventhandler->get_version_string ||
							!janus_eventhandler->get_description ||
							!janus_eventhandler->get_package ||
							!janus_eventhandler->get_name ||
							!janus_eventhandler->incoming_event) {
						JANUS_LOG(LOG_ERR, "\tMissing some mandatory methods/callbacks, skipping this event handler plugin...\n");
						continue;
					}
					if(janus_eventhandler->get_api_compatibility() < JANUS_EVENTHANDLER_API_VERSION) {
						JANUS_LOG(LOG_ERR, "The '%s' event handler plugin was compiled against an older version of the API (%d < %d), skipping it: update it to enable it again\n",
							janus_eventhandler->get_package(), janus_eventhandler->get_api_compatibility(), JANUS_EVENTHANDLER_API_VERSION);
						continue;
					}
					janus_eventhandler->init(configs_folder);
					JANUS_LOG(LOG_VERB, "\tVersion: %d (%s)\n", janus_eventhandler->get_version(), janus_eventhandler->get_version_string());
					JANUS_LOG(LOG_VERB, "\t   [%s] %s\n", janus_eventhandler->get_package(), janus_eventhandler->get_name());
					JANUS_LOG(LOG_VERB, "\t   %s\n", janus_eventhandler->get_description());
					JANUS_LOG(LOG_VERB, "\t   Plugin API version: %d\n", janus_eventhandler->get_api_compatibility());
					JANUS_LOG(LOG_VERB, "\t   Subscriptions:");
					if(janus_eventhandler->events_mask == 0) {
						JANUS_LOG(LOG_VERB, " none");
					} else {
						if(janus_flags_is_set(&janus_eventhandler->events_mask, JANUS_EVENT_TYPE_SESSION))
							JANUS_LOG(LOG_VERB, " sessions");
						if(janus_flags_is_set(&janus_eventhandler->events_mask, JANUS_EVENT_TYPE_HANDLE))
							JANUS_LOG(LOG_VERB, " handles");
						if(janus_flags_is_set(&janus_eventhandler->events_mask, JANUS_EVENT_TYPE_JSEP))
							JANUS_LOG(LOG_VERB, " jsep");
						if(janus_flags_is_set(&janus_eventhandler->events_mask, JANUS_EVENT_TYPE_WEBRTC))
							JANUS_LOG(LOG_VERB, " webrtc");
						if(janus_flags_is_set(&janus_eventhandler->events_mask, JANUS_EVENT_TYPE_MEDIA))
							JANUS_LOG(LOG_VERB, " media");
						if(janus_flags_is_set(&janus_eventhandler->events_mask, JANUS_EVENT_TYPE_PLUGIN))
							JANUS_LOG(LOG_VERB, " plugins");
						if(janus_flags_is_set(&janus_eventhandler->events_mask, JANUS_EVENT_TYPE_TRANSPORT))
							JANUS_LOG(LOG_VERB, " transports");
					}
					JANUS_LOG(LOG_VERB, "\n");
					if(eventhandlers == NULL)
						eventhandlers = g_hash_table_new(g_str_hash, g_str_equal);
					g_hash_table_insert(eventhandlers, (gpointer)janus_eventhandler->get_package(), janus_eventhandler);
					if(eventhandlers_so == NULL)
						eventhandlers_so = g_hash_table_new(g_str_hash, g_str_equal);
					g_hash_table_insert(eventhandlers_so, (gpointer)janus_eventhandler->get_package(), event);
				}
			}
		}
		closedir(dir);
		if(disabled_eventhandlers != NULL)
			g_strfreev(disabled_eventhandlers);
		disabled_eventhandlers = NULL;
		/* Initialize the event broadcaster */
		if(janus_events_init(enable_events, eventhandlers) < 0) {
			JANUS_LOG(LOG_FATAL, "Error initializing the Event handlers mechanism...\n");
			exit(1);
		}
	}

	/* Load plugins */
	path = PLUGINDIR;
	item = janus_config_get_item_drilldown(config, "general", "plugins_folder");
	if(item && item->value)
		path = (char *)item->value;
	JANUS_LOG(LOG_INFO, "Plugins folder: %s\n", path);
	dir = opendir(path);
	if(!dir) {
		JANUS_LOG(LOG_FATAL, "\tCouldn't access plugins folder...\n");
		exit(1);
	}
	/* Any plugin to ignore? */
	gchar **disabled_plugins = NULL;
	item = janus_config_get_item_drilldown(config, "plugins", "disable");
	if(item && item->value)
		disabled_plugins = g_strsplit(item->value, ",", -1);
	/* Open the shared objects */
	struct dirent *pluginent = NULL;
	char pluginpath[1024];
	while((pluginent = readdir(dir))) {
		int len = strlen(pluginent->d_name);
		if (len < 4) {
			continue;
		}
		if (strcasecmp(pluginent->d_name+len-strlen(SHLIB_EXT), SHLIB_EXT)) {
			continue;
		}
		/* Check if this plugins has been disabled in the configuration file */
		if(disabled_plugins != NULL) {
			gchar *index = disabled_plugins[0];
			if(index != NULL) {
				int i=0;
				gboolean skip = FALSE;
				while(index != NULL) {
					while(isspace(*index))
						index++;
					if(strlen(index) && !strcmp(index, pluginent->d_name)) {
						JANUS_LOG(LOG_WARN, "Plugin '%s' has been disabled, skipping...\n", pluginent->d_name);
						skip = TRUE;
						break;
					}
					i++;
					index = disabled_plugins[i];
				}
				if(skip)
					continue;
			}
		}
		JANUS_LOG(LOG_INFO, "Loading plugin '%s'...\n", pluginent->d_name);
		memset(pluginpath, 0, 1024);
		g_snprintf(pluginpath, 1024, "%s/%s", path, pluginent->d_name);
		void *plugin = dlopen(pluginpath, RTLD_LOCAL | RTLD_LAZY);
		if (!plugin) {
			JANUS_LOG(LOG_ERR, "\tCouldn't load plugin '%s': %s\n", pluginent->d_name, dlerror());
		} else {
			create_p *create = (create_p*) dlsym(plugin, "create");
			const char *dlsym_error = dlerror();
			if (dlsym_error) {
				JANUS_LOG(LOG_ERR, "\tCouldn't load symbol 'create': %s\n", dlsym_error);
				continue;
			}
			janus_plugin *janus_plugin = create();
			if(!janus_plugin) {
				JANUS_LOG(LOG_ERR, "\tCouldn't use function 'create'...\n");
				continue;
			}
			/* Are all the mandatory methods and callbacks implemented? */
			if(!janus_plugin->init || !janus_plugin->destroy ||
					!janus_plugin->get_api_compatibility ||
					!janus_plugin->get_version ||
					!janus_plugin->get_version_string ||
					!janus_plugin->get_description ||
					!janus_plugin->get_package ||
					!janus_plugin->get_name ||
					!janus_plugin->create_session ||
					!janus_plugin->query_session ||
					!janus_plugin->destroy_session ||
					!janus_plugin->handle_message ||
					!janus_plugin->setup_media ||
					!janus_plugin->hangup_media) {
				JANUS_LOG(LOG_ERR, "\tMissing some mandatory methods/callbacks, skipping this plugin...\n");
				continue;
			}
			if(janus_plugin->get_api_compatibility() < JANUS_PLUGIN_API_VERSION) {
				JANUS_LOG(LOG_ERR, "The '%s' plugin was compiled against an older version of the API (%d < %d), skipping it: update it to enable it again\n",
					janus_plugin->get_package(), janus_plugin->get_api_compatibility(), JANUS_PLUGIN_API_VERSION);
				continue;
			}
			if(janus_plugin->init(&janus_handler_plugin, configs_folder) < 0) {
				JANUS_LOG(LOG_WARN, "The '%s' plugin could not be initialized\n", janus_plugin->get_package());
				dlclose(plugin);
				continue;
			}
			JANUS_LOG(LOG_VERB, "\tVersion: %d (%s)\n", janus_plugin->get_version(), janus_plugin->get_version_string());
			JANUS_LOG(LOG_VERB, "\t   [%s] %s\n", janus_plugin->get_package(), janus_plugin->get_name());
			JANUS_LOG(LOG_VERB, "\t   %s\n", janus_plugin->get_description());
			JANUS_LOG(LOG_VERB, "\t   Plugin API version: %d\n", janus_plugin->get_api_compatibility());
			if(!janus_plugin->incoming_rtp && !janus_plugin->incoming_rtcp && !janus_plugin->incoming_data) {
				JANUS_LOG(LOG_WARN, "The '%s' plugin doesn't implement any callback for RTP/RTCP/data... is this on purpose?\n",
					janus_plugin->get_package());
			}
			if(!janus_plugin->incoming_rtp && !janus_plugin->incoming_rtcp && janus_plugin->incoming_data) {
				JANUS_LOG(LOG_WARN, "The '%s' plugin will only handle data channels (no RTP/RTCP)... is this on purpose?\n",
					janus_plugin->get_package());
			}
			if(plugins == NULL)
				plugins = g_hash_table_new(g_str_hash, g_str_equal);
			g_hash_table_insert(plugins, (gpointer)janus_plugin->get_package(), janus_plugin);
			if(plugins_so == NULL)
				plugins_so = g_hash_table_new(g_str_hash, g_str_equal);
			g_hash_table_insert(plugins_so, (gpointer)janus_plugin->get_package(), plugin);
		}
	}
	closedir(dir);
	if(disabled_plugins != NULL)
		g_strfreev(disabled_plugins);
	disabled_plugins = NULL;

	/* Create a thread pool to handle incoming requests, no matter what the transport */
	error = NULL;
	tasks = g_thread_pool_new(janus_transport_task, NULL, -1, FALSE, &error);
	if(error != NULL) {
		/* Something went wrong... */
		JANUS_LOG(LOG_FATAL, "Got error %d (%s) trying to launch the request pool task thread...\n", error->code, error->message ? error->message : "??");
		exit(1);
	}
	/* Wait 120 seconds before stopping idle threads to avoid the creation of too many threads for AddressSanitizer. */
	g_thread_pool_set_max_idle_time(120 * 1000);

	/* Load transports */
	gboolean janus_api_enabled = FALSE, admin_api_enabled = FALSE;
	path = TRANSPORTDIR;
	item = janus_config_get_item_drilldown(config, "general", "transports_folder");
	if(item && item->value)
		path = (char *)item->value;
	JANUS_LOG(LOG_INFO, "Transport plugins folder: %s\n", path);
	dir = opendir(path);
	if(!dir) {
		JANUS_LOG(LOG_FATAL, "\tCouldn't access transport plugins folder...\n");
		exit(1);
	}
	/* Any transport to ignore? */
	gchar **disabled_transports = NULL;
	item = janus_config_get_item_drilldown(config, "transports", "disable");
	if(item && item->value)
		disabled_transports = g_strsplit(item->value, ",", -1);
	/* Open the shared objects */
	struct dirent *transportent = NULL;
	char transportpath[1024];
	while((transportent = readdir(dir))) {
		int len = strlen(transportent->d_name);
		if (len < 4) {
			continue;
		}
		if (strcasecmp(transportent->d_name+len-strlen(SHLIB_EXT), SHLIB_EXT)) {
			continue;
		}
		/* Check if this transports has been disabled in the configuration file */
		if(disabled_transports != NULL) {
			gchar *index = disabled_transports[0];
			if(index != NULL) {
				int i=0;
				gboolean skip = FALSE;
				while(index != NULL) {
					while(isspace(*index))
						index++;
					if(strlen(index) && !strcmp(index, transportent->d_name)) {
						JANUS_LOG(LOG_WARN, "Transport plugin '%s' has been disabled, skipping...\n", transportent->d_name);
						skip = TRUE;
						break;
					}
					i++;
					index = disabled_transports[i];
				}
				if(skip)
					continue;
			}
		}
		JANUS_LOG(LOG_INFO, "Loading transport plugin '%s'...\n", transportent->d_name);
		memset(transportpath, 0, 1024);
		g_snprintf(transportpath, 1024, "%s/%s", path, transportent->d_name);
		void *transport = dlopen(transportpath, RTLD_LOCAL | RTLD_LAZY);
		if (!transport) {
			JANUS_LOG(LOG_ERR, "\tCouldn't load transport plugin '%s': %s\n", transportent->d_name, dlerror());
		} else {
			create_t *create = (create_t*) dlsym(transport, "create");
			const char *dlsym_error = dlerror();
			if (dlsym_error) {
				JANUS_LOG(LOG_ERR, "\tCouldn't load symbol 'create': %s\n", dlsym_error);
				continue;
			}
			janus_transport *janus_transport = create();
			if(!janus_transport) {
				JANUS_LOG(LOG_ERR, "\tCouldn't use function 'create'...\n");
				continue;
			}
			/* Are all the mandatory methods and callbacks implemented? */
			if(!janus_transport->init || !janus_transport->destroy ||
					!janus_transport->get_api_compatibility ||
					!janus_transport->get_version ||
					!janus_transport->get_version_string ||
					!janus_transport->get_description ||
					!janus_transport->get_package ||
					!janus_transport->get_name ||
					!janus_transport->send_message ||
					!janus_transport->is_janus_api_enabled ||
					!janus_transport->is_admin_api_enabled ||
					!janus_transport->session_created ||
					!janus_transport->session_over) {
				JANUS_LOG(LOG_ERR, "\tMissing some mandatory methods/callbacks, skipping this transport plugin...\n");
				continue;
			}
			if(janus_transport->get_api_compatibility() < JANUS_TRANSPORT_API_VERSION) {
				JANUS_LOG(LOG_ERR, "The '%s' transport plugin was compiled against an older version of the API (%d < %d), skipping it: update it to enable it again\n",
					janus_transport->get_package(), janus_transport->get_api_compatibility(), JANUS_TRANSPORT_API_VERSION);
				continue;
			}
			if(janus_transport->init(&janus_handler_transport, configs_folder) < 0) {
				JANUS_LOG(LOG_WARN, "The '%s' plugin could not be initialized\n", janus_transport->get_package());
				dlclose(transport);
				continue;
			}
			JANUS_LOG(LOG_VERB, "\tVersion: %d (%s)\n", janus_transport->get_version(), janus_transport->get_version_string());
			JANUS_LOG(LOG_VERB, "\t   [%s] %s\n", janus_transport->get_package(), janus_transport->get_name());
			JANUS_LOG(LOG_VERB, "\t   %s\n", janus_transport->get_description());
			JANUS_LOG(LOG_VERB, "\t   Plugin API version: %d\n", janus_transport->get_api_compatibility());
			JANUS_LOG(LOG_VERB, "\t   Janus API: %s\n", janus_transport->is_janus_api_enabled() ? "enabled" : "disabled");
			JANUS_LOG(LOG_VERB, "\t   Admin API: %s\n", janus_transport->is_admin_api_enabled() ? "enabled" : "disabled");
			janus_api_enabled = janus_api_enabled || janus_transport->is_janus_api_enabled();
			admin_api_enabled = admin_api_enabled || janus_transport->is_admin_api_enabled();
			if(transports == NULL)
				transports = g_hash_table_new(g_str_hash, g_str_equal);
			g_hash_table_insert(transports, (gpointer)janus_transport->get_package(), janus_transport);
			if(transports_so == NULL)
				transports_so = g_hash_table_new(g_str_hash, g_str_equal);
			g_hash_table_insert(transports_so, (gpointer)janus_transport->get_package(), transport);
		}
	}
	closedir(dir);
	if(disabled_transports != NULL)
		g_strfreev(disabled_transports);
	disabled_transports = NULL;
	/* Make sure at least a Janus API transport is available */
	if(!janus_api_enabled) {
		JANUS_LOG(LOG_FATAL, "No Janus API transport is available... enable at least one and restart Janus\n");
		exit(1);	/* FIXME Should we really give up? */
	}
	/* Make sure at least an admin API transport is available, if the auth mechanism is enabled */
	if(!admin_api_enabled && janus_auth_is_enabled()) {
		JANUS_LOG(LOG_FATAL, "No Admin/monitor transport is available, but the token based authentication mechanism is enabled... this will cause all requests to fail, giving up! If you want to use tokens, enable the Admin/monitor API and restart Janus\n");
		exit(1);	/* FIXME Should we really give up? */
	}

	/* Ok, Janus has started! Let the parent now about this if we're daemonizing */
	if(daemonize) {
		int code = 0;
		ssize_t res = 0;
		do {
			res = write(pipefd[1], &code, sizeof(int));
		} while(res == -1 && errno == EINTR);
	}

	/* If the Event Handlers mechanism is enabled, notify handlers that Janus just started */
	if(janus_events_is_enabled()) {
		json_t *info = json_object();
		json_object_set_new(info, "status", json_string("started"));
		janus_events_notify_handlers(JANUS_EVENT_TYPE_CORE, 0, info);
	}

	while(!g_atomic_int_get(&stop)) {
		/* Loop until we have to stop */
		usleep(250000); /* A signal will cancel usleep() but not g_usleep() */
	}

	/* If the Event Handlers mechanism is enabled, notify handlers that Janus is hanging up */
	if(janus_events_is_enabled()) {
		json_t *info = json_object();
		json_object_set_new(info, "status", json_string("shutdown"));
		json_object_set_new(info, "signum", json_integer(stop_signal));
		janus_events_notify_handlers(JANUS_EVENT_TYPE_CORE, 0, info);
	}

	/* Done */
	JANUS_LOG(LOG_INFO, "Ending sessions timeout watchdog...\n");
	g_main_loop_quit(watchdog_loop);
	g_thread_join(watchdog);
	watchdog = NULL;
	g_main_loop_unref(watchdog_loop);
	g_main_context_unref(sessions_watchdog_context);

	if(config)
		janus_config_destroy(config);

	JANUS_LOG(LOG_INFO, "Closing transport plugins:\n");
	if(transports != NULL) {
		g_hash_table_foreach(transports, janus_transport_close, NULL);
		g_hash_table_destroy(transports);
	}
	if(transports_so != NULL) {
		g_hash_table_foreach(transports_so, janus_transportso_close, NULL);
		g_hash_table_destroy(transports_so);
	}
	g_thread_pool_free(tasks, FALSE, FALSE);

	JANUS_LOG(LOG_INFO, "Destroying sessions...\n");
	g_clear_pointer(&sessions, g_hash_table_destroy);
	janus_ice_deinit();
	JANUS_LOG(LOG_INFO, "Freeing crypto resources...\n");
	janus_dtls_srtp_cleanup();
	EVP_cleanup();
	ERR_free_strings();
#ifdef HAVE_SCTP
	JANUS_LOG(LOG_INFO, "De-initializing SCTP...\n");
	janus_sctp_deinit();
#endif
	janus_auth_deinit();

	JANUS_LOG(LOG_INFO, "Closing plugins:\n");
	if(plugins != NULL) {
		g_hash_table_foreach(plugins, janus_plugin_close, NULL);
		g_hash_table_destroy(plugins);
	}
	if(plugins_so != NULL) {
		g_hash_table_foreach(plugins_so, janus_pluginso_close, NULL);
		g_hash_table_destroy(plugins_so);
	}

	JANUS_LOG(LOG_INFO, "Closing event handlers:\n");
	janus_events_deinit();
	if(eventhandlers != NULL) {
		g_hash_table_foreach(eventhandlers, janus_eventhandler_close, NULL);
		g_hash_table_destroy(eventhandlers);
	}
	if(eventhandlers_so != NULL) {
		g_hash_table_foreach(eventhandlers_so, janus_eventhandlerso_close, NULL);
		g_hash_table_destroy(eventhandlers_so);
	}

<<<<<<< HEAD
#ifdef REFCOUNT_DEBUG
	/* Any reference counters that are still up while we're leaving? (debug-mode only) */
	janus_mutex_lock(&counters_mutex);
	JANUS_PRINT("Debugging reference counters: %d still allocated\n", g_hash_table_size(counters));
	GHashTableIter iter;
	gpointer value;
	g_hash_table_iter_init(&iter, counters);
	while(g_hash_table_iter_next(&iter, NULL, &value)) {
		JANUS_PRINT("  -- %p\n", value);
	}
	janus_mutex_unlock(&counters_mutex);
#endif
=======
	janus_recorder_deinit();
>>>>>>> a8f7e06a

	JANUS_PRINT("Bye!\n");

	exit(0);
}<|MERGE_RESOLUTION|>--- conflicted
+++ resolved
@@ -3955,8 +3955,8 @@
 		g_hash_table_destroy(eventhandlers_so);
 	}
 
-<<<<<<< HEAD
-#ifdef REFCOUNT_DEBUG
+	janus_recorder_deinit();
+
 	/* Any reference counters that are still up while we're leaving? (debug-mode only) */
 	janus_mutex_lock(&counters_mutex);
 	JANUS_PRINT("Debugging reference counters: %d still allocated\n", g_hash_table_size(counters));
@@ -3967,10 +3967,6 @@
 		JANUS_PRINT("  -- %p\n", value);
 	}
 	janus_mutex_unlock(&counters_mutex);
-#endif
-=======
-	janus_recorder_deinit();
->>>>>>> a8f7e06a
 
 	JANUS_PRINT("Bye!\n");
 
