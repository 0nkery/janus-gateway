/*! \file   janus.c
 * \author Lorenzo Miniero <lorenzo@meetecho.com>
 * \copyright GNU General Public License v3
 * \brief  Janus core
 * \details Implementation of the gateway core. This code takes care of
 * the gateway initialization (command line/configuration) and setup,
 * and makes use of the available transport plugins (by default HTTP,
 * WebSockets, RabbitMQ, if compiled) and Janus protocol (a JSON-based
 * protocol) to interact with the applications, whether they're web based
 * or not. The core also takes care of bridging peers and plugins
 * accordingly, in terms of both messaging and real-time media transfer
 * via WebRTC.
 *
 * \ingroup core
 * \ref core
 */

#include <dlfcn.h>
#include <dirent.h>
#include <net/if.h>
#include <netdb.h>
#include <signal.h>
#include <getopt.h>
#include <sys/resource.h>
#include <sys/stat.h>
#include <poll.h>

#include "janus.h"
#include "version.h"
#include "cmdline.h"
#include "config.h"
#include "apierror.h"
#include "log.h"
#include "debug.h"
#include "ip-utils.h"
#include "rtcp.h"
#include "auth.h"
#include "record.h"
#include "events.h"


#define JANUS_NAME				"Janus WebRTC Gateway"
#define JANUS_AUTHOR			"Meetecho s.r.l."
#define JANUS_VERSION			30
#define JANUS_VERSION_STRING	"0.3.0"
#define JANUS_SERVER_NAME		"MyJanusInstance"

#ifdef __MACH__
#define SHLIB_EXT "0.dylib"
#else
#define SHLIB_EXT ".so"
#endif


static janus_config *config = NULL;
static char *config_file = NULL;
static char *configs_folder = NULL;

static GHashTable *transports = NULL;
static GHashTable *transports_so = NULL;

static GHashTable *eventhandlers = NULL;
static GHashTable *eventhandlers_so = NULL;

static GHashTable *plugins = NULL;
static GHashTable *plugins_so = NULL;


/* Daemonization */
static gboolean daemonize = FALSE;
static int pipefd[2];


/* API secrets */
static char *api_secret = NULL, *admin_api_secret = NULL;

/* JSON parameters */
static int janus_process_error_string(janus_request *request, uint64_t session_id, const char *transaction, gint error, gchar *error_string);

static struct janus_json_parameter incoming_request_parameters[] = {
	{"transaction", JSON_STRING, JANUS_JSON_PARAM_REQUIRED},
	{"janus", JSON_STRING, JANUS_JSON_PARAM_REQUIRED},
	{"id", JSON_INTEGER, JANUS_JSON_PARAM_POSITIVE}
};
static struct janus_json_parameter attach_parameters[] = {
	{"plugin", JSON_STRING, JANUS_JSON_PARAM_REQUIRED},
	{"opaque_id", JSON_STRING, 0},
	{"force-bundle", JANUS_JSON_BOOL, 0},
	{"force-rtcp-mux", JANUS_JSON_BOOL, 0},
	{"perc", JANUS_JSON_BOOL, 0}
};
static struct janus_json_parameter body_parameters[] = {
	{"body", JSON_OBJECT, JANUS_JSON_PARAM_REQUIRED}
};
static struct janus_json_parameter jsep_parameters[] = {
	{"type", JSON_STRING, JANUS_JSON_PARAM_REQUIRED},
	{"trickle", JANUS_JSON_BOOL, 0},
	{"sdp", JSON_STRING, JANUS_JSON_PARAM_REQUIRED}
};
static struct janus_json_parameter allow_token_parameters[] = {
	{"token", JSON_STRING, JANUS_JSON_PARAM_REQUIRED},
	{"plugins", JSON_ARRAY, JANUS_JSON_PARAM_REQUIRED | JANUS_JSON_PARAM_NONEMPTY}
};
static struct janus_json_parameter add_token_parameters[] = {
	{"token", JSON_STRING, JANUS_JSON_PARAM_REQUIRED},
	{"plugins", JSON_ARRAY, 0}
};
static struct janus_json_parameter token_parameters[] = {
	{"token", JSON_STRING, JANUS_JSON_PARAM_REQUIRED}
};
static struct janus_json_parameter admin_parameters[] = {
	{"transaction", JSON_STRING, JANUS_JSON_PARAM_REQUIRED},
	{"janus", JSON_STRING, JANUS_JSON_PARAM_REQUIRED}
};
static struct janus_json_parameter debug_parameters[] = {
	{"debug", JANUS_JSON_BOOL, JANUS_JSON_PARAM_REQUIRED}
};
static struct janus_json_parameter timeout_parameters[] = {
	{"timeout", JSON_INTEGER, JANUS_JSON_PARAM_REQUIRED | JANUS_JSON_PARAM_POSITIVE}
};
static struct janus_json_parameter level_parameters[] = {
	{"level", JSON_INTEGER, JANUS_JSON_PARAM_REQUIRED | JANUS_JSON_PARAM_POSITIVE}
};
static struct janus_json_parameter timestamps_parameters[] = {
	{"timestamps", JANUS_JSON_BOOL, JANUS_JSON_PARAM_REQUIRED}
};
static struct janus_json_parameter colors_parameters[] = {
	{"colors", JANUS_JSON_BOOL, JANUS_JSON_PARAM_REQUIRED}
};
static struct janus_json_parameter mnq_parameters[] = {
	{"max_nack_queue", JSON_INTEGER, JANUS_JSON_PARAM_REQUIRED | JANUS_JSON_PARAM_POSITIVE}
};
static struct janus_json_parameter nmt_parameters[] = {
	{"no_media_timer", JSON_INTEGER, JANUS_JSON_PARAM_REQUIRED | JANUS_JSON_PARAM_POSITIVE}
};
static struct janus_json_parameter text2pcap_parameters[] = {
	{"folder", JSON_STRING, 0},
	{"filename", JSON_STRING, 0},
	{"truncate", JSON_INTEGER, JANUS_JSON_PARAM_POSITIVE}
};

/* Admin/Monitor helpers */
json_t *janus_admin_stream_summary(janus_ice_stream *stream);
json_t *janus_admin_component_summary(janus_ice_component *component);


/* IP addresses */
static gchar *local_ip = NULL;
gchar *janus_get_local_ip(void) {
	return local_ip;
}
static gchar *public_ip = NULL;
gchar *janus_get_public_ip(void) {
	/* Fallback to the local IP, if we have no public one */
	return public_ip ? public_ip : local_ip;
}
void janus_set_public_ip(const char *ip) {
	/* once set do not override */
	if(ip == NULL || public_ip != NULL)
		return;
	public_ip = g_strdup(ip);
}
static volatile gint stop = 0;
static gint stop_signal = 0;
gint janus_is_stopping(void) {
	return g_atomic_int_get(&stop);
}


/* Public instance name */
static gchar *server_name = NULL;


/* The default timeout for sessions is 60 seconds: this means that, if
 * we don't get any activity (i.e., no request) on this session for more
 * than 60 seconds, then it's considered expired and we destroy it. That's
 * why we have a keep-alive method in the API. This can be overridden in
 * either janus.cfg or from the command line. Setting this to 0 will
 * disable the timeout mechanism, which is NOT suggested as it may risk
 * having orphaned sessions (sessions not controlled by any transport
 * and never freed). Besides, notice that if you make this shorter than
 * 30s, you'll have to update the timers in janus.js when the long
 * polling mechanism is used and shorten them as well, or you'll risk
 * incurring in unexpected timeouts (when HTTP is used in janus.js, the
 * long poll is used as a keepalive mechanism). */
#define DEFAULT_SESSION_TIMEOUT		60
static uint session_timeout = DEFAULT_SESSION_TIMEOUT;


/* Information */
static json_t *janus_info(const char *transaction) {
	/* Prepare a summary on the gateway */
	json_t *info = json_object();
	json_object_set_new(info, "janus", json_string("server_info"));
	if(transaction != NULL)
		json_object_set_new(info, "transaction", json_string(transaction));
	json_object_set_new(info, "name", json_string(JANUS_NAME));
	json_object_set_new(info, "version", json_integer(JANUS_VERSION));
	json_object_set_new(info, "version_string", json_string(JANUS_VERSION_STRING));
	json_object_set_new(info, "author", json_string(JANUS_AUTHOR));
	json_object_set_new(info, "commit-hash", json_string(janus_build_git_sha));
	json_object_set_new(info, "compile-time", json_string(janus_build_git_time));
	json_object_set_new(info, "log-to-stdout", janus_log_is_stdout_enabled() ? json_true() : json_false());
	json_object_set_new(info, "log-to-file", janus_log_is_logfile_enabled() ? json_true() : json_false());
	if(janus_log_is_logfile_enabled())
		json_object_set_new(info, "log-path", json_string(janus_log_get_logfile_path()));
#ifdef HAVE_SCTP
	json_object_set_new(info, "data_channels", json_true());
#else
	json_object_set_new(info, "data_channels", json_false());
#endif
	json_object_set_new(info, "session-timeout", json_integer(session_timeout));
	json_object_set_new(info, "server-name", json_string(server_name ? server_name : JANUS_SERVER_NAME));
	json_object_set_new(info, "local-ip", json_string(local_ip));
	if(public_ip != NULL)
		json_object_set_new(info, "public-ip", json_string(public_ip));
	json_object_set_new(info, "ipv6", janus_ice_is_ipv6_enabled() ? json_true() : json_false());
	json_object_set_new(info, "ice-lite", janus_ice_is_ice_lite_enabled() ? json_true() : json_false());
	json_object_set_new(info, "ice-tcp", janus_ice_is_ice_tcp_enabled() ? json_true() : json_false());
	if(janus_ice_get_stun_server() != NULL) {
		char server[255];
		g_snprintf(server, 255, "%s:%"SCNu16, janus_ice_get_stun_server(), janus_ice_get_stun_port());
		json_object_set_new(info, "stun-server", json_string(server));
	}
	if(janus_ice_get_turn_server() != NULL) {
		char server[255];
		g_snprintf(server, 255, "%s:%"SCNu16, janus_ice_get_turn_server(), janus_ice_get_turn_port());
		json_object_set_new(info, "turn-server", json_string(server));
	}
	json_object_set_new(info, "api_secret", api_secret ? json_true() : json_false());
	json_object_set_new(info, "auth_token", janus_auth_is_enabled() ? json_true() : json_false());
	json_object_set_new(info, "event_handlers", janus_events_is_enabled() ? json_true() : json_false());
	/* Available transports */
	json_t *t_data = json_object();
	if(transports && g_hash_table_size(transports) > 0) {
		GHashTableIter iter;
		gpointer value;
		g_hash_table_iter_init(&iter, transports);
		while (g_hash_table_iter_next(&iter, NULL, &value)) {
			janus_transport *t = value;
			if(t == NULL) {
				continue;
			}
			json_t *transport = json_object();
			json_object_set_new(transport, "name", json_string(t->get_name()));
			json_object_set_new(transport, "author", json_string(t->get_author()));
			json_object_set_new(transport, "description", json_string(t->get_description()));
			json_object_set_new(transport, "version_string", json_string(t->get_version_string()));
			json_object_set_new(transport, "version", json_integer(t->get_version()));
			json_object_set_new(t_data, t->get_package(), transport);
		}
	}
	json_object_set_new(info, "transports", t_data);
	/* Available event handlers */
	json_t *e_data = json_object();
	if(eventhandlers && g_hash_table_size(eventhandlers) > 0) {
		GHashTableIter iter;
		gpointer value;
		g_hash_table_iter_init(&iter, eventhandlers);
		while (g_hash_table_iter_next(&iter, NULL, &value)) {
			janus_eventhandler *e = value;
			if(e == NULL) {
				continue;
			}
			json_t *eventhandler = json_object();
			json_object_set_new(eventhandler, "name", json_string(e->get_name()));
			json_object_set_new(eventhandler, "author", json_string(e->get_author()));
			json_object_set_new(eventhandler, "description", json_string(e->get_description()));
			json_object_set_new(eventhandler, "version_string", json_string(e->get_version_string()));
			json_object_set_new(eventhandler, "version", json_integer(e->get_version()));
			json_object_set_new(e_data, e->get_package(), eventhandler);
		}
	}
	json_object_set_new(info, "events", e_data);
	/* Available plugins */
	json_t *p_data = json_object();
	if(plugins && g_hash_table_size(plugins) > 0) {
		GHashTableIter iter;
		gpointer value;
		g_hash_table_iter_init(&iter, plugins);
		while (g_hash_table_iter_next(&iter, NULL, &value)) {
			janus_plugin *p = value;
			if(p == NULL) {
				continue;
			}
			json_t *plugin = json_object();
			json_object_set_new(plugin, "name", json_string(p->get_name()));
			json_object_set_new(plugin, "author", json_string(p->get_author()));
			json_object_set_new(plugin, "description", json_string(p->get_description()));
			json_object_set_new(plugin, "version_string", json_string(p->get_version_string()));
			json_object_set_new(plugin, "version", json_integer(p->get_version()));
			json_object_set_new(p_data, p->get_package(), plugin);
		}
	}
	json_object_set_new(info, "plugins", p_data);

	return info;
}


/* Logging */
int janus_log_level = LOG_INFO;
gboolean janus_log_timestamps = FALSE;
gboolean janus_log_colors = FALSE;
int lock_debug = 0;


/*! \brief Signal handler (just used to intercept CTRL+C and SIGTERM) */
static void janus_handle_signal(int signum) {
	stop_signal = signum;
	switch(g_atomic_int_get(&stop)) {
		case 0:
			JANUS_PRINT("Stopping gateway, please wait...\n");
			break;
		case 1:
			JANUS_PRINT("In a hurry? I'm trying to free resources cleanly, here!\n");
			break;
		default:
			JANUS_PRINT("Ok, leaving immediately...\n");
			break;
	}
	g_atomic_int_inc(&stop);
	if(g_atomic_int_get(&stop) > 2)
		exit(1);
}

/*! \brief Termination handler (atexit) */
static void janus_termination_handler(void) {
	/* Free the instance name, if provided */
	g_free(server_name);
	/* Remove the PID file if we created it */
	janus_pidfile_remove();
	/* Close the logger */
	janus_log_destroy();
	/* If we're daemonizing, we send an error code to the parent */
	if(daemonize) {
		int code = 1;
		ssize_t res = 0;
		do {
			res = write(pipefd[1], &code, sizeof(int));
		} while(res == -1 && errno == EINTR);
	}
}


/** @name Transport plugin callback interface
 * These are the callbacks implemented by the gateway core, as part of
 * the janus_transport_callbacks interface. Everything the transport
 * plugins send the gateway is handled here.
 */
///@{
void janus_transport_incoming_request(janus_transport *plugin, void *transport, void *request_id, gboolean admin, json_t *message, json_error_t *error);
void janus_transport_gone(janus_transport *plugin, void *transport);
gboolean janus_transport_is_api_secret_needed(janus_transport *plugin);
gboolean janus_transport_is_api_secret_valid(janus_transport *plugin, const char *apisecret);
gboolean janus_transport_is_auth_token_needed(janus_transport *plugin);
gboolean janus_transport_is_auth_token_valid(janus_transport *plugin, const char *token);
void janus_transport_notify_event(janus_transport *plugin, void *transport, json_t *event);

static janus_transport_callbacks janus_handler_transport =
	{
		.incoming_request = janus_transport_incoming_request,
		.transport_gone = janus_transport_gone,
		.is_api_secret_needed = janus_transport_is_api_secret_needed,
		.is_api_secret_valid = janus_transport_is_api_secret_valid,
		.is_auth_token_needed = janus_transport_is_auth_token_needed,
		.is_auth_token_valid = janus_transport_is_auth_token_valid,
		.events_is_enabled = janus_events_is_enabled,
		.notify_event = janus_transport_notify_event,
	};
GThreadPool *tasks = NULL;
void janus_transport_task(gpointer data, gpointer user_data);
///@}


/** @name Plugin callback interface
 * These are the callbacks implemented by the gateway core, as part of
 * the janus_callbacks interface. Everything the plugins send the
 * gateway is handled here.
 */
///@{
int janus_plugin_push_event(janus_plugin_session *plugin_session, janus_plugin *plugin, const char *transaction, json_t *message, json_t *jsep);
json_t *janus_plugin_handle_sdp(janus_plugin_session *plugin_session, janus_plugin *plugin, const char *sdp_type, const char *sdp, gboolean restart);
void janus_plugin_relay_rtp(janus_plugin_session *plugin_session, int video, char *buf, int len);
void janus_plugin_relay_rtcp(janus_plugin_session *plugin_session, int video, char *buf, int len);
void janus_plugin_relay_data(janus_plugin_session *plugin_session, char *buf, int len);
void janus_plugin_close_pc(janus_plugin_session *plugin_session);
void janus_plugin_end_session(janus_plugin_session *plugin_session);
void janus_plugin_notify_event(janus_plugin *plugin, janus_plugin_session *plugin_session, json_t *event);
static janus_callbacks janus_handler_plugin =
	{
		.push_event = janus_plugin_push_event,
		.relay_rtp = janus_plugin_relay_rtp,
		.relay_rtcp = janus_plugin_relay_rtcp,
		.relay_data = janus_plugin_relay_data,
		.close_pc = janus_plugin_close_pc,
		.end_session = janus_plugin_end_session,
		.events_is_enabled = janus_events_is_enabled,
		.notify_event = janus_plugin_notify_event,
	}; 
///@}


/* Gateway Sessions */
static janus_mutex sessions_mutex;
static GHashTable *sessions = NULL, *old_sessions = NULL;
static GMainContext *sessions_watchdog_context = NULL;


static gboolean janus_cleanup_session(gpointer user_data) {
	janus_session *session = (janus_session *) user_data;

	JANUS_LOG(LOG_INFO, "Cleaning up session %"SCNu64"...\n", session->session_id);
	janus_session_destroy(session->session_id);

	return G_SOURCE_REMOVE;
}

static void janus_session_schedule_destruction(janus_session *session,
		gboolean lock_sessions, gboolean remove_key, gboolean notify_transport) {
	if(session == NULL || !g_atomic_int_compare_and_exchange(&session->destroy, 0, 1))
		return;
	if(lock_sessions)
		janus_mutex_lock(&sessions_mutex);
	/* Schedule the session for deletion */
	janus_mutex_lock(&session->mutex);
	/* Remove all handles */
	if(session->ice_handles != NULL && g_hash_table_size(session->ice_handles) > 0) {
		GHashTableIter iter;
		gpointer value;
		g_hash_table_iter_init(&iter, session->ice_handles);
		while(g_hash_table_iter_next(&iter, NULL, &value)) {
			janus_ice_handle *h = value;
			if(!h || g_atomic_int_get(&stop)) {
				continue;
			}
			janus_ice_handle_destroy(session, h->handle_id);
			g_hash_table_iter_remove(&iter);
		}
	}
	janus_mutex_unlock(&session->mutex);
	if(remove_key)
		g_hash_table_remove(sessions, &session->session_id);
	g_hash_table_replace(old_sessions, janus_uint64_dup(session->session_id), session);
	GSource *timeout_source = g_timeout_source_new_seconds(3);
	g_source_set_callback(timeout_source, janus_cleanup_session, session, NULL);
	g_source_attach(timeout_source, sessions_watchdog_context);
	g_source_unref(timeout_source);
	if(lock_sessions)
		janus_mutex_unlock(&sessions_mutex);
	/* Notify the source that the session has been destroyed */
	if(notify_transport && session->source && session->source->transport)
		session->source->transport->session_over(session->source->instance, session->session_id, FALSE);
}

static gboolean janus_check_sessions(gpointer user_data) {
	if(session_timeout < 1)		/* Session timeouts are disabled */
		return G_SOURCE_CONTINUE;
	janus_mutex_lock(&sessions_mutex);
	if(sessions && g_hash_table_size(sessions) > 0) {
		GHashTableIter iter;
		gpointer value;
		g_hash_table_iter_init(&iter, sessions);
		while (g_hash_table_iter_next(&iter, NULL, &value)) {
			janus_session *session = (janus_session *) value;
			if (!session || g_atomic_int_get(&session->destroy)) {
				continue;
			}
			gint64 now = janus_get_monotonic_time();
			if (now - session->last_activity >= (gint64)session_timeout * G_USEC_PER_SEC &&
					!g_atomic_int_compare_and_exchange(&session->timeout, 0, 1)) {
				JANUS_LOG(LOG_INFO, "Timeout expired for session %"SCNu64"...\n", session->session_id);
				/* Mark the session as over, we'll deal with it later */
				janus_session_schedule_destruction(session, FALSE, FALSE, FALSE);
				/* Notify the transport */
				if(session->source) {
					json_t *event = json_object();
					json_object_set_new(event, "janus", json_string("timeout"));
					json_object_set_new(event, "session_id", json_integer(session->session_id));
					/* Send this to the transport client */
					session->source->transport->send_message(session->source->instance, NULL, FALSE, event);
					/* Notify the transport plugin about the session timeout */
					session->source->transport->session_over(session->source->instance, session->session_id, TRUE);
				}
				/* Notify event handlers as well */
				if(janus_events_is_enabled())
					janus_events_notify_handlers(JANUS_EVENT_TYPE_SESSION, session->session_id, "timeout", NULL);

				/* FIXME Is this safe? apparently it causes hash table errors on the console */
				g_hash_table_iter_remove(&iter);
				g_hash_table_replace(old_sessions, janus_uint64_dup(session->session_id), session);
			}
		}
	}
	janus_mutex_unlock(&sessions_mutex);

	return G_SOURCE_CONTINUE;
}

static gpointer janus_sessions_watchdog(gpointer user_data) {
	GMainLoop *loop = (GMainLoop *) user_data;
	GMainContext *watchdog_context = g_main_loop_get_context(loop);
	GSource *timeout_source;

	timeout_source = g_timeout_source_new_seconds(2);
	g_source_set_callback(timeout_source, janus_check_sessions, watchdog_context, NULL);
	g_source_attach(timeout_source, watchdog_context);
	g_source_unref(timeout_source);

	JANUS_LOG(LOG_INFO, "Sessions watchdog started\n");

	g_main_loop_run(loop);

	return NULL;
}

janus_session *janus_session_create(guint64 session_id) {
	if(session_id == 0) {
		while(session_id == 0) {
			session_id = janus_random_uint64();
			if(janus_session_find(session_id) != NULL) {
				/* Session ID already taken, try another one */
				session_id = 0;
			}
		}
	}
	JANUS_LOG(LOG_INFO, "Creating new session: %"SCNu64"\n", session_id);
	janus_session *session = (janus_session *)g_malloc0(sizeof(janus_session));
	if(session == NULL) {
		JANUS_LOG(LOG_FATAL, "Memory error!\n");
		return NULL;
	}
	session->session_id = session_id;
	session->source = NULL;
	g_atomic_int_set(&session->destroy, 0);
	g_atomic_int_set(&session->timeout, 0);
	session->last_activity = janus_get_monotonic_time();
	janus_mutex_init(&session->mutex);
	janus_mutex_lock(&sessions_mutex);
	g_hash_table_insert(sessions, janus_uint64_dup(session->session_id), session);
	janus_mutex_unlock(&sessions_mutex);
	return session;
}

janus_session *janus_session_find(guint64 session_id) {
	janus_mutex_lock(&sessions_mutex);
	janus_session *session = g_hash_table_lookup(sessions, &session_id);
	janus_mutex_unlock(&sessions_mutex);
	return session;
}

janus_session *janus_session_find_destroyed(guint64 session_id) {
	janus_mutex_lock(&sessions_mutex);
	janus_session *session = g_hash_table_lookup(old_sessions, &session_id);
	g_hash_table_remove(old_sessions, &session_id);
	janus_mutex_unlock(&sessions_mutex);
	return session;
}

void janus_session_notify_event(janus_session *session, json_t *event) {
	if(session != NULL && !g_atomic_int_get(&session->destroy) && session->source != NULL && session->source->transport != NULL) {
		/* Send this to the transport client */
		JANUS_LOG(LOG_HUGE, "Sending event to %s (%p)\n", session->source->transport->get_package(), session->source->instance);
		session->source->transport->send_message(session->source->instance, NULL, FALSE, event);
	} else {
		/* No transport, free the event */
		json_decref(event);
	}
}


/* Destroys a session but does not remove it from the sessions hash table. */
gint janus_session_destroy(guint64 session_id) {
	janus_session *session = janus_session_find_destroyed(session_id);
	if(session == NULL) {
		JANUS_LOG(LOG_ERR, "Couldn't find session to destroy: %"SCNu64"\n", session_id);
		return -1;
	}
	JANUS_LOG(LOG_VERB, "Destroying session %"SCNu64"\n", session_id);

	/* FIXME Actually destroy session */
	janus_session_free(session);

	return 0;
}

void janus_session_free(janus_session *session) {
	if(session == NULL)
		return;
	janus_mutex_lock(&session->mutex);
	if(session->ice_handles != NULL) {
		g_hash_table_destroy(session->ice_handles);
		session->ice_handles = NULL;
	}
	if(session->source != NULL) {
		janus_request_destroy(session->source);
		session->source = NULL;
	}
	janus_mutex_unlock(&session->mutex);
	g_free(session);
	session = NULL;
}


/* Requests management */
janus_request *janus_request_new(janus_transport *transport, void *instance, void *request_id, gboolean admin, json_t *message) {
	janus_request *request = (janus_request *)g_malloc0(sizeof(janus_request));
	request->transport = transport;
	request->instance = instance;
	request->request_id = request_id;
	request->admin = admin;
	request->message = message;
	return request;
}

void janus_request_destroy(janus_request *request) {
	if(request == NULL)
		return;
	request->transport = NULL;
	request->instance = NULL;
	request->request_id = NULL;
	if(request->message)
		json_decref(request->message);
	request->message = NULL;
	g_free(request);
}

int janus_process_incoming_request(janus_request *request) {
	int ret = -1;
	if(request == NULL) {
		JANUS_LOG(LOG_ERR, "Missing request or payload to process, giving up...\n");
		return ret;
	}
	int error_code = 0;
	char error_cause[100];
	json_t *root = request->message;
	/* Ok, let's start with the ids */
	guint64 session_id = 0, handle_id = 0;
	json_t *s = json_object_get(root, "session_id");
	if(s && json_is_integer(s))
		session_id = json_integer_value(s);
	json_t *h = json_object_get(root, "handle_id");
	if(h && json_is_integer(h))
		handle_id = json_integer_value(h);

	/* Get transaction and message request */
	JANUS_VALIDATE_JSON_OBJECT(root, incoming_request_parameters,
		error_code, error_cause, FALSE,
		JANUS_ERROR_MISSING_MANDATORY_ELEMENT, JANUS_ERROR_INVALID_ELEMENT_TYPE);
	if(error_code != 0) {
		ret = janus_process_error_string(request, session_id, NULL, error_code, error_cause);
		goto jsondone;
	}
	json_t *transaction = json_object_get(root, "transaction");
	const gchar *transaction_text = json_string_value(transaction);
	json_t *message = json_object_get(root, "janus");
	const gchar *message_text = json_string_value(message);

	if(session_id == 0 && handle_id == 0) {
		/* Can only be a 'Create new session', a 'Get info' or a 'Ping/Pong' request */
		if(!strcasecmp(message_text, "info")) {
			ret = janus_process_success(request, janus_info(transaction_text));
			goto jsondone;
		}
		if(!strcasecmp(message_text, "ping")) {
			/* Prepare JSON reply */
			json_t *reply = json_object();
			json_object_set_new(reply, "janus", json_string("pong"));
			json_object_set_new(reply, "transaction", json_string(transaction_text));
			ret = janus_process_success(request, reply);
			goto jsondone;
		}
		if(strcasecmp(message_text, "create")) {
			ret = janus_process_error(request, session_id, transaction_text, JANUS_ERROR_INVALID_REQUEST_PATH, "Unhandled request '%s' at this path", message_text);
			goto jsondone;
		}
		/* Any secret/token to check? */
		gboolean secret_authorized = FALSE, token_authorized = FALSE;
		if(api_secret == NULL && !janus_auth_is_enabled()) {
			/* Nothing to check */
			secret_authorized = TRUE;
			token_authorized = TRUE;
		} else {
			if(api_secret != NULL) {
				/* There's an API secret, check that the client provided it */
				json_t *secret = json_object_get(root, "apisecret");
				if(secret && json_is_string(secret) && janus_strcmp_const_time(json_string_value(secret), api_secret)) {
					secret_authorized = TRUE;
				}
			}
			if(janus_auth_is_enabled()) {
				/* The token based authentication mechanism is enabled, check that the client provided it */
				json_t *token = json_object_get(root, "token");
				if(token && json_is_string(token) && janus_auth_check_token(json_string_value(token))) {
					token_authorized = TRUE;
				}
			}
			/* We consider a request authorized if either the proper API secret or a valid token has been provided */
			if(!secret_authorized && !token_authorized) {
				ret = janus_process_error(request, session_id, transaction_text, JANUS_ERROR_UNAUTHORIZED, NULL);
				goto jsondone;
			}
		}
		session_id = 0;
		json_t *id = json_object_get(root, "id");
		if(id != NULL) {
			/* The application provided the session ID to use */
			session_id = json_integer_value(id);
			if(session_id > 0 && janus_session_find(session_id) != NULL) {
				/* Session ID already taken */
				ret = janus_process_error(request, session_id, transaction_text, JANUS_ERROR_SESSION_CONFLICT, "Session ID already in use");
				goto jsondone;
			}
		}
		/* Handle it */
		janus_session *session = janus_session_create(session_id);
		if(session == NULL) {
			ret = janus_process_error(request, session_id, transaction_text, JANUS_ERROR_UNKNOWN, "Memory error");
			goto jsondone;
		}
		session_id = session->session_id;
		/* Take note of the request source that originated this session (HTTP, WebSockets, RabbitMQ?) */
		session->source = janus_request_new(request->transport, request->instance, NULL, FALSE, NULL);
		/* Notify the source that a new session has been created */
		request->transport->session_created(request->instance, session->session_id);
		/* Notify event handlers */
		if(janus_events_is_enabled()) {
			/* Session created, add info on the transport that originated it */
			json_t *transport = json_object();
			json_object_set_new(transport, "transport", json_string(session->source->transport->get_package()));
			char id[32];
			memset(id, 0, sizeof(id));
			g_snprintf(id, sizeof(id), "%p", session->source->instance);
			json_object_set_new(transport, "id", json_string(id));
			janus_events_notify_handlers(JANUS_EVENT_TYPE_SESSION, session_id, "created", transport);
		}
		/* Prepare JSON reply */
		json_t *reply = json_object();
		json_object_set_new(reply, "janus", json_string("success"));
		json_object_set_new(reply, "transaction", json_string(transaction_text));
		json_t *data = json_object();
		json_object_set_new(data, "id", json_integer(session_id));
		json_object_set_new(reply, "data", data);
		/* Send the success reply */
		ret = janus_process_success(request, reply);
		goto jsondone;
	}
	if(session_id < 1) {
		JANUS_LOG(LOG_ERR, "Invalid session\n");
		ret = janus_process_error(request, session_id, transaction_text, JANUS_ERROR_SESSION_NOT_FOUND, NULL);
		goto jsondone;
	}
	if(h && handle_id < 1) {
		JANUS_LOG(LOG_ERR, "Invalid handle\n");
		ret = janus_process_error(request, session_id, transaction_text, JANUS_ERROR_SESSION_NOT_FOUND, NULL);
		goto jsondone;
	}

	/* Go on with the processing */
	gboolean secret_authorized = FALSE, token_authorized = FALSE;
	if(api_secret == NULL && !janus_auth_is_enabled()) {
		/* Nothing to check */
		secret_authorized = TRUE;
		token_authorized = TRUE;
	} else {
		if(api_secret != NULL) {
			/* There's an API secret, check that the client provided it */
			json_t *secret = json_object_get(root, "apisecret");
			if(secret && json_is_string(secret) && janus_strcmp_const_time(json_string_value(secret), api_secret)) {
				secret_authorized = TRUE;
			}
		}
		if(janus_auth_is_enabled()) {
			/* The token based authentication mechanism is enabled, check that the client provided it */
			json_t *token = json_object_get(root, "token");
			if(token && json_is_string(token) && janus_auth_check_token(json_string_value(token))) {
				token_authorized = TRUE;
			}
		}
		/* We consider a request authorized if either the proper API secret or a valid token has been provided */
		if(!secret_authorized && !token_authorized) {
			ret = janus_process_error(request, session_id, transaction_text, JANUS_ERROR_UNAUTHORIZED, NULL);
			goto jsondone;
		}
	}

	/* If we got here, make sure we have a session (and/or a handle) */
	janus_session *session = janus_session_find(session_id);
	if(!session) {
		JANUS_LOG(LOG_ERR, "Couldn't find any session %"SCNu64"...\n", session_id);
		ret = janus_process_error(request, session_id, transaction_text, JANUS_ERROR_SESSION_NOT_FOUND, "No such session %"SCNu64"", session_id);
		goto jsondone;
	}
	/* Update the last activity timer */
	session->last_activity = janus_get_monotonic_time();
	janus_ice_handle *handle = NULL;
	if(handle_id > 0) {
		janus_mutex_lock(&session->mutex);
		handle = janus_ice_handle_find(session, handle_id);
		janus_mutex_unlock(&session->mutex);
		if(!handle) {
			JANUS_LOG(LOG_ERR, "Couldn't find any handle %"SCNu64" in session %"SCNu64"...\n", handle_id, session_id);
			ret = janus_process_error(request, session_id, transaction_text, JANUS_ERROR_HANDLE_NOT_FOUND, "No such handle %"SCNu64" in session %"SCNu64"", handle_id, session_id);
			goto jsondone;
		}
	}

	/* What is this? */
	if(!strcasecmp(message_text, "keepalive")) {
		/* Just a keep-alive message, reply with an ack */
		JANUS_LOG(LOG_VERB, "Got a keep-alive on session %"SCNu64"\n", session_id);
		json_t *reply = json_object();
		json_object_set_new(reply, "janus", json_string("ack"));
		json_object_set_new(reply, "session_id", json_integer(session_id));
		json_object_set_new(reply, "transaction", json_string(transaction_text));
		/* Send the success reply */
		ret = janus_process_success(request, reply);
	} else if(!strcasecmp(message_text, "attach")) {
		if(handle != NULL) {
			/* Attach is a session-level command */
			ret = janus_process_error(request, session_id, transaction_text, JANUS_ERROR_INVALID_REQUEST_PATH, "Unhandled request '%s' at this path", message_text);
			goto jsondone;
		}
		JANUS_VALIDATE_JSON_OBJECT(root, attach_parameters,
			error_code, error_cause, FALSE,
			JANUS_ERROR_MISSING_MANDATORY_ELEMENT, JANUS_ERROR_INVALID_ELEMENT_TYPE);
		if(error_code != 0) {
			ret = janus_process_error_string(request, session_id, transaction_text, error_code, error_cause);
			goto jsondone;
		}
		json_t *plugin = json_object_get(root, "plugin");
		gboolean force_bundle = json_is_true(json_object_get(root, "force-bundle"));
		gboolean force_rtcp_mux = json_is_true(json_object_get(root, "force-rtcp-mux"));
		gboolean perc = json_is_true(json_object_get(root, "perc"));
		const gchar *plugin_text = json_string_value(plugin);
		janus_plugin *plugin_t = janus_plugin_find(plugin_text);
		if(plugin_t == NULL) {
			ret = janus_process_error(request, session_id, transaction_text, JANUS_ERROR_PLUGIN_NOT_FOUND, "No such plugin '%s'", plugin_text);
			goto jsondone;
		}
		/* If the auth token mechanism is enabled, we should check if this token can access this plugin */
		if(janus_auth_is_enabled()) {
			json_t *token = json_object_get(root, "token");
			if(token != NULL) {
				const char *token_value = json_string_value(token);
				if(token_value && !janus_auth_check_plugin(token_value, plugin_t)) {
					JANUS_LOG(LOG_ERR, "Token '%s' can't access plugin '%s'\n", token_value, plugin_text);
					ret = janus_process_error(request, session_id, transaction_text, JANUS_ERROR_UNAUTHORIZED_PLUGIN, "Provided token can't access plugin '%s'", plugin_text);
					goto jsondone;
				}
			}
		}
		json_t *opaque = json_object_get(root, "opaque_id");
		const char *opaque_id = opaque ? json_string_value(opaque) : NULL;
		/* Create handle */
		janus_mutex_lock(&session->mutex);
		handle = janus_ice_handle_create(session, opaque_id);
		if(handle == NULL) {
			ret = janus_process_error(request, session_id, transaction_text, JANUS_ERROR_UNKNOWN, "Memory error");
			janus_mutex_unlock(&session->mutex);
			goto jsondone;
		}
		handle_id = handle->handle_id;
		handle->force_bundle = force_bundle;
		handle->force_rtcp_mux = force_rtcp_mux;
		if(perc) {
			/* We'll need to assume PERC for all PeerConnections, and notify plugins accordingly */
			janus_flags_set(&handle->webrtc_flags, JANUS_ICE_HANDLE_WEBRTC_PERC_LITE);
		}
		/* Attach to the plugin */
		int error = 0;
		if((error = janus_ice_handle_attach_plugin(session, handle_id, plugin_t)) != 0) {
			/* TODO Make error struct to pass verbose information */
			janus_ice_handle_destroy(session, handle_id);
			g_hash_table_remove(session->ice_handles, &handle_id);
			janus_mutex_unlock(&session->mutex);
			JANUS_LOG(LOG_ERR, "Couldn't attach to plugin '%s', error '%d'\n", plugin_text, error);
			ret = janus_process_error(request, session_id, transaction_text, JANUS_ERROR_PLUGIN_ATTACH, "Couldn't attach to plugin: error '%d'", error);
			goto jsondone;
		}
		janus_mutex_unlock(&session->mutex);
		/* Prepare JSON reply */
		json_t *reply = json_object();
		json_object_set_new(reply, "janus", json_string("success"));
		json_object_set_new(reply, "session_id", json_integer(session_id));
		json_object_set_new(reply, "transaction", json_string(transaction_text));
		json_t *data = json_object();
		json_object_set_new(data, "id", json_integer(handle_id));
		json_object_set_new(reply, "data", data);
		/* Send the success reply */
		ret = janus_process_success(request, reply);
	} else if(!strcasecmp(message_text, "destroy")) {
		if(handle != NULL) {
			/* Query is a session-level command */
			ret = janus_process_error(request, session_id, transaction_text, JANUS_ERROR_INVALID_REQUEST_PATH, "Unhandled request '%s' at this path", message_text);
			goto jsondone;
		}
		/* Mark the session as destroyed */
		janus_session_schedule_destruction(session, TRUE, TRUE, TRUE);

		/* Prepare JSON reply */
		json_t *reply = json_object();
		json_object_set_new(reply, "janus", json_string("success"));
		json_object_set_new(reply, "session_id", json_integer(session_id));
		json_object_set_new(reply, "transaction", json_string(transaction_text));
		/* Send the success reply */
		ret = janus_process_success(request, reply);
		/* Notify event handlers as well */
		if(janus_events_is_enabled())
			janus_events_notify_handlers(JANUS_EVENT_TYPE_SESSION, session_id, "destroyed", NULL);
	} else if(!strcasecmp(message_text, "detach")) {
		if(handle == NULL) {
			/* Query is an handle-level command */
			ret = janus_process_error(request, session_id, transaction_text, JANUS_ERROR_INVALID_REQUEST_PATH, "Unhandled request '%s' at this path", message_text);
			goto jsondone;
		}
		if(handle->app == NULL || handle->app_handle == NULL) {
			ret = janus_process_error(request, session_id, transaction_text, JANUS_ERROR_PLUGIN_DETACH, "No plugin to detach from");
			goto jsondone;
		}
		janus_mutex_lock(&session->mutex);
		int error = janus_ice_handle_destroy(session, handle_id);
		g_hash_table_remove(session->ice_handles, &handle_id);
		janus_mutex_unlock(&session->mutex);

		if(error != 0) {
			/* TODO Make error struct to pass verbose information */
			ret = janus_process_error(request, session_id, transaction_text, JANUS_ERROR_PLUGIN_DETACH, "Couldn't detach from plugin: error '%d'", error);
			/* TODO Delete handle instance */
			goto jsondone;
		}
		/* Prepare JSON reply */
		json_t *reply = json_object();
		json_object_set_new(reply, "janus", json_string("success"));
		json_object_set_new(reply, "session_id", json_integer(session_id));
		json_object_set_new(reply, "transaction", json_string(transaction_text));
		/* Send the success reply */
		ret = janus_process_success(request, reply);
	} else if(!strcasecmp(message_text, "hangup")) {
		if(handle == NULL) {
			/* Query is an handle-level command */
			ret = janus_process_error(request, session_id, transaction_text, JANUS_ERROR_INVALID_REQUEST_PATH, "Unhandled request '%s' at this path", message_text);
			goto jsondone;
		}
		if(handle->app == NULL || handle->app_handle == NULL) {
			ret = janus_process_error(request, session_id, transaction_text, JANUS_ERROR_PLUGIN_DETACH, "No plugin attached");
			goto jsondone;
		}
		janus_ice_webrtc_hangup(handle, "Janus API");
		/* Prepare JSON reply */
		json_t *reply = json_object();
		json_object_set_new(reply, "janus", json_string("success"));
		json_object_set_new(reply, "session_id", json_integer(session_id));
		json_object_set_new(reply, "transaction", json_string(transaction_text));
		/* Send the success reply */
		ret = janus_process_success(request, reply);
	} else if(!strcasecmp(message_text, "message")) {
		if(handle == NULL) {
			/* Query is an handle-level command */
			ret = janus_process_error(request, session_id, transaction_text, JANUS_ERROR_INVALID_REQUEST_PATH, "Unhandled request '%s' at this path", message_text);
			goto jsondone;
		}
		if(handle->app == NULL || handle->app_handle == NULL) {
			ret = janus_process_error(request, session_id, transaction_text, JANUS_ERROR_PLUGIN_MESSAGE, "No plugin to handle this message");
			goto jsondone;
		}
		janus_plugin *plugin_t = (janus_plugin *)handle->app;
		JANUS_LOG(LOG_VERB, "[%"SCNu64"] There's a message for %s\n", handle->handle_id, plugin_t->get_name());
		JANUS_VALIDATE_JSON_OBJECT(root, body_parameters,
			error_code, error_cause, FALSE,
			JANUS_ERROR_MISSING_MANDATORY_ELEMENT, JANUS_ERROR_INVALID_ELEMENT_TYPE);
		if(error_code != 0) {
			ret = janus_process_error_string(request, session_id, transaction_text, error_code, error_cause);
			goto jsondone;
		}
		json_t *body = json_object_get(root, "body");
		/* Is there an SDP attached? */
		json_t *jsep = json_object_get(root, "jsep");
		char *jsep_type = NULL;
		char *jsep_sdp = NULL, *jsep_sdp_stripped = NULL;
		gboolean renegotiation = FALSE;
		if(jsep != NULL) {
			if(!json_is_object(jsep)) {
				ret = janus_process_error(request, session_id, transaction_text, JANUS_ERROR_INVALID_JSON_OBJECT, "Invalid jsep object");
				goto jsondone;
			}
			JANUS_VALIDATE_JSON_OBJECT_FORMAT("JSEP error: missing mandatory element (%s)",
				"JSEP error: invalid element type (%s should be %s)",
				jsep, jsep_parameters, error_code, error_cause, FALSE,
				JANUS_ERROR_MISSING_MANDATORY_ELEMENT, JANUS_ERROR_INVALID_ELEMENT_TYPE);
			if(error_code != 0) {
				ret = janus_process_error_string(request, session_id, transaction_text, error_code, error_cause);
				goto jsondone;
			}
			json_t *type = json_object_get(jsep, "type");
			jsep_type = g_strdup(json_string_value(type));
			type = NULL;
			gboolean do_trickle = TRUE;
			json_t *jsep_trickle = json_object_get(jsep, "trickle");
			do_trickle = jsep_trickle ? json_is_true(jsep_trickle) : TRUE;
			/* Are we still cleaning up from a previous media session? */
			if(janus_flags_is_set(&handle->webrtc_flags, JANUS_ICE_HANDLE_WEBRTC_CLEANING)) {
				JANUS_LOG(LOG_VERB, "[%"SCNu64"] Still cleaning up from a previous media session, let's wait a bit...\n", handle->handle_id);
				gint64 waited = 0;
				while(janus_flags_is_set(&handle->webrtc_flags, JANUS_ICE_HANDLE_WEBRTC_CLEANING)) {
					g_usleep(100000);
					waited += 100000;
					if(waited >= 3*G_USEC_PER_SEC) {
						JANUS_LOG(LOG_VERB, "[%"SCNu64"]   -- Waited 3 seconds, that's enough!\n", handle->handle_id);
						ret = janus_process_error(request, session_id, transaction_text, JANUS_ERROR_WEBRTC_STATE, "Still cleaning a previous session");
						goto jsondone;
					}
				}
			}
			/* Check the JSEP type */
			janus_mutex_lock(&handle->mutex);
			int offer = 0;
			if(!strcasecmp(jsep_type, "offer")) {
				offer = 1;
				janus_flags_set(&handle->webrtc_flags, JANUS_ICE_HANDLE_WEBRTC_PROCESSING_OFFER);
				janus_flags_set(&handle->webrtc_flags, JANUS_ICE_HANDLE_WEBRTC_GOT_OFFER);
				janus_flags_clear(&handle->webrtc_flags, JANUS_ICE_HANDLE_WEBRTC_GOT_ANSWER);
			} else if(!strcasecmp(jsep_type, "answer")) {
				janus_flags_set(&handle->webrtc_flags, JANUS_ICE_HANDLE_WEBRTC_GOT_ANSWER);
				offer = 0;
			} else {
				/* TODO Handle other message types as well */
				ret = janus_process_error(request, session_id, transaction_text, JANUS_ERROR_JSEP_UNKNOWN_TYPE, "JSEP error: unknown message type '%s'", jsep_type);
				g_free(jsep_type);
				janus_flags_clear(&handle->webrtc_flags, JANUS_ICE_HANDLE_WEBRTC_PROCESSING_OFFER);
				janus_mutex_unlock(&handle->mutex);
				goto jsondone;
			}
			json_t *sdp = json_object_get(jsep, "sdp");
			jsep_sdp = (char *)json_string_value(sdp);
			JANUS_LOG(LOG_VERB, "[%"SCNu64"] Remote SDP:\n%s", handle->handle_id, jsep_sdp);
			/* Is this valid SDP? */
			char error_str[512];
			int audio = 0, video = 0, data = 0, bundle = 0, rtcpmux = 0, trickle = 0;
			janus_sdp *parsed_sdp = janus_sdp_preparse(jsep_sdp, error_str, sizeof(error_str), &audio, &video, &data, &bundle, &rtcpmux, &trickle);
			trickle = trickle && do_trickle;
			if(parsed_sdp == NULL) {
				/* Invalid SDP */
				ret = janus_process_error_string(request, session_id, transaction_text, JANUS_ERROR_JSEP_INVALID_SDP, error_str);
				g_free(jsep_type);
				janus_flags_clear(&handle->webrtc_flags, JANUS_ICE_HANDLE_WEBRTC_PROCESSING_OFFER);
				janus_mutex_unlock(&handle->mutex);
				goto jsondone;
			}
			/* Notify event handlers */
			if(janus_events_is_enabled()) {
				janus_events_notify_handlers(JANUS_EVENT_TYPE_JSEP,
					session_id, handle_id, "remote", jsep_type, jsep_sdp);
			}
			/* FIXME We're only handling single audio/video lines for now... */
			JANUS_LOG(LOG_VERB, "[%"SCNu64"] Audio %s been negotiated, Video %s been negotiated, SCTP/DataChannels %s been negotiated\n",
			                    handle->handle_id,
			                    audio ? "has" : "has NOT",
			                    video ? "has" : "has NOT",
			                    data ? "have" : "have NOT");
			if(audio > 1) {
				JANUS_LOG(LOG_WARN, "[%"SCNu64"] More than one audio line? only going to negotiate one...\n", handle->handle_id);
			}
			if(video > 1) {
				JANUS_LOG(LOG_WARN, "[%"SCNu64"] More than one video line? only going to negotiate one...\n", handle->handle_id);
			}
			if(data > 1) {
				JANUS_LOG(LOG_WARN, "[%"SCNu64"] More than one data line? only going to negotiate one...\n", handle->handle_id);
			}
#ifndef HAVE_SCTP
			if(data) {
				JANUS_LOG(LOG_WARN, "[%"SCNu64"]   -- DataChannels have been negotiated, but support for them has not been compiled...\n", handle->handle_id);
			}
#endif
			JANUS_LOG(LOG_VERB, "[%"SCNu64"] The browser: %s BUNDLE, %s rtcp-mux, %s doing Trickle ICE\n", handle->handle_id,
			                    bundle  ? "supports" : "does NOT support",
			                    rtcpmux ? "supports" : "does NOT support",
			                    trickle ? "is"       : "is NOT");
			/* Check if it's a new session, or an update... */
			if(!janus_flags_is_set(&handle->webrtc_flags, JANUS_ICE_HANDLE_WEBRTC_READY)
					|| janus_flags_is_set(&handle->webrtc_flags, JANUS_ICE_HANDLE_WEBRTC_ALERT)) {
				/* New session */
				if(offer) {
					/* Setup ICE locally (we received an offer) */
					if(janus_ice_setup_local(handle, offer, audio, video, data, bundle, rtcpmux, trickle) < 0) {
						JANUS_LOG(LOG_ERR, "Error setting ICE locally\n");
						janus_sdp_free(parsed_sdp);
						g_free(jsep_type);
						janus_flags_clear(&handle->webrtc_flags, JANUS_ICE_HANDLE_WEBRTC_PROCESSING_OFFER);
						ret = janus_process_error(request, session_id, transaction_text, JANUS_ERROR_UNKNOWN, "Error setting ICE locally");
						janus_mutex_unlock(&handle->mutex);
						goto jsondone;
					}
				} else {
					/* Make sure we're waiting for an ANSWER in the first place */
					if(!handle->agent) {
						JANUS_LOG(LOG_ERR, "Unexpected ANSWER (did we offer?)\n");
						janus_sdp_free(parsed_sdp);
						g_free(jsep_type);
						janus_flags_clear(&handle->webrtc_flags, JANUS_ICE_HANDLE_WEBRTC_PROCESSING_OFFER);
						ret = janus_process_error(request, session_id, transaction_text, JANUS_ERROR_UNEXPECTED_ANSWER, "Unexpected ANSWER (did we offer?)");
						janus_mutex_unlock(&handle->mutex);
						goto jsondone;
					}
				}
				if(janus_sdp_process(handle, parsed_sdp, FALSE) < 0) {
					JANUS_LOG(LOG_ERR, "Error processing SDP\n");
					janus_sdp_free(parsed_sdp);
					g_free(jsep_type);
					janus_flags_clear(&handle->webrtc_flags, JANUS_ICE_HANDLE_WEBRTC_PROCESSING_OFFER);
					ret = janus_process_error(request, session_id, transaction_text, JANUS_ERROR_JSEP_INVALID_SDP, "Error processing SDP");
					janus_mutex_unlock(&handle->mutex);
					goto jsondone;
				}
				if(!offer) {
					/* Set remote candidates now (we received an answer) */
					if(bundle) {
						janus_flags_set(&handle->webrtc_flags, JANUS_ICE_HANDLE_WEBRTC_BUNDLE);
					} else {
						janus_flags_clear(&handle->webrtc_flags, JANUS_ICE_HANDLE_WEBRTC_BUNDLE);
					}
					if(rtcpmux) {
						janus_flags_set(&handle->webrtc_flags, JANUS_ICE_HANDLE_WEBRTC_RTCPMUX);
					} else {
						janus_flags_clear(&handle->webrtc_flags, JANUS_ICE_HANDLE_WEBRTC_RTCPMUX);
					}
					if(trickle) {
						janus_flags_set(&handle->webrtc_flags, JANUS_ICE_HANDLE_WEBRTC_TRICKLE);
					} else {
						janus_flags_clear(&handle->webrtc_flags, JANUS_ICE_HANDLE_WEBRTC_TRICKLE);
					}
					if(janus_flags_is_set(&handle->webrtc_flags, JANUS_ICE_HANDLE_WEBRTC_BUNDLE)) {
						JANUS_LOG(LOG_HUGE, "[%"SCNu64"]   -- bundle is supported by the browser, getting rid of one of the RTP/RTCP components, if any...\n", handle->handle_id);
						janus_ice_stream *stream = g_hash_table_lookup(handle->streams, GUINT_TO_POINTER(handle->bundle_id));
						if(handle->audio_stream && handle->audio_stream != stream) {
							/* This stream is redundant, merge it with the bundled stream */
							if(stream->rtp_component && handle->audio_stream->rtp_component)
								stream->rtp_component->do_audio_nacks = handle->audio_stream->rtp_component->do_audio_nacks;
							stream->audio_ssrc = handle->audio_stream->audio_ssrc;
							stream->audio_ssrc_peer = handle->audio_stream->audio_ssrc_peer;
							stream->audio_send = handle->audio_stream->audio_send;
							stream->audio_recv = handle->audio_stream->audio_recv;
							nice_agent_attach_recv(handle->agent, handle->audio_stream->stream_id, 1, g_main_loop_get_context (handle->iceloop), NULL, NULL);
							if(!handle->force_rtcp_mux && !janus_ice_is_rtcpmux_forced())
								nice_agent_attach_recv(handle->agent, handle->audio_stream->stream_id, 2, g_main_loop_get_context (handle->iceloop), NULL, NULL);
							nice_agent_remove_stream(handle->agent, handle->audio_stream->stream_id);
							handle->audio_stream = NULL;
							handle->audio_id = 0;
							janus_ice_stream_free(handle->streams, handle->audio_stream);
						}
						if(handle->video_stream && handle->video_stream != stream) {
							/* This stream is redundant, merge it with the bundled stream */
							if(stream->rtp_component && handle->video_stream->rtp_component)
								stream->rtp_component->do_video_nacks = handle->video_stream->rtp_component->do_video_nacks;
							stream->video_ssrc = handle->video_stream->video_ssrc;
							stream->video_ssrc_peer[0] = handle->video_stream->video_ssrc_peer[0];
							stream->video_ssrc_peer_rtx = handle->video_stream->video_ssrc_peer_rtx;
							stream->video_ssrc_peer[1] = handle->video_stream->video_ssrc_peer[1];
							stream->video_ssrc_peer[2] = handle->video_stream->video_ssrc_peer[2];
							stream->video_send = handle->video_stream->video_send;
							stream->video_recv = handle->video_stream->video_recv;
							nice_agent_attach_recv(handle->agent, handle->video_stream->stream_id, 1, g_main_loop_get_context (handle->iceloop), NULL, NULL);
							if(!handle->force_rtcp_mux && !janus_ice_is_rtcpmux_forced())
								nice_agent_attach_recv(handle->agent, handle->video_stream->stream_id, 2, g_main_loop_get_context (handle->iceloop), NULL, NULL);
							nice_agent_remove_stream(handle->agent, handle->video_stream->stream_id);
							handle->video_stream = NULL;
							handle->video_id = 0;
							janus_ice_stream_free(handle->streams, handle->video_stream);
						}
						if(handle->data_stream && handle->data_stream != stream) {
							/* This stream is redundant, merge it with the bundled stream */
							nice_agent_attach_recv(handle->agent, handle->data_stream->stream_id, 1, g_main_loop_get_context (handle->iceloop), NULL, NULL);
							nice_agent_remove_stream(handle->agent, handle->data_stream->stream_id);
							handle->data_stream = NULL;
							handle->data_id = 0;
							janus_ice_stream_free(handle->streams, handle->data_stream);
						}
					}
					if(janus_flags_is_set(&handle->webrtc_flags, JANUS_ICE_HANDLE_WEBRTC_RTCPMUX) && !handle->force_rtcp_mux && !janus_ice_is_rtcpmux_forced()) {
						JANUS_LOG(LOG_HUGE, "[%"SCNu64"]   -- rtcp-mux is supported by the browser, getting rid of RTCP components, if any...\n", handle->handle_id);
						if(handle->audio_stream && handle->audio_stream->components != NULL) {
							nice_agent_attach_recv(handle->agent, handle->audio_id, 2, g_main_loop_get_context (handle->iceloop), NULL, NULL);
							/* Free the component */
							janus_ice_component_free(handle->audio_stream->components, handle->audio_stream->rtcp_component);
							handle->audio_stream->rtcp_component = NULL;
							/* Create a dummy candidate and enforce it as the one to use for this now unneeded component */
							NiceCandidate *c = nice_candidate_new(NICE_CANDIDATE_TYPE_HOST);
							c->component_id = 2;
							c->stream_id = handle->audio_stream->stream_id;
#ifndef HAVE_LIBNICE_TCP
							c->transport = NICE_CANDIDATE_TRANSPORT_UDP;
#endif
							strncpy(c->foundation, "1", NICE_CANDIDATE_MAX_FOUNDATION);
							c->priority = 1;
							nice_address_set_from_string(&c->addr, "127.0.0.1");
							nice_address_set_port(&c->addr, janus_ice_get_rtcpmux_blackhole_port());
							c->username = g_strdup(handle->audio_stream->ruser);
							c->password = g_strdup(handle->audio_stream->rpass);
							if(!nice_agent_set_selected_remote_candidate(handle->agent, handle->audio_stream->stream_id, 2, c)) {
								JANUS_LOG(LOG_ERR, "[%"SCNu64"] Error forcing dummy candidate on RTCP component of stream %d\n", handle->handle_id, handle->audio_stream->stream_id);
								nice_candidate_free(c);
							}
						}
						if(handle->video_stream && handle->video_stream->components != NULL) {
							nice_agent_attach_recv(handle->agent, handle->video_id, 2, g_main_loop_get_context (handle->iceloop), NULL, NULL);
							/* Free the component */
							janus_ice_component_free(handle->video_stream->components, handle->video_stream->rtcp_component);
							handle->video_stream->rtcp_component = NULL;
							/* Create a dummy candidate and enforce it as the one to use for this now unneeded component */
							NiceCandidate *c = nice_candidate_new(NICE_CANDIDATE_TYPE_HOST);
							c->component_id = 2;
							c->stream_id = handle->video_stream->stream_id;
#ifndef HAVE_LIBNICE_TCP
							c->transport = NICE_CANDIDATE_TRANSPORT_UDP;
#endif
							strncpy(c->foundation, "1", NICE_CANDIDATE_MAX_FOUNDATION);
							c->priority = 1;
							nice_address_set_from_string(&c->addr, "127.0.0.1");
							nice_address_set_port(&c->addr, janus_ice_get_rtcpmux_blackhole_port());
							c->username = g_strdup(handle->video_stream->ruser);
							c->password = g_strdup(handle->video_stream->rpass);
							if(!nice_agent_set_selected_remote_candidate(handle->agent, handle->video_stream->stream_id, 2, c)) {
								JANUS_LOG(LOG_ERR, "[%"SCNu64"] Error forcing dummy candidate on RTCP component of stream %d\n", handle->handle_id, handle->video_stream->stream_id);
								nice_candidate_free(c);
							}
						}
					}
					/* FIXME Any disabled m-line? */
					if(strstr(jsep_sdp, "m=audio 0")) {
						JANUS_LOG(LOG_VERB, "[%"SCNu64"] Audio disabled via SDP\n", handle->handle_id);
						if(!janus_flags_is_set(&handle->webrtc_flags, JANUS_ICE_HANDLE_WEBRTC_BUNDLE)
								|| (!video && !data)) {
							JANUS_LOG(LOG_HUGE, "  -- Marking audio stream as disabled\n");
							janus_ice_stream *stream = g_hash_table_lookup(handle->streams, GUINT_TO_POINTER(handle->audio_id));
							if(stream)
								stream->disabled = TRUE;
						}
					}
					if(strstr(jsep_sdp, "m=video 0")) {
						JANUS_LOG(LOG_VERB, "[%"SCNu64"] Video disabled via SDP\n", handle->handle_id);
						if(!janus_flags_is_set(&handle->webrtc_flags, JANUS_ICE_HANDLE_WEBRTC_BUNDLE)
								|| (!audio && !data)) {
							JANUS_LOG(LOG_HUGE, "  -- Marking video stream as disabled\n");
							janus_ice_stream *stream = NULL;
							if(!janus_flags_is_set(&handle->webrtc_flags, JANUS_ICE_HANDLE_WEBRTC_BUNDLE)) {
								stream = g_hash_table_lookup(handle->streams, GUINT_TO_POINTER(handle->video_id));
							} else {
								gint id = handle->bundle_id;
								stream = g_hash_table_lookup(handle->streams, GUINT_TO_POINTER(id));
							}
							if(stream)
								stream->disabled = TRUE;
						}
					}
					if(strstr(jsep_sdp, "m=application 0 DTLS/SCTP")) {
						JANUS_LOG(LOG_VERB, "[%"SCNu64"] Data Channel disabled via SDP\n", handle->handle_id);
						if(!janus_flags_is_set(&handle->webrtc_flags, JANUS_ICE_HANDLE_WEBRTC_BUNDLE)
								|| (!audio && !video)) {
							JANUS_LOG(LOG_HUGE, "  -- Marking data channel stream as disabled\n");
							janus_ice_stream *stream = NULL;
							if(!janus_flags_is_set(&handle->webrtc_flags, JANUS_ICE_HANDLE_WEBRTC_BUNDLE)) {
								stream = g_hash_table_lookup(handle->streams, GUINT_TO_POINTER(handle->data_id));
							} else {
								gint id = handle->bundle_id;
								stream = g_hash_table_lookup(handle->streams, GUINT_TO_POINTER(id));
							}
							if(stream)
								stream->disabled = TRUE;
						}
					}
					/* We got our answer */
					janus_flags_clear(&handle->webrtc_flags, JANUS_ICE_HANDLE_WEBRTC_PROCESSING_OFFER);
					/* Any pending trickles? */
					if(handle->pending_trickles) {
						JANUS_LOG(LOG_VERB, "[%"SCNu64"]   -- Processing %d pending trickle candidates\n", handle->handle_id, g_list_length(handle->pending_trickles));
						GList *temp = NULL;
						while(handle->pending_trickles) {
							temp = g_list_first(handle->pending_trickles);
							handle->pending_trickles = g_list_remove_link(handle->pending_trickles, temp);
							janus_ice_trickle *trickle = (janus_ice_trickle *)temp->data;
							g_list_free(temp);
							if(trickle == NULL)
								continue;
							if((janus_get_monotonic_time() - trickle->received) > 45*G_USEC_PER_SEC) {
								/* FIXME Candidate is too old, discard it */
								janus_ice_trickle_destroy(trickle);
								/* FIXME We should report that */
								continue;
							}
							json_t *candidate = trickle->candidate;
							if(candidate == NULL) {
								janus_ice_trickle_destroy(trickle);
								continue;
							}
							if(json_is_object(candidate)) {
								/* We got a single candidate */
								int error = 0;
								const char *error_string = NULL;
								if((error = janus_ice_trickle_parse(handle, candidate, &error_string)) != 0) {
									/* FIXME We should report the error parsing the trickle candidate */
								}
							} else if(json_is_array(candidate)) {
								/* We got multiple candidates in an array */
								JANUS_LOG(LOG_VERB, "Got multiple candidates (%zu)\n", json_array_size(candidate));
								if(json_array_size(candidate) > 0) {
									/* Handle remote candidates */
									size_t i = 0;
									for(i=0; i<json_array_size(candidate); i++) {
										json_t *c = json_array_get(candidate, i);
										/* FIXME We don't care if any trickle fails to parse */
										janus_ice_trickle_parse(handle, c, NULL);
									}
								}
							}
							/* Done, free candidate */
							janus_ice_trickle_destroy(trickle);
						}
					}
					/* This was an answer, check if it's time to start ICE */
					if(janus_flags_is_set(&handle->webrtc_flags, JANUS_ICE_HANDLE_WEBRTC_TRICKLE) &&
							!janus_flags_is_set(&handle->webrtc_flags, JANUS_ICE_HANDLE_WEBRTC_ALL_TRICKLES)) {
						JANUS_LOG(LOG_VERB, "[%"SCNu64"]   -- ICE Trickling is supported by the browser, waiting for remote candidates...\n", handle->handle_id);
						janus_flags_set(&handle->webrtc_flags, JANUS_ICE_HANDLE_WEBRTC_START);
					} else {
						JANUS_LOG(LOG_VERB, "[%"SCNu64"] Done! Sending connectivity checks...\n", handle->handle_id);
						if(handle->audio_id > 0) {
							janus_ice_setup_remote_candidates(handle, handle->audio_id, 1);
							if(!janus_flags_is_set(&handle->webrtc_flags, JANUS_ICE_HANDLE_WEBRTC_RTCPMUX))	/* http://tools.ietf.org/html/rfc5761#section-5.1.3 */
								janus_ice_setup_remote_candidates(handle, handle->audio_id, 2);
						}
						if(handle->video_id > 0) {
							janus_ice_setup_remote_candidates(handle, handle->video_id, 1);
							if(!janus_flags_is_set(&handle->webrtc_flags, JANUS_ICE_HANDLE_WEBRTC_RTCPMUX))	/* http://tools.ietf.org/html/rfc5761#section-5.1.3 */
								janus_ice_setup_remote_candidates(handle, handle->video_id, 2);
						}
						if(handle->data_id > 0) {
							janus_ice_setup_remote_candidates(handle, handle->data_id, 1);
						}
					}
				}
			} else {
				/* FIXME This is a renegotiation: we can currently only handle simple changes in media
				 * direction and ICE restarts: anything more complex than that will result in an error */
				JANUS_LOG(LOG_WARN, "[%"SCNu64"] Negotiation update, checking what changed...\n", handle->handle_id);
				if(janus_sdp_process(handle, parsed_sdp, TRUE) < 0) {
					JANUS_LOG(LOG_ERR, "Error processing SDP\n");
					janus_sdp_free(parsed_sdp);
					g_free(jsep_type);
					janus_flags_clear(&handle->webrtc_flags, JANUS_ICE_HANDLE_WEBRTC_PROCESSING_OFFER);
					ret = janus_process_error(request, session_id, transaction_text, JANUS_ERROR_UNEXPECTED_ANSWER, "Error processing SDP");
					janus_mutex_unlock(&handle->mutex);
					goto jsondone;
				}
				renegotiation = TRUE;
				if(janus_flags_is_set(&handle->webrtc_flags, JANUS_ICE_HANDLE_WEBRTC_ICE_RESTART)) {
					JANUS_LOG(LOG_WARN, "[%"SCNu64"] Restarting ICE...\n", handle->handle_id);
					/* Update remote credentials for ICE */
					if(handle->audio_stream) {
						nice_agent_set_remote_credentials(handle->agent, handle->audio_stream->stream_id,
							handle->audio_stream->ruser, handle->audio_stream->rpass);
					}
					if(handle->video_stream) {
						nice_agent_set_remote_credentials(handle->agent, handle->video_stream->stream_id,
							handle->video_stream->ruser, handle->video_stream->rpass);
					}
					if(handle->data_stream) {
						nice_agent_set_remote_credentials(handle->agent, handle->data_stream->stream_id,
							handle->data_stream->ruser, handle->data_stream->rpass);
					}
					/* FIXME We only need to do that for offers: if it's an answer, we did that already */
					if(offer) {
						janus_ice_restart(handle);
					} else {
						janus_flags_clear(&handle->webrtc_flags, JANUS_ICE_HANDLE_WEBRTC_ICE_RESTART);
					}
				}
#ifdef HAVE_SCTP
				if(!offer) {
					/* Were datachannels just added? */
					if(janus_flags_is_set(&handle->webrtc_flags, JANUS_ICE_HANDLE_WEBRTC_DATA_CHANNELS)) {
						janus_ice_stream *stream = handle->data_stream;
						if(janus_flags_is_set(&handle->webrtc_flags, JANUS_ICE_HANDLE_WEBRTC_BUNDLE)) {
							stream = g_hash_table_lookup(handle->streams, GUINT_TO_POINTER(handle->bundle_id));
						}
						if(stream != NULL && stream->rtp_component != NULL
								&& stream->rtp_component->dtls != NULL && stream->rtp_component->dtls->sctp == NULL) {
							/* Create SCTP association as well */
							JANUS_LOG(LOG_WARN, "[%"SCNu64"] Creating datachannels...\n", handle->handle_id);
							janus_dtls_srtp_create_sctp(stream->rtp_component->dtls);
						}
					}
				}
#endif
			}
			char *tmp = handle->remote_sdp;
			handle->remote_sdp = g_strdup(jsep_sdp);
			g_free(tmp);
			janus_mutex_unlock(&handle->mutex);
			/* Anonymize SDP */
			if(janus_sdp_anonymize(parsed_sdp) < 0) {
				/* Invalid SDP */
				ret = janus_process_error(request, session_id, transaction_text, JANUS_ERROR_JSEP_INVALID_SDP, "JSEP error: invalid SDP");
				janus_sdp_free(parsed_sdp);
				g_free(jsep_type);
				janus_flags_clear(&handle->webrtc_flags, JANUS_ICE_HANDLE_WEBRTC_PROCESSING_OFFER);
				goto jsondone;
			}
			jsep_sdp_stripped = janus_sdp_write(parsed_sdp);
			janus_sdp_free(parsed_sdp);
			sdp = NULL;
			janus_flags_clear(&handle->webrtc_flags, JANUS_ICE_HANDLE_WEBRTC_PROCESSING_OFFER);
		}

		/* Make sure the app handle is still valid */
		if(handle->app == NULL || handle->app_handle == NULL || !janus_plugin_session_is_alive(handle->app_handle)) {
			ret = janus_process_error(request, session_id, transaction_text, JANUS_ERROR_PLUGIN_MESSAGE, "No plugin to handle this message");
			g_free(jsep_type);
			g_free(jsep_sdp_stripped);
			janus_flags_clear(&handle->webrtc_flags, JANUS_ICE_HANDLE_WEBRTC_PROCESSING_OFFER);
			goto jsondone;
		}

		/* Send the message to the plugin (which must eventually free transaction_text and unref the two objects, body and jsep) */
		json_incref(body);
		json_t *body_jsep = NULL;
		if(jsep_sdp_stripped) {
			body_jsep = json_pack("{ssss}", "type", jsep_type, "sdp", jsep_sdp_stripped);
			/* Check if VP8 simulcasting is enabled */
			if(janus_flags_is_set(&handle->webrtc_flags, JANUS_ICE_HANDLE_WEBRTC_HAS_VIDEO)) {
				if(handle->video_stream && handle->video_stream->video_ssrc_peer[1]) {
					json_t *simulcast = json_object();
					json_object_set(simulcast, "ssrc-0", json_integer(handle->video_stream->video_ssrc_peer[0]));
					json_object_set(simulcast, "ssrc-1", json_integer(handle->video_stream->video_ssrc_peer[1]));
					if(handle->video_stream->video_ssrc_peer[2])
						json_object_set(simulcast, "ssrc-2", json_integer(handle->video_stream->video_ssrc_peer[2]));
					json_object_set(body_jsep, "simulcast", simulcast);
				} else if(handle->audio_stream && handle->audio_stream->video_ssrc_peer[1]) {
					json_t *simulcast = json_object();
					json_object_set(simulcast, "ssrc-0", json_integer(handle->audio_stream->video_ssrc_peer[0]));
					json_object_set(simulcast, "ssrc-1", json_integer(handle->audio_stream->video_ssrc_peer[1]));
					if(handle->audio_stream->video_ssrc_peer[2])
						json_object_set(simulcast, "ssrc-2", json_integer(handle->audio_stream->video_ssrc_peer[2]));
					json_object_set(body_jsep, "simulcast", simulcast);
				}
			}
<<<<<<< HEAD
			/* Is PERC Lite in use too? */
			if(janus_flags_is_set(&handle->webrtc_flags, JANUS_ICE_HANDLE_WEBRTC_PERC_LITE))
				json_object_set(body_jsep, "perc", json_true());
		};
=======
			/* Check if this is a renegotiation or update */
			if(renegotiation)
				json_object_set(body_jsep, "update", json_true());
		}
>>>>>>> bf2efc4b
		janus_plugin_result *result = plugin_t->handle_message(handle->app_handle,
			g_strdup((char *)transaction_text), body, body_jsep);
		g_free(jsep_type);
		g_free(jsep_sdp_stripped);
		if(result == NULL) {
			/* Something went horribly wrong! */
			ret = janus_process_error(request, session_id, transaction_text, JANUS_ERROR_PLUGIN_MESSAGE, "Plugin didn't give a result");
			goto jsondone;
		}
		if(result->type == JANUS_PLUGIN_OK) {
			/* The plugin gave a result already (synchronous request/response) */
			if(result->content == NULL || !json_is_object(result->content)) {
				/* Missing content, or not a JSON object */
				ret = janus_process_error(request, session_id, transaction_text, JANUS_ERROR_PLUGIN_MESSAGE,
					result->content == NULL ?
						"Plugin didn't provide any content for this synchronous response" :
						"Plugin returned an invalid JSON response");
				janus_plugin_result_destroy(result);
				goto jsondone;
			}
			/* Reference the content, as destroying the result instance will decref it */
			json_incref(result->content);
			/* Prepare JSON response */
			json_t *reply = json_object();
			json_object_set_new(reply, "janus", json_string("success"));
			json_object_set_new(reply, "session_id", json_integer(session->session_id));
			json_object_set_new(reply, "sender", json_integer(handle->handle_id));
			json_object_set_new(reply, "transaction", json_string(transaction_text));
			json_t *plugin_data = json_object();
			json_object_set_new(plugin_data, "plugin", json_string(plugin_t->get_package()));
			json_object_set_new(plugin_data, "data", result->content);
			json_object_set_new(reply, "plugindata", plugin_data);
			/* Send the success reply */
			ret = janus_process_success(request, reply);
		} else if(result->type == JANUS_PLUGIN_OK_WAIT) {
			/* The plugin received the request but didn't process it yet, send an ack (asynchronous notifications may follow) */
			json_t *reply = json_object();
			json_object_set_new(reply, "janus", json_string("ack"));
			json_object_set_new(reply, "session_id", json_integer(session_id));
			if(result->text)
				json_object_set_new(reply, "hint", json_string(result->text));
			json_object_set_new(reply, "transaction", json_string(transaction_text));
			/* Send the success reply */
			ret = janus_process_success(request, reply);
		} else {
			/* Something went horribly wrong! */
			ret = janus_process_error_string(request, session_id, transaction_text, JANUS_ERROR_PLUGIN_MESSAGE,
				(char *)(result->text ? result->text : "Plugin returned a severe (unknown) error"));
			janus_plugin_result_destroy(result);
			goto jsondone;
		}
		janus_plugin_result_destroy(result);
	} else if(!strcasecmp(message_text, "trickle")) {
		if(handle == NULL) {
			/* Trickle is an handle-level command */
			ret = janus_process_error(request, session_id, transaction_text, JANUS_ERROR_INVALID_REQUEST_PATH, "Unhandled request '%s' at this path", message_text);
			goto jsondone;
		}
		if(handle->app == NULL || handle->app_handle == NULL || !janus_plugin_session_is_alive(handle->app_handle)) {
			ret = janus_process_error(request, session_id, transaction_text, JANUS_ERROR_PLUGIN_MESSAGE, "No plugin to handle this trickle candidate");
			goto jsondone;
		}
		json_t *candidate = json_object_get(root, "candidate");
		json_t *candidates = json_object_get(root, "candidates");
		if(candidate == NULL && candidates == NULL) {
			ret = janus_process_error(request, session_id, transaction_text, JANUS_ERROR_MISSING_MANDATORY_ELEMENT, "Missing mandatory element (candidate|candidates)");
			goto jsondone;
		}
		if(candidate != NULL && candidates != NULL) {
			ret = janus_process_error(request, session_id, transaction_text, JANUS_ERROR_INVALID_JSON, "Can't have both candidate and candidates");
			goto jsondone;
		}
		if(janus_flags_is_set(&handle->webrtc_flags,JANUS_ICE_HANDLE_WEBRTC_CLEANING)) {
			JANUS_LOG(LOG_ERR, "[%"SCNu64"] Received a trickle, but still cleaning a previous session\n", handle->handle_id);
			ret = janus_process_error(request, session_id, transaction_text, JANUS_ERROR_WEBRTC_STATE, "Still cleaning a previous session");
			goto jsondone;
		}
		janus_mutex_lock(&handle->mutex);
		if(!janus_flags_is_set(&handle->webrtc_flags, JANUS_ICE_HANDLE_WEBRTC_TRICKLE)) {
			/* It looks like this peer supports Trickle, after all */
			JANUS_LOG(LOG_VERB, "Handle %"SCNu64" supports trickle even if it didn't negotiate it...\n", handle->handle_id);
			janus_flags_set(&handle->webrtc_flags, JANUS_ICE_HANDLE_WEBRTC_TRICKLE);
		}
		/* Is there any stream ready? this trickle may get here before the SDP it relates to */
		if(handle->audio_stream == NULL && handle->video_stream == NULL && handle->data_stream == NULL) {
			JANUS_LOG(LOG_WARN, "[%"SCNu64"] No stream, queueing this trickle as it got here before the SDP...\n", handle->handle_id);
			/* Enqueue this trickle candidate(s), we'll process this later */
			janus_ice_trickle *early_trickle = janus_ice_trickle_new(handle, transaction_text, candidate ? candidate : candidates);
			handle->pending_trickles = g_list_append(handle->pending_trickles, early_trickle);
			/* Send the ack right away, an event will tell the application if the candidate(s) failed */
			goto trickledone;
		}
		/* Is the ICE stack ready already? */
		if(janus_flags_is_set(&handle->webrtc_flags, JANUS_ICE_HANDLE_WEBRTC_PROCESSING_OFFER) ||
				!janus_flags_is_set(&handle->webrtc_flags, JANUS_ICE_HANDLE_WEBRTC_GOT_OFFER) ||
				!janus_flags_is_set(&handle->webrtc_flags, JANUS_ICE_HANDLE_WEBRTC_GOT_ANSWER)) {
			const char *cause = NULL;
			if(janus_flags_is_set(&handle->webrtc_flags, JANUS_ICE_HANDLE_WEBRTC_PROCESSING_OFFER))
				cause = "processing the offer";
			else if(!janus_flags_is_set(&handle->webrtc_flags, JANUS_ICE_HANDLE_WEBRTC_GOT_ANSWER))
				cause = "waiting for the answer";
			else if(!janus_flags_is_set(&handle->webrtc_flags, JANUS_ICE_HANDLE_WEBRTC_GOT_OFFER))
				cause = "waiting for the offer";
			JANUS_LOG(LOG_VERB, "[%"SCNu64"] Still %s, queueing this trickle to wait until we're done there...\n",
				handle->handle_id, cause);
			/* Enqueue this trickle candidate(s), we'll process this later */
			janus_ice_trickle *early_trickle = janus_ice_trickle_new(handle, transaction_text, candidate ? candidate : candidates);
			handle->pending_trickles = g_list_append(handle->pending_trickles, early_trickle);
			/* Send the ack right away, an event will tell the application if the candidate(s) failed */
			goto trickledone;
		}
		if(candidate != NULL) {
			/* We got a single candidate */
			int error = 0;
			const char *error_string = NULL;
			if((error = janus_ice_trickle_parse(handle, candidate, &error_string)) != 0) {
				ret = janus_process_error(request, session_id, transaction_text, error, "%s", error_string);
				janus_mutex_unlock(&handle->mutex);
				goto jsondone;
			}
		} else {
			/* We got multiple candidates in an array */
			if(!json_is_array(candidates)) {
				ret = janus_process_error(request, session_id, transaction_text, JANUS_ERROR_INVALID_ELEMENT_TYPE, "candidates is not an array");
				janus_mutex_unlock(&handle->mutex);
				goto jsondone;
			}
			JANUS_LOG(LOG_VERB, "Got multiple candidates (%zu)\n", json_array_size(candidates));
			if(json_array_size(candidates) > 0) {
				/* Handle remote candidates */
				size_t i = 0;
				for(i=0; i<json_array_size(candidates); i++) {
					json_t *c = json_array_get(candidates, i);
					/* FIXME We don't care if any trickle fails to parse */
					janus_ice_trickle_parse(handle, c, NULL);
				}
			}
		}

trickledone:
		janus_mutex_unlock(&handle->mutex);
		/* We reply right away, not to block the web server... */
		json_t *reply = json_object();
		json_object_set_new(reply, "janus", json_string("ack"));
		json_object_set_new(reply, "session_id", json_integer(session_id));
		json_object_set_new(reply, "transaction", json_string(transaction_text));
		/* Send the success reply */
		ret = janus_process_success(request, reply);
	} else {
		ret = janus_process_error(request, session_id, transaction_text, JANUS_ERROR_UNKNOWN_REQUEST, "Unknown request '%s'", message_text);
	}

jsondone:
	/* Done processing */
	return ret;
}

/* Admin/monitor WebServer requests handler */
int janus_process_incoming_admin_request(janus_request *request) {
	int ret = -1;
	int error_code = 0;
	char error_cause[100];
	if(request == NULL) {
		JANUS_LOG(LOG_ERR, "Missing request or payload to process, giving up...\n");
		return ret;
	}
	json_t *root = request->message;
	/* Ok, let's start with the ids */
	guint64 session_id = 0, handle_id = 0;
	json_t *s = json_object_get(root, "session_id");
	if(s && json_is_integer(s))
		session_id = json_integer_value(s);
	json_t *h = json_object_get(root, "handle_id");
	if(h && json_is_integer(h))
		handle_id = json_integer_value(h);

	/* Get transaction and message request */
	JANUS_VALIDATE_JSON_OBJECT(root, admin_parameters,
		error_code, error_cause, FALSE,
		JANUS_ERROR_MISSING_MANDATORY_ELEMENT, JANUS_ERROR_INVALID_ELEMENT_TYPE);
	if(error_code != 0) {
		ret = janus_process_error_string(request, session_id, NULL, error_code, error_cause);
		goto jsondone;
	}
	json_t *transaction = json_object_get(root, "transaction");
	const gchar *transaction_text = json_string_value(transaction);
	json_t *message = json_object_get(root, "janus");
	if(!message) {
		ret = janus_process_error(request, session_id, transaction_text, JANUS_ERROR_MISSING_MANDATORY_ELEMENT, "Missing mandatory element (janus)");
		goto jsondone;
	}
	if(!json_is_string(message)) {
		ret = janus_process_error(request, session_id, transaction_text, JANUS_ERROR_INVALID_ELEMENT_TYPE, "Invalid element type (janus should be a string)");
		goto jsondone;
	}
	const gchar *message_text = json_string_value(message);

	if(session_id == 0 && handle_id == 0) {
		/* Can only be a 'Get all sessions' or some general setting manipulation request */
		if(!strcasecmp(message_text, "info")) {
			/* The generic info request */
			ret = janus_process_success(request, janus_info(transaction_text));
			goto jsondone;
		}
		if(admin_api_secret != NULL) {
			/* There's an admin/monitor secret, check that the client provided it */
			json_t *secret = json_object_get(root, "admin_secret");
			if(!secret || !json_is_string(secret) || !janus_strcmp_const_time(json_string_value(secret), admin_api_secret)) {
				ret = janus_process_error(request, session_id, transaction_text, JANUS_ERROR_UNAUTHORIZED, NULL);
				goto jsondone;
			}
		}
		if(!strcasecmp(message_text, "get_status")) {
			/* Return some info on the settings (mostly debug-related, at the moment) */
			json_t *reply = json_object();
			json_object_set_new(reply, "janus", json_string("success"));
			json_object_set_new(reply, "transaction", json_string(transaction_text));
			json_t *status = json_object();
			json_object_set_new(status, "token_auth", janus_auth_is_enabled() ? json_true() : json_false());
			json_object_set_new(status, "session_timeout", json_integer(session_timeout));
			json_object_set_new(status, "log_level", json_integer(janus_log_level));
			json_object_set_new(status, "log_timestamps", janus_log_timestamps ? json_true() : json_false());
			json_object_set_new(status, "log_colors", janus_log_colors ? json_true() : json_false());
			json_object_set_new(status, "locking_debug", lock_debug ? json_true() : json_false());
			json_object_set_new(status, "libnice_debug", janus_ice_is_ice_debugging_enabled() ? json_true() : json_false());
			json_object_set_new(status, "max_nack_queue", json_integer(janus_get_max_nack_queue()));
			json_object_set_new(status, "no_media_timer", json_integer(janus_get_no_media_timer()));
			json_object_set_new(reply, "status", status);
			/* Send the success reply */
			ret = janus_process_success(request, reply);
			goto jsondone;
		} else if(!strcasecmp(message_text, "set_session_timeout")) {
			/* Change the session timeout value */
			JANUS_VALIDATE_JSON_OBJECT(root, timeout_parameters,
				error_code, error_cause, FALSE,
				JANUS_ERROR_MISSING_MANDATORY_ELEMENT, JANUS_ERROR_INVALID_ELEMENT_TYPE);
			if(error_code != 0) {
				ret = janus_process_error_string(request, session_id, transaction_text, error_code, error_cause);
				goto jsondone;
			}
			json_t *timeout = json_object_get(root, "timeout");
			int timeout_num = json_integer_value(timeout);
			if(timeout_num < 0) {
				ret = janus_process_error(request, session_id, transaction_text, JANUS_ERROR_INVALID_ELEMENT_TYPE, "Invalid element type (timeout should be a positive integer)");
				goto jsondone;
			}
			session_timeout = timeout_num;
			/* Prepare JSON reply */
			json_t *reply = json_object();
			json_object_set_new(reply, "janus", json_string("success"));
			json_object_set_new(reply, "transaction", json_string(transaction_text));
			json_object_set_new(reply, "timeout", json_integer(session_timeout));
			/* Send the success reply */
			ret = janus_process_success(request, reply);
			goto jsondone;
		} else if(!strcasecmp(message_text, "set_log_level")) {
			/* Change the debug logging level */
			JANUS_VALIDATE_JSON_OBJECT(root, level_parameters,
				error_code, error_cause, FALSE,
				JANUS_ERROR_MISSING_MANDATORY_ELEMENT, JANUS_ERROR_INVALID_ELEMENT_TYPE);
			if(error_code != 0) {
				ret = janus_process_error_string(request, session_id, transaction_text, error_code, error_cause);
				goto jsondone;
			}
			json_t *level = json_object_get(root, "level");
			int level_num = json_integer_value(level);
			if(level_num < LOG_NONE || level_num > LOG_MAX) {
				ret = janus_process_error(request, session_id, transaction_text, JANUS_ERROR_INVALID_ELEMENT_TYPE, "Invalid element type (level should be between %d and %d)", LOG_NONE, LOG_MAX);
				goto jsondone;
			}
			janus_log_level = level_num;
			/* Prepare JSON reply */
			json_t *reply = json_object();
			json_object_set_new(reply, "janus", json_string("success"));
			json_object_set_new(reply, "transaction", json_string(transaction_text));
			json_object_set_new(reply, "level", json_integer(janus_log_level));
			/* Send the success reply */
			ret = janus_process_success(request, reply);
			goto jsondone;
		} else if(!strcasecmp(message_text, "set_locking_debug")) {
			/* Enable/disable the locking debug (would show a message on the console for every lock attempt) */
			JANUS_VALIDATE_JSON_OBJECT(root, debug_parameters,
				error_code, error_cause, FALSE,
				JANUS_ERROR_MISSING_MANDATORY_ELEMENT, JANUS_ERROR_INVALID_ELEMENT_TYPE);
			if(error_code != 0) {
				ret = janus_process_error_string(request, session_id, transaction_text, error_code, error_cause);
				goto jsondone;
			}
			json_t *debug = json_object_get(root, "debug");
			lock_debug = json_is_true(debug);
			/* Prepare JSON reply */
			json_t *reply = json_object();
			json_object_set_new(reply, "janus", json_string("success"));
			json_object_set_new(reply, "transaction", json_string(transaction_text));
			json_object_set_new(reply, "locking_debug", lock_debug ? json_true() : json_false());
			/* Send the success reply */
			ret = janus_process_success(request, reply);
			goto jsondone;
		} else if(!strcasecmp(message_text, "set_log_timestamps")) {
			/* Enable/disable the log timestamps */
			JANUS_VALIDATE_JSON_OBJECT(root, timestamps_parameters,
				error_code, error_cause, FALSE,
				JANUS_ERROR_MISSING_MANDATORY_ELEMENT, JANUS_ERROR_INVALID_ELEMENT_TYPE);
			if(error_code != 0) {
				ret = janus_process_error_string(request, session_id, transaction_text, error_code, error_cause);
				goto jsondone;
			}
			json_t *timestamps = json_object_get(root, "timestamps");
			janus_log_timestamps = json_is_true(timestamps);
			/* Prepare JSON reply */
			json_t *reply = json_object();
			json_object_set_new(reply, "janus", json_string("success"));
			json_object_set_new(reply, "transaction", json_string(transaction_text));
			json_object_set_new(reply, "log_timestamps", janus_log_timestamps ? json_true() : json_false());
			/* Send the success reply */
			ret = janus_process_success(request, reply);
			goto jsondone;
		} else if(!strcasecmp(message_text, "set_log_colors")) {
			/* Enable/disable the log colors */
			JANUS_VALIDATE_JSON_OBJECT(root, colors_parameters,
				error_code, error_cause, FALSE,
				JANUS_ERROR_MISSING_MANDATORY_ELEMENT, JANUS_ERROR_INVALID_ELEMENT_TYPE);
			if(error_code != 0) {
				ret = janus_process_error_string(request, session_id, transaction_text, error_code, error_cause);
				goto jsondone;
			}
			json_t *colors = json_object_get(root, "colors");
			janus_log_colors = json_is_true(colors);
			/* Prepare JSON reply */
			json_t *reply = json_object();
			json_object_set_new(reply, "janus", json_string("success"));
			json_object_set_new(reply, "transaction", json_string(transaction_text));
			json_object_set_new(reply, "log_colors", janus_log_colors ? json_true() : json_false());
			/* Send the success reply */
			ret = janus_process_success(request, reply);
			goto jsondone;
		} else if(!strcasecmp(message_text, "set_libnice_debug")) {
			/* Enable/disable the libnice debugging (http://nice.freedesktop.org/libnice/libnice-Debug-messages.html) */
			JANUS_VALIDATE_JSON_OBJECT(root, debug_parameters,
				error_code, error_cause, FALSE,
				JANUS_ERROR_MISSING_MANDATORY_ELEMENT, JANUS_ERROR_INVALID_ELEMENT_TYPE);
			if(error_code != 0) {
				ret = janus_process_error_string(request, session_id, transaction_text, error_code, error_cause);
				goto jsondone;
			}
			json_t *debug = json_object_get(root, "debug");
			if(json_is_true(debug)) {
				janus_ice_debugging_enable();
			} else {
				janus_ice_debugging_disable();
			}
			/* Prepare JSON reply */
			json_t *reply = json_object();
			json_object_set_new(reply, "janus", json_string("success"));
			json_object_set_new(reply, "transaction", json_string(transaction_text));
			json_object_set_new(reply, "libnice_debug", janus_ice_is_ice_debugging_enabled() ? json_true() : json_false());
			/* Send the success reply */
			ret = janus_process_success(request, reply);
			goto jsondone;
		} else if(!strcasecmp(message_text, "set_max_nack_queue")) {
			/* Change the current value for the max NACK queue */
			JANUS_VALIDATE_JSON_OBJECT(root, mnq_parameters,
				error_code, error_cause, FALSE,
				JANUS_ERROR_MISSING_MANDATORY_ELEMENT, JANUS_ERROR_INVALID_ELEMENT_TYPE);
			if(error_code != 0) {
				ret = janus_process_error_string(request, session_id, transaction_text, error_code, error_cause);
				goto jsondone;
			}
			json_t *mnq = json_object_get(root, "max_nack_queue");
			int mnq_num = json_integer_value(mnq);
			if(mnq_num < 0 || (mnq_num > 0 && mnq_num < 200)) {
				ret = janus_process_error(request, session_id, transaction_text, JANUS_ERROR_INVALID_ELEMENT_TYPE, "Invalid element type (max_nack_queue, if provided, should be greater than 200)");
				goto jsondone;
			}
			janus_set_max_nack_queue(mnq_num);
			/* Prepare JSON reply */
			json_t *reply = json_object();
			json_object_set_new(reply, "janus", json_string("success"));
			json_object_set_new(reply, "transaction", json_string(transaction_text));
			json_object_set_new(reply, "max_nack_queue", json_integer(janus_get_max_nack_queue()));
			/* Send the success reply */
			ret = janus_process_success(request, reply);
			goto jsondone;
		} else if(!strcasecmp(message_text, "set_no_media_timer")) {
			/* Change the current value for the no-media timer */
			JANUS_VALIDATE_JSON_OBJECT(root, nmt_parameters,
				error_code, error_cause, FALSE,
				JANUS_ERROR_MISSING_MANDATORY_ELEMENT, JANUS_ERROR_INVALID_ELEMENT_TYPE);
			if(error_code != 0) {
				ret = janus_process_error_string(request, session_id, transaction_text, error_code, error_cause);
				goto jsondone;
			}
			json_t *nmt = json_object_get(root, "no_media_timer");
			int nmt_num = json_integer_value(nmt);
			janus_set_no_media_timer(nmt_num);
			/* Prepare JSON reply */
			json_t *reply = json_object();
			json_object_set_new(reply, "janus", json_string("success"));
			json_object_set_new(reply, "transaction", json_string(transaction_text));
			json_object_set_new(reply, "no_media_timer", json_integer(janus_get_no_media_timer()));
			/* Send the success reply */
			ret = janus_process_success(request, reply);
			goto jsondone;
		} else if(!strcasecmp(message_text, "list_sessions")) {
			/* List sessions */
			session_id = 0;
			json_t *list = json_array();
			if(sessions != NULL && g_hash_table_size(sessions) > 0) {
				janus_mutex_lock(&sessions_mutex);
				GHashTableIter iter;
				gpointer value;
				g_hash_table_iter_init(&iter, sessions);
				while (g_hash_table_iter_next(&iter, NULL, &value)) {
					janus_session *session = value;
					if(session == NULL) {
						continue;
					}
					json_array_append_new(list, json_integer(session->session_id));
				}
				janus_mutex_unlock(&sessions_mutex);
			}
			/* Prepare JSON reply */
			json_t *reply = json_object();
			json_object_set_new(reply, "janus", json_string("success"));
			json_object_set_new(reply, "transaction", json_string(transaction_text));
			json_object_set_new(reply, "sessions", list);
			/* Send the success reply */
			ret = janus_process_success(request, reply);
			goto jsondone;
		} else if(!strcasecmp(message_text, "add_token")) {
			/* Add a token valid for authentication */
			if(!janus_auth_is_enabled()) {
				ret = janus_process_error(request, session_id, transaction_text, JANUS_ERROR_UNKNOWN, "Token based authentication disabled");
				goto jsondone;
			}
			JANUS_VALIDATE_JSON_OBJECT(root, add_token_parameters,
				error_code, error_cause, FALSE,
				JANUS_ERROR_MISSING_MANDATORY_ELEMENT, JANUS_ERROR_INVALID_ELEMENT_TYPE);
			if(error_code != 0) {
				ret = janus_process_error_string(request, session_id, transaction_text, error_code, error_cause);
				goto jsondone;
			}
			json_t *token = json_object_get(root, "token");
			const char *token_value = json_string_value(token);
			/* Any plugin this token should be limited to? */
			json_t *allowed = json_object_get(root, "plugins");
			/* First of all, add the new token */
			if(!janus_auth_add_token(token_value)) {
				ret = janus_process_error(request, session_id, transaction_text, JANUS_ERROR_UNKNOWN, "Error adding token");
				goto jsondone;
			}
			/* Then take care of the plugins access limitations, if any */
			if(allowed && json_array_size(allowed) > 0) {
				/* Specify which plugins this token has access to */
				size_t i = 0;
				for(i=0; i<json_array_size(allowed); i++) {
					json_t *p = json_array_get(allowed, i);
					if(!p || !json_is_string(p)) {
						/* FIXME Should we fail here? */
						JANUS_LOG(LOG_WARN, "Invalid plugin passed to the new token request, skipping...\n");
						continue;
					}
					const gchar *plugin_text = json_string_value(p);
					janus_plugin *plugin_t = janus_plugin_find(plugin_text);
					if(plugin_t == NULL) {
						/* FIXME Should we fail here? */
						JANUS_LOG(LOG_WARN, "No such plugin '%s' passed to the new token request, skipping...\n", plugin_text);
						continue;
					}
					if(!janus_auth_allow_plugin(token_value, plugin_t)) {
						JANUS_LOG(LOG_WARN, "Error allowing access to '%s' to the new token, bad things may happen...\n", plugin_text);
					}
				}
			} else {
				/* No plugin limitation specified, allow all plugins */
				if(plugins && g_hash_table_size(plugins) > 0) {
					GHashTableIter iter;
					gpointer value;
					g_hash_table_iter_init(&iter, plugins);
					while (g_hash_table_iter_next(&iter, NULL, &value)) {
						janus_plugin *plugin_t = value;
						if(plugin_t == NULL)
							continue;
						if(!janus_auth_allow_plugin(token_value, plugin_t)) {
							JANUS_LOG(LOG_WARN, "Error allowing access to '%s' to the new token, bad things may happen...\n", plugin_t->get_package());
						}
					}
				}
			}
			/* Get the list of plugins this new token can access */
			json_t *plugins_list = json_array();
			GList *plugins = janus_auth_list_plugins(token_value);
			if(plugins != NULL) {
				GList *tmp = plugins;
				while(tmp) {
					janus_plugin *p = (janus_plugin *)tmp->data;
					if(p != NULL)
						json_array_append_new(plugins_list, json_string(p->get_package()));
					tmp = tmp->next;
				}
				g_list_free(plugins);
				plugins = NULL;
			}
			/* Prepare JSON reply */
			json_t *reply = json_object();
			json_object_set_new(reply, "janus", json_string("success"));
			json_object_set_new(reply, "transaction", json_string(transaction_text));
			json_t *data = json_object();
			json_object_set_new(data, "plugins", plugins_list);
			json_object_set_new(reply, "data", data);
			/* Send the success reply */
			ret = janus_process_success(request, reply);
			goto jsondone;
		} else if(!strcasecmp(message_text, "list_tokens")) {
			/* List all the valid tokens */
			if(!janus_auth_is_enabled()) {
				ret = janus_process_error(request, session_id, transaction_text, JANUS_ERROR_UNKNOWN, "Token based authentication disabled");
				goto jsondone;
			}
			json_t *tokens_list = json_array();
			GList *list = janus_auth_list_tokens();
			if(list != NULL) {
				GList *tmp = list;
				while(tmp) {
					char *token = (char *)tmp->data;
					if(token != NULL) {
						GList *plugins = janus_auth_list_plugins(token);
						if(plugins != NULL) {
							json_t *t = json_object();
							json_object_set_new(t, "token", json_string(token));
							json_t *plugins_list = json_array();
							GList *tmp2 = plugins;
							while(tmp2) {
								janus_plugin *p = (janus_plugin *)tmp2->data;
								if(p != NULL)
									json_array_append_new(plugins_list, json_string(p->get_package()));
								tmp2 = tmp2->next;
							}
							g_list_free(plugins);
							plugins = NULL;
							json_object_set_new(t, "allowed_plugins", plugins_list);
							json_array_append_new(tokens_list, t);
						}
						tmp->data = NULL;
						g_free(token);
					}
					tmp = tmp->next;
				}
				g_list_free(list);
			}
			/* Prepare JSON reply */
			json_t *reply = json_object();
			json_object_set_new(reply, "janus", json_string("success"));
			json_object_set_new(reply, "transaction", json_string(transaction_text));
			json_t *data = json_object();
			json_object_set_new(data, "tokens", tokens_list);
			json_object_set_new(reply, "data", data);
			/* Send the success reply */
			ret = janus_process_success(request, reply);
			goto jsondone;
		} else if(!strcasecmp(message_text, "allow_token")) {
			/* Allow a valid token valid to access a plugin */
			if(!janus_auth_is_enabled()) {
				ret = janus_process_error(request, session_id, transaction_text, JANUS_ERROR_UNKNOWN, "Token based authentication disabled");
				goto jsondone;
			}
			JANUS_VALIDATE_JSON_OBJECT(root, allow_token_parameters,
				error_code, error_cause, FALSE,
				JANUS_ERROR_MISSING_MANDATORY_ELEMENT, JANUS_ERROR_INVALID_ELEMENT_TYPE);
			if(error_code != 0) {
				ret = janus_process_error_string(request, session_id, transaction_text, error_code, error_cause);
				goto jsondone;
			}
			json_t *token = json_object_get(root, "token");
			const char *token_value = json_string_value(token);
			/* Check if the token is valid, first */
			if(!janus_auth_check_token(token_value)) {
				ret = janus_process_error(request, session_id, transaction_text, JANUS_ERROR_TOKEN_NOT_FOUND, "Token %s not found", token_value);
				goto jsondone;
			}
			/* Any plugin this token should be limited to? */
			json_t *allowed = json_object_get(root, "plugins");
			/* Check the list first */
			size_t i = 0;
			gboolean ok = TRUE;
			for(i=0; i<json_array_size(allowed); i++) {
				json_t *p = json_array_get(allowed, i);
				if(!p || !json_is_string(p)) {
					/* FIXME Should we fail here? */
					JANUS_LOG(LOG_ERR, "Invalid plugin passed to the new token request...\n");
					ok = FALSE;
					break;
				}
				const gchar *plugin_text = json_string_value(p);
				janus_plugin *plugin_t = janus_plugin_find(plugin_text);
				if(plugin_t == NULL) {
					/* FIXME Should we fail here? */
					JANUS_LOG(LOG_ERR, "No such plugin '%s' passed to the new token request...\n", plugin_text);
					ok = FALSE;
					break;
				}
			}
			if(!ok) {
				ret = janus_process_error(request, session_id, transaction_text, JANUS_ERROR_INVALID_ELEMENT_TYPE, "Invalid element type (some of the provided plugins are invalid)");
				goto jsondone;
			}
			/* Take care of the plugins access limitations */
			i = 0;
			for(i=0; i<json_array_size(allowed); i++) {
				json_t *p = json_array_get(allowed, i);
				const gchar *plugin_text = json_string_value(p);
				janus_plugin *plugin_t = janus_plugin_find(plugin_text);
				if(!janus_auth_allow_plugin(token_value, plugin_t)) {
					/* FIXME Should we notify individual failures? */
					JANUS_LOG(LOG_WARN, "Error allowing access to '%s' to the new token, bad things may happen...\n", plugin_text);
				}
			}
			/* Get the list of plugins this new token can now access */
			json_t *plugins_list = json_array();
			GList *plugins = janus_auth_list_plugins(token_value);
			if(plugins != NULL) {
				GList *tmp = plugins;
				while(tmp) {
					janus_plugin *p = (janus_plugin *)tmp->data;
					if(p != NULL)
						json_array_append_new(plugins_list, json_string(p->get_package()));
					tmp = tmp->next;
				}
				g_list_free(plugins);
				plugins = NULL;
			}
			/* Prepare JSON reply */
			json_t *reply = json_object();
			json_object_set_new(reply, "janus", json_string("success"));
			json_object_set_new(reply, "transaction", json_string(transaction_text));
			json_t *data = json_object();
			json_object_set_new(data, "plugins", plugins_list);
			json_object_set_new(reply, "data", data);
			/* Send the success reply */
			ret = janus_process_success(request, reply);
			goto jsondone;
		} else if(!strcasecmp(message_text, "disallow_token")) {
			/* Disallow a valid token valid from accessing a plugin */
			if(!janus_auth_is_enabled()) {
				ret = janus_process_error(request, session_id, transaction_text, JANUS_ERROR_UNKNOWN, "Token based authentication disabled");
				goto jsondone;
			}
			JANUS_VALIDATE_JSON_OBJECT(root, allow_token_parameters,
				error_code, error_cause, FALSE,
				JANUS_ERROR_MISSING_MANDATORY_ELEMENT, JANUS_ERROR_INVALID_ELEMENT_TYPE);
			if(error_code != 0) {
				ret = janus_process_error_string(request, session_id, transaction_text, error_code, error_cause);
				goto jsondone;
			}
			json_t *token = json_object_get(root, "token");
			const char *token_value = json_string_value(token);
			/* Check if the token is valid, first */
			if(!janus_auth_check_token(token_value)) {
				ret = janus_process_error(request, session_id, transaction_text, JANUS_ERROR_TOKEN_NOT_FOUND, "Token %s not found", token_value);
				goto jsondone;
			}
			/* Any plugin this token should be prevented access to? */
			json_t *allowed = json_object_get(root, "plugins");
			/* Check the list first */
			size_t i = 0;
			gboolean ok = TRUE;
			for(i=0; i<json_array_size(allowed); i++) {
				json_t *p = json_array_get(allowed, i);
				if(!p || !json_is_string(p)) {
					/* FIXME Should we fail here? */
					JANUS_LOG(LOG_ERR, "Invalid plugin passed to the new token request...\n");
					ok = FALSE;
					break;
				}
				const gchar *plugin_text = json_string_value(p);
				janus_plugin *plugin_t = janus_plugin_find(plugin_text);
				if(plugin_t == NULL) {
					/* FIXME Should we fail here? */
					JANUS_LOG(LOG_ERR, "No such plugin '%s' passed to the new token request...\n", plugin_text);
					ok = FALSE;
					break;
				}
			}
			if(!ok) {
				ret = janus_process_error(request, session_id, transaction_text, JANUS_ERROR_INVALID_ELEMENT_TYPE, "Invalid element type (some of the provided plugins are invalid)");
				goto jsondone;
			}
			/* Take care of the plugins access limitations */
			i = 0;
			for(i=0; i<json_array_size(allowed); i++) {
				json_t *p = json_array_get(allowed, i);
				const gchar *plugin_text = json_string_value(p);
				janus_plugin *plugin_t = janus_plugin_find(plugin_text);
				if(!janus_auth_disallow_plugin(token_value, plugin_t)) {
					/* FIXME Should we notify individual failures? */
					JANUS_LOG(LOG_WARN, "Error allowing access to '%s' to the new token, bad things may happen...\n", plugin_text);
				}
			}
			/* Get the list of plugins this new token can now access */
			json_t *plugins_list = json_array();
			GList *plugins = janus_auth_list_plugins(token_value);
			if(plugins != NULL) {
				GList *tmp = plugins;
				while(tmp) {
					janus_plugin *p = (janus_plugin *)tmp->data;
					if(p != NULL)
						json_array_append_new(plugins_list, json_string(p->get_package()));
					tmp = tmp->next;
				}
				g_list_free(plugins);
				plugins = NULL;
			}
			/* Prepare JSON reply */
			json_t *reply = json_object();
			json_object_set_new(reply, "janus", json_string("success"));
			json_object_set_new(reply, "transaction", json_string(transaction_text));
			json_t *data = json_object();
			json_object_set_new(data, "plugins", plugins_list);
			json_object_set_new(reply, "data", data);
			/* Send the success reply */
			ret = janus_process_success(request, reply);
			goto jsondone;
		} else if(!strcasecmp(message_text, "remove_token")) {
			/* Invalidate a token for authentication purposes */
			if(!janus_auth_is_enabled()) {
				ret = janus_process_error(request, session_id, transaction_text, JANUS_ERROR_UNKNOWN, "Token based authentication disabled");
				goto jsondone;
			}
			JANUS_VALIDATE_JSON_OBJECT(root, token_parameters,
				error_code, error_cause, FALSE,
				JANUS_ERROR_MISSING_MANDATORY_ELEMENT, JANUS_ERROR_INVALID_ELEMENT_TYPE);
			if(error_code != 0) {
				ret = janus_process_error_string(request, session_id, transaction_text, error_code, error_cause);
				goto jsondone;
			}
			json_t *token = json_object_get(root, "token");
			const char *token_value = json_string_value(token);
			if(!janus_auth_remove_token(token_value)) {
				ret = janus_process_error(request, session_id, transaction_text, JANUS_ERROR_UNKNOWN, "Error removing token");
				goto jsondone;
			}
			/* Prepare JSON reply */
			json_t *reply = json_object();
			json_object_set_new(reply, "janus", json_string("success"));
			json_object_set_new(reply, "transaction", json_string(transaction_text));
			/* Send the success reply */
			ret = janus_process_success(request, reply);
			goto jsondone;
		} else {
			/* No message we know of */
			ret = janus_process_error(request, session_id, transaction_text, JANUS_ERROR_INVALID_REQUEST_PATH, "Unhandled request '%s' at this path", message_text);
			goto jsondone;
		}
	}
	if(session_id < 1) {
		JANUS_LOG(LOG_ERR, "Invalid session\n");
		ret = janus_process_error(request, session_id, transaction_text, JANUS_ERROR_SESSION_NOT_FOUND, NULL);
		goto jsondone;
	}
	if(h && handle_id < 1) {
		JANUS_LOG(LOG_ERR, "Invalid handle\n");
		ret = janus_process_error(request, session_id, transaction_text, JANUS_ERROR_SESSION_NOT_FOUND, NULL);
		goto jsondone;
	}

	/* Go on with the processing */
	if(admin_api_secret != NULL) {
		/* There's an API secret, check that the client provided it */
		json_t *secret = json_object_get(root, "admin_secret");
		if(!secret || !json_is_string(secret) || !janus_strcmp_const_time(json_string_value(secret), admin_api_secret)) {
			ret = janus_process_error(request, session_id, transaction_text, JANUS_ERROR_UNAUTHORIZED, NULL);
			goto jsondone;
		}
	}

	/* If we got here, make sure we have a session (and/or a handle) */
	janus_session *session = janus_session_find(session_id);
	if(!session) {
		JANUS_LOG(LOG_ERR, "Couldn't find any session %"SCNu64"...\n", session_id);
		ret = janus_process_error(request, session_id, transaction_text, JANUS_ERROR_SESSION_NOT_FOUND, "No such session %"SCNu64"", session_id);
		goto jsondone;
	}
	janus_ice_handle *handle = NULL;
	if(handle_id > 0) {
		janus_mutex_lock(&session->mutex);
		handle = janus_ice_handle_find(session, handle_id);
		janus_mutex_unlock(&session->mutex);
		if(!handle) {
			JANUS_LOG(LOG_ERR, "Couldn't find any handle %"SCNu64" in session %"SCNu64"...\n", handle_id, session_id);
			ret = janus_process_error(request, session_id, transaction_text, JANUS_ERROR_HANDLE_NOT_FOUND, "No such handle %"SCNu64" in session %"SCNu64"", handle_id, session_id);
			goto jsondone;
		}
	}

	/* What is this? */
	if(handle == NULL) {
		/* Session-related */
		if(strcasecmp(message_text, "list_handles")) {
			ret = janus_process_error(request, session_id, transaction_text, JANUS_ERROR_INVALID_REQUEST_PATH, "Unhandled request '%s' at this path", message_text);
			goto jsondone;
		}
		/* List handles */
		json_t *list = json_array();
		janus_mutex_lock(&session->mutex);
		if(session->ice_handles != NULL && g_hash_table_size(session->ice_handles) > 0) {
			GHashTableIter iter;
			gpointer value;
			g_hash_table_iter_init(&iter, session->ice_handles);
			while (g_hash_table_iter_next(&iter, NULL, &value)) {
				janus_ice_handle *handle = value;
				if(handle == NULL) {
					continue;
				}
				json_array_append_new(list, json_integer(handle->handle_id));
			}
		}
		janus_mutex_unlock(&session->mutex);
		/* Prepare JSON reply */
		json_t *reply = json_object();
		json_object_set_new(reply, "janus", json_string("success"));
		json_object_set_new(reply, "transaction", json_string(transaction_text));
		json_object_set_new(reply, "session_id", json_integer(session_id));
		json_object_set_new(reply, "handles", list);
		/* Send the success reply */
		ret = janus_process_success(request, reply);
		goto jsondone;
	} else {
		/* Handle-related */
		if(!strcasecmp(message_text, "start_text2pcap")) {
			/* Start dumping RTP and RTCP packets to a text2pcap file */
			JANUS_VALIDATE_JSON_OBJECT(root, text2pcap_parameters,
				error_code, error_cause, FALSE,
				JANUS_ERROR_MISSING_MANDATORY_ELEMENT, JANUS_ERROR_INVALID_ELEMENT_TYPE);
			if(error_code != 0) {
				ret = janus_process_error_string(request, session_id, transaction_text, error_code, error_cause);
				goto jsondone;
			}
			const char *folder = json_string_value(json_object_get(root, "folder"));
			const char *filename = json_string_value(json_object_get(root, "filename"));
			int truncate = json_integer_value(json_object_get(root, "truncate"));
			if(handle->text2pcap != NULL) {
				ret = janus_process_error(request, session_id, transaction_text, JANUS_ERROR_UNKNOWN, "text2pcap already started");
				goto jsondone;
			}
			handle->text2pcap = janus_text2pcap_create(folder, filename, truncate);
			if(handle->text2pcap == NULL) {
				ret = janus_process_error(request, session_id, transaction_text, JANUS_ERROR_UNKNOWN, "Error starting text2pcap dump");
				goto jsondone;
			}
			g_atomic_int_set(&handle->dump_packets, 1);
			/* Prepare JSON reply */
			json_t *reply = json_object();
			json_object_set_new(reply, "janus", json_string("success"));
			json_object_set_new(reply, "transaction", json_string(transaction_text));
			/* Send the success reply */
			ret = janus_process_success(request, reply);
			goto jsondone;
		} else if(!strcasecmp(message_text, "stop_text2pcap")) {
			/* Stop dumping RTP and RTCP packets to a text2pcap file */
			if(handle->text2pcap == NULL) {
				ret = janus_process_error(request, session_id, transaction_text, JANUS_ERROR_UNKNOWN, "text2pcap not started");
				goto jsondone;
			}
			if(g_atomic_int_compare_and_exchange(&handle->dump_packets, 1, 0)) {
				janus_text2pcap_close(handle->text2pcap);
				g_clear_pointer(&handle->text2pcap, janus_text2pcap_free);
			}
			/* Prepare JSON reply */
			json_t *reply = json_object();
			json_object_set_new(reply, "janus", json_string("success"));
			json_object_set_new(reply, "transaction", json_string(transaction_text));
			/* Send the success reply */
			ret = janus_process_success(request, reply);
			goto jsondone;
		}
		/* If this is not a request to start/stop debugging to text2pcap, it must be a handle_info */
		if(strcasecmp(message_text, "handle_info")) {
			ret = janus_process_error(request, session_id, transaction_text, JANUS_ERROR_INVALID_REQUEST_PATH, "Unhandled request '%s' at this path", message_text);
			goto jsondone;
		}
		/* Prepare info */
		janus_mutex_lock(&handle->mutex);
		json_t *info = json_object();
		json_object_set_new(info, "session_id", json_integer(session_id));
		json_object_set_new(info, "session_last_activity", json_integer(session->last_activity));
		if(session->source && session->source->transport)
			json_object_set_new(info, "session_transport", json_string(session->source->transport->get_package()));
		json_object_set_new(info, "handle_id", json_integer(handle_id));
		if(handle->opaque_id)
			json_object_set_new(info, "opaque_id", json_string(handle->opaque_id));
		json_object_set_new(info, "created", json_integer(handle->created));
		json_object_set_new(info, "send_thread_created", g_atomic_int_get(&handle->send_thread_created) ? json_true() : json_false());
		json_object_set_new(info, "current_time", json_integer(janus_get_monotonic_time()));
		if(handle->app && handle->app_handle && janus_plugin_session_is_alive(handle->app_handle)) {
			janus_plugin *plugin = (janus_plugin *)handle->app;
			json_object_set_new(info, "plugin", json_string(plugin->get_package()));
			if(plugin->query_session) {
				/* FIXME This check will NOT work with legacy plugins that were compiled BEFORE the method was specified in plugin.h */
				json_t *query = plugin->query_session(handle->app_handle);
				if(query != NULL) {
					/* Make sure this is a JSON object */
					if(!json_is_object(query)) {
						JANUS_LOG(LOG_WARN, "Ignoring invalid query response from the plugin (not an object)\n");
						json_decref(query);
					} else {
						json_object_set_new(info, "plugin_specific", query);
					}
					query = NULL;
				}
			}
		}
		json_t *flags = json_object();
		json_object_set_new(flags, "got-offer", janus_flags_is_set(&handle->webrtc_flags, JANUS_ICE_HANDLE_WEBRTC_GOT_OFFER) ? json_true() : json_false());
		json_object_set_new(flags, "got-answer", janus_flags_is_set(&handle->webrtc_flags, JANUS_ICE_HANDLE_WEBRTC_GOT_ANSWER) ? json_true() : json_false());
		json_object_set_new(flags, "processing-offer", janus_flags_is_set(&handle->webrtc_flags, JANUS_ICE_HANDLE_WEBRTC_PROCESSING_OFFER) ? json_true() : json_false());
		json_object_set_new(flags, "starting", janus_flags_is_set(&handle->webrtc_flags, JANUS_ICE_HANDLE_WEBRTC_START) ? json_true() : json_false());
		json_object_set_new(flags, "ice-restart", janus_flags_is_set(&handle->webrtc_flags, JANUS_ICE_HANDLE_WEBRTC_ICE_RESTART) ? json_true() : json_false());
		json_object_set_new(flags, "ready", janus_flags_is_set(&handle->webrtc_flags, JANUS_ICE_HANDLE_WEBRTC_READY) ? json_true() : json_false());
		json_object_set_new(flags, "stopped", janus_flags_is_set(&handle->webrtc_flags, JANUS_ICE_HANDLE_WEBRTC_STOP) ? json_true() : json_false());
		json_object_set_new(flags, "alert", janus_flags_is_set(&handle->webrtc_flags, JANUS_ICE_HANDLE_WEBRTC_ALERT) ? json_true() : json_false());
		json_object_set_new(flags, "bundle", janus_flags_is_set(&handle->webrtc_flags, JANUS_ICE_HANDLE_WEBRTC_BUNDLE) ? json_true() : json_false());
		json_object_set_new(flags, "rtcp-mux", janus_flags_is_set(&handle->webrtc_flags, JANUS_ICE_HANDLE_WEBRTC_RTCPMUX) ? json_true() : json_false());
		json_object_set_new(flags, "trickle", janus_flags_is_set(&handle->webrtc_flags, JANUS_ICE_HANDLE_WEBRTC_TRICKLE) ? json_true() : json_false());
		json_object_set_new(flags, "all-trickles", janus_flags_is_set(&handle->webrtc_flags, JANUS_ICE_HANDLE_WEBRTC_ALL_TRICKLES) ? json_true() : json_false());
		json_object_set_new(flags, "trickle-synced", janus_flags_is_set(&handle->webrtc_flags, JANUS_ICE_HANDLE_WEBRTC_TRICKLE_SYNCED) ? json_true() : json_false());
		json_object_set_new(flags, "data-channels", janus_flags_is_set(&handle->webrtc_flags, JANUS_ICE_HANDLE_WEBRTC_DATA_CHANNELS) ? json_true() : json_false());
		json_object_set_new(flags, "has-audio", janus_flags_is_set(&handle->webrtc_flags, JANUS_ICE_HANDLE_WEBRTC_HAS_AUDIO) ? json_true() : json_false());
		json_object_set_new(flags, "has-video", janus_flags_is_set(&handle->webrtc_flags, JANUS_ICE_HANDLE_WEBRTC_HAS_VIDEO) ? json_true() : json_false());
		json_object_set_new(flags, "perc-lite", janus_flags_is_set(&handle->webrtc_flags, JANUS_ICE_HANDLE_WEBRTC_PERC_LITE) ? json_true() : json_false());
		json_object_set_new(flags, "cleaning", janus_flags_is_set(&handle->webrtc_flags, JANUS_ICE_HANDLE_WEBRTC_CLEANING) ? json_true() : json_false());
		json_object_set_new(info, "flags", flags);
		if(handle->agent) {
			json_object_set_new(info, "agent-created", json_integer(handle->agent_created));
			json_object_set_new(info, "ice-mode", json_string(janus_ice_is_ice_lite_enabled() ? "lite" : "full"));
			json_object_set_new(info, "ice-role", json_string(handle->controlling ? "controlling" : "controlled"));
		}
		if(handle->force_bundle)
			json_object_set_new(info, "force-bundle", json_true());
		if(handle->force_rtcp_mux)
			json_object_set_new(info, "force-rtcp-mux", json_true());
		json_t *sdps = json_object();
		if(handle->rtp_profile)
			json_object_set_new(sdps, "profile", json_string(handle->rtp_profile));
		if(handle->local_sdp)
			json_object_set_new(sdps, "local", json_string(handle->local_sdp));
		if(handle->remote_sdp)
			json_object_set_new(sdps, "remote", json_string(handle->remote_sdp));
		json_object_set_new(info, "sdps", sdps);
		if(handle->pending_trickles)
			json_object_set_new(info, "pending-trickles", json_integer(g_list_length(handle->pending_trickles)));
		if(handle->queued_packets)
			json_object_set_new(info, "queued-packets", json_integer(g_async_queue_length(handle->queued_packets)));
		if(g_atomic_int_get(&handle->dump_packets)) {
			json_object_set_new(info, "dump-to-text2pcap", json_true());
			if(handle->text2pcap && handle->text2pcap->filename)
			json_object_set_new(info, "text2pcap-file", json_string(handle->text2pcap->filename));
		}
		json_t *streams = json_array();
		if(handle->audio_stream) {
			json_t *s = janus_admin_stream_summary(handle->audio_stream);
			if(s)
				json_array_append_new(streams, s);
		}
		if(handle->video_stream) {
			json_t *s = janus_admin_stream_summary(handle->video_stream);
			if(s)
				json_array_append_new(streams, s);
		}
		if(handle->data_stream) {
			json_t *s = janus_admin_stream_summary(handle->data_stream);
			if(s)
				json_array_append_new(streams, s);
		}
		json_object_set_new(info, "streams", streams);
		janus_mutex_unlock(&handle->mutex);
		/* Prepare JSON reply */
		json_t *reply = json_object();
		json_object_set_new(reply, "janus", json_string("success"));
		json_object_set_new(reply, "transaction", json_string(transaction_text));
		json_object_set_new(reply, "session_id", json_integer(session_id));
		json_object_set_new(reply, "handle_id", json_integer(handle_id));
		json_object_set_new(reply, "info", info);
		/* Send the success reply */
		ret = janus_process_success(request, reply);
		goto jsondone;
	}

jsondone:
	/* Done processing */
	return ret;
}

int janus_process_success(janus_request *request, json_t *payload)
{
	if(!request || !payload)
		return -1;
	/* Pass to the right transport plugin */
	JANUS_LOG(LOG_HUGE, "Sending %s API response to %s (%p)\n", request->admin ? "admin" : "Janus", request->transport->get_package(), request->instance);
	return request->transport->send_message(request->instance, request->request_id, request->admin, payload);
}

static int janus_process_error_string(janus_request *request, uint64_t session_id, const char *transaction, gint error, gchar *error_string)
{
	if(!request)
		return -1;
	/* Done preparing error */
	JANUS_LOG(LOG_VERB, "[%s] Returning %s API error %d (%s)\n", transaction, request->admin ? "admin" : "Janus", error, error_string);
	/* Prepare JSON error */
	json_t *reply = json_object();
	json_object_set_new(reply, "janus", json_string("error"));
	if(session_id > 0)
		json_object_set_new(reply, "session_id", json_integer(session_id));
	if(transaction != NULL)
		json_object_set_new(reply, "transaction", json_string(transaction));
	json_t *error_data = json_object();
	json_object_set_new(error_data, "code", json_integer(error));
	json_object_set_new(error_data, "reason", json_string(error_string));
	json_object_set_new(reply, "error", error_data);
	/* Pass to the right transport plugin */
	return request->transport->send_message(request->instance, request->request_id, request->admin, reply);
}

int janus_process_error(janus_request *request, uint64_t session_id, const char *transaction, gint error, const char *format, ...)
{
	if(!request)
		return -1;
	gchar *error_string = NULL;
	gchar error_buf[512];
	if(format == NULL) {
		/* No error string provided, use the default one */
		error_string = (gchar *)janus_get_api_error(error);
	} else {
		/* This callback has variable arguments (error string) */
		va_list ap;
		va_start(ap, format);
		g_vsnprintf(error_buf, sizeof(error_buf), format, ap);
		va_end(ap);
		error_string = error_buf;
	}
	return janus_process_error_string(request, session_id, transaction, error, error_string);
}

/* Admin/monitor helpers */
json_t *janus_admin_stream_summary(janus_ice_stream *stream) {
	if(stream == NULL)
		return NULL;
	json_t *s = json_object();
	json_object_set_new(s, "id", json_integer(stream->stream_id));
	json_object_set_new(s, "ready", json_integer(stream->cdone));
	json_object_set_new(s, "disabled", stream->disabled ? json_true() : json_false());
	json_t *ss = json_object();
	if(stream->audio_ssrc)
		json_object_set_new(ss, "audio", json_integer(stream->audio_ssrc));
	if(stream->video_ssrc)
		json_object_set_new(ss, "video", json_integer(stream->video_ssrc));
	if(stream->audio_ssrc_peer)
		json_object_set_new(ss, "audio-peer", json_integer(stream->audio_ssrc_peer));
	if(stream->video_ssrc_peer[0])
		json_object_set_new(ss, "video-peer", json_integer(stream->video_ssrc_peer[0]));
	if(stream->video_ssrc_peer_rtx)
		json_object_set_new(ss, "video-peer-rtx", json_integer(stream->video_ssrc_peer_rtx));
	if(stream->video_ssrc_peer[1])
		json_object_set_new(ss, "video-peer-sim-1", json_integer(stream->video_ssrc_peer[1]));
	if(stream->video_ssrc_peer[2])
		json_object_set_new(ss, "video-peer-sim-2", json_integer(stream->video_ssrc_peer[2]));
	if(stream->rid[0]) {
		json_t *rid = json_array();
		json_array_append_new(rid, json_string(stream->rid[0]));
		if(stream->rid[1])
			json_array_append_new(rid, json_string(stream->rid[1]));
		if(stream->rid[1])
			json_array_append_new(rid, json_string(stream->rid[2]));
		json_object_set_new(ss, "rid", rid);
	}
	json_object_set_new(s, "ssrc", ss);
	json_t *sd = json_object();
	json_object_set_new(sd, "audio-send", stream->audio_send ? json_true() : json_false());
	json_object_set_new(sd, "audio-recv", stream->audio_recv ? json_true() : json_false());
	json_object_set_new(sd, "video-send", stream->video_send ? json_true() : json_false());
	json_object_set_new(sd, "video-recv", stream->video_recv ? json_true() : json_false());
	json_object_set_new(s, "direction", sd);
	json_t *components = json_array();
	if(stream->rtp_component) {
		json_t *c = janus_admin_component_summary(stream->rtp_component);
		if(c)
			json_array_append_new(components, c);
	}
	if(stream->rtcp_component) {
		json_t *c = janus_admin_component_summary(stream->rtcp_component);
		if(c)
			json_array_append_new(components, c);
	}
	json_t *rtcp_stats = NULL;
	if(stream->audio_rtcp_ctx != NULL) {
		rtcp_stats = json_object();
		json_t *audio_rtcp_stats = json_object();
		json_object_set_new(audio_rtcp_stats, "base", json_integer(stream->audio_rtcp_ctx->tb));
		json_object_set_new(audio_rtcp_stats, "lsr", json_integer(janus_rtcp_context_get_lsr(stream->audio_rtcp_ctx)));
		json_object_set_new(audio_rtcp_stats, "lost", json_integer(janus_rtcp_context_get_lost_all(stream->audio_rtcp_ctx, FALSE)));
		json_object_set_new(audio_rtcp_stats, "lost-by-remote", json_integer(janus_rtcp_context_get_lost_all(stream->audio_rtcp_ctx, TRUE)));
		json_object_set_new(audio_rtcp_stats, "jitter-local", json_integer(janus_rtcp_context_get_jitter(stream->audio_rtcp_ctx, FALSE)));
		json_object_set_new(audio_rtcp_stats, "jitter-remote", json_integer(janus_rtcp_context_get_jitter(stream->audio_rtcp_ctx, TRUE)));
		json_object_set_new(rtcp_stats, "audio", audio_rtcp_stats);
	}
	int vindex=0;
	for(vindex=0; vindex<3; vindex++) {
		if(stream->video_rtcp_ctx[vindex] != NULL) {
			if(rtcp_stats == NULL)
				rtcp_stats = json_object();
			json_t *video_rtcp_stats = json_object();
			json_object_set_new(video_rtcp_stats, "base", json_integer(stream->video_rtcp_ctx[vindex]->tb));
			json_object_set_new(video_rtcp_stats, "lsr", json_integer(janus_rtcp_context_get_lsr(stream->video_rtcp_ctx[vindex])));
			json_object_set_new(video_rtcp_stats, "lost", json_integer(janus_rtcp_context_get_lost_all(stream->video_rtcp_ctx[vindex], FALSE)));
			json_object_set_new(video_rtcp_stats, "lost-by-remote", json_integer(janus_rtcp_context_get_lost_all(stream->video_rtcp_ctx[vindex], TRUE)));
			json_object_set_new(video_rtcp_stats, "jitter-local", json_integer(janus_rtcp_context_get_jitter(stream->video_rtcp_ctx[vindex], FALSE)));
			json_object_set_new(video_rtcp_stats, "jitter-remote", json_integer(janus_rtcp_context_get_jitter(stream->video_rtcp_ctx[vindex], TRUE)));
			if(vindex == 0)
				json_object_set_new(rtcp_stats, "video", video_rtcp_stats);
			else if(vindex == 1)
				json_object_set_new(rtcp_stats, "video-sim1", video_rtcp_stats);
			else
				json_object_set_new(rtcp_stats, "video-sim2", video_rtcp_stats);
		}
	}
	if(rtcp_stats != NULL)
		json_object_set_new(s, "rtcp_stats", rtcp_stats);
	json_object_set_new(s, "components", components);
	return s;
}

json_t *janus_admin_component_summary(janus_ice_component *component) {
	if(component == NULL)
		return NULL;
	janus_ice_handle *handle = component->stream ? component->stream->handle : NULL;
	json_t *c = json_object();
	json_object_set_new(c, "id", json_integer(component->component_id));
	json_object_set_new(c, "state", json_string(janus_get_ice_state_name(component->state)));
	if(component->icefailed_detected) {
		json_object_set_new(c, "failed-detected", json_integer(component->icefailed_detected));
		json_object_set_new(c, "icetimer-started", component->icestate_source ? json_true() : json_false());
	}
	if(component->component_connected > 0)
		json_object_set_new(c, "connected", json_integer(component->component_connected));
	if(component->local_candidates) {
		json_t *cs = json_array();
		GSList *candidates = component->local_candidates, *i = NULL;
		for (i = candidates; i; i = i->next) {
			gchar *lc = (gchar *) i->data;
			if(lc)
				json_array_append_new(cs, json_string(lc));
		}
		json_object_set_new(c, "local-candidates", cs);
	}
	if(component->remote_candidates) {
		json_t *cs = json_array();
		GSList *candidates = component->remote_candidates, *i = NULL;
		for (i = candidates; i; i = i->next) {
			gchar *rc = (gchar *) i->data;
			if(rc)
				json_array_append_new(cs, json_string(rc));
		}
		json_object_set_new(c, "remote-candidates", cs);
	}
	if(component->selected_pair) {
		json_object_set_new(c, "selected-pair", json_string(component->selected_pair));
	}
	json_t *d = json_object();
	json_t *in_stats = json_object();
	json_t *out_stats = json_object();
	if(component->dtls) {
		janus_dtls_srtp *dtls = component->dtls;
		json_object_set_new(d, "fingerprint", json_string(janus_dtls_get_local_fingerprint()));
		if(component->stream) {
			json_object_set_new(d, "remote-fingerprint", json_string(component->stream->remote_fingerprint));
			json_object_set_new(d, "remote-fingerprint-hash", json_string(component->stream->remote_hashing));
			json_object_set_new(d, "dtls-role", json_string(janus_get_dtls_srtp_role(component->stream->dtls_role)));
		}
		json_object_set_new(d, "dtls-state", json_string(janus_get_dtls_srtp_state(dtls->dtls_state)));
		json_object_set_new(d, "retransmissions", json_integer(dtls->retransmissions));
		json_object_set_new(d, "valid", dtls->srtp_valid ? json_true() : json_false());
		json_object_set_new(d, "ready", dtls->ready ? json_true() : json_false());
		if(dtls->dtls_connected > 0)
			json_object_set_new(d, "connected", json_integer(dtls->dtls_connected));
		if(handle && janus_flags_is_set(&handle->webrtc_flags, JANUS_ICE_HANDLE_WEBRTC_HAS_AUDIO)) {
			json_object_set_new(in_stats, "audio_packets", json_integer(component->in_stats.audio.packets));
			json_object_set_new(in_stats, "audio_bytes", json_integer(component->in_stats.audio.bytes));
			json_object_set_new(in_stats, "audio_bytes_lastsec", json_integer(component->in_stats.audio.bytes_lastsec));
			json_object_set_new(in_stats, "do_audio_nacks", component->do_audio_nacks ? json_true() : json_false());
			if(component->do_audio_nacks)
				json_object_set_new(in_stats, "audio_nacks", json_integer(component->in_stats.audio.nacks));
		}
		if(handle && janus_flags_is_set(&handle->webrtc_flags, JANUS_ICE_HANDLE_WEBRTC_HAS_VIDEO)) {
			int vindex=0;
			for(vindex=0; vindex<3; vindex++) {
				if(vindex > 0 && component->stream->video_ssrc_peer[vindex] == 0)
					continue;
				json_t *container = (vindex == 0 ? in_stats : json_object());
				json_object_set_new(container, "video_packets", json_integer(component->in_stats.video[vindex].packets));
				json_object_set_new(container, "video_bytes", json_integer(component->in_stats.video[vindex].bytes));
				json_object_set_new(container, "video_bytes_lastsec", json_integer(component->in_stats.video[vindex].bytes_lastsec));
				if(vindex == 0)
					json_object_set_new(container, "do_video_nacks", component->do_video_nacks ? json_true() : json_false());
				if(component->do_video_nacks)
					json_object_set_new(container, "video_nacks", json_integer(component->in_stats.video[vindex].nacks));
				if(vindex == 1)
					json_object_set_new(in_stats, "video-simulcast-1", container);
				else if(vindex == 2)
					json_object_set_new(in_stats, "video-simulcast-2", container);
			}
		}
		json_object_set_new(in_stats, "data_packets", json_integer(component->in_stats.data.packets));
		json_object_set_new(in_stats, "data_bytes", json_integer(component->in_stats.data.bytes));
		if(handle && janus_flags_is_set(&handle->webrtc_flags, JANUS_ICE_HANDLE_WEBRTC_HAS_AUDIO)) {
			json_object_set_new(out_stats, "audio_packets", json_integer(component->out_stats.audio.packets));
			json_object_set_new(out_stats, "audio_bytes", json_integer(component->out_stats.audio.bytes));
			json_object_set_new(out_stats, "audio_bytes_lastsec", json_integer(component->out_stats.audio.bytes_lastsec));
			json_object_set_new(out_stats, "audio_nacks", json_integer(component->out_stats.audio.nacks));
		}
		if(handle && janus_flags_is_set(&handle->webrtc_flags, JANUS_ICE_HANDLE_WEBRTC_HAS_VIDEO)) {
			json_object_set_new(out_stats, "video_packets", json_integer(component->out_stats.video[0].packets));
			json_object_set_new(out_stats, "video_bytes", json_integer(component->out_stats.video[0].bytes));
			json_object_set_new(out_stats, "video_bytes_lastsec", json_integer(component->out_stats.video[0].bytes_lastsec));
			json_object_set_new(out_stats, "video_nacks", json_integer(component->out_stats.video[0].nacks));
		}
		json_object_set_new(out_stats, "data_packets", json_integer(component->out_stats.data.packets));
		json_object_set_new(out_stats, "data_bytes", json_integer(component->out_stats.data.bytes));
#ifdef HAVE_SCTP
		/* FIXME Actually check if this succeeded? */
		json_object_set_new(d, "sctp-association", dtls->sctp ? json_true() : json_false());
#endif
	}
	json_object_set_new(c, "dtls", d);
	json_object_set_new(c, "in_stats", in_stats);
	json_object_set_new(c, "out_stats", out_stats);
	return c;
}


/* Transports */
void janus_transport_close(gpointer key, gpointer value, gpointer user_data) {
	janus_transport *transport = (janus_transport *)value;
	if(!transport)
		return;
	transport->destroy();
}

void janus_transportso_close(gpointer key, gpointer value, gpointer user_data) {
	void *transport = value;
	if(!transport)
		return;
	/* FIXME We don't dlclose transports to be sure we can detect leaks */
	//~ dlclose(transport);
}

/* Transport callback interface */
void janus_transport_incoming_request(janus_transport *plugin, void *transport, void *request_id, gboolean admin, json_t *message, json_error_t *error) {
	JANUS_LOG(LOG_VERB, "Got %s API request from %s (%p)\n", admin ? "an admin" : "a Janus", plugin->get_package(), transport);
	/* Create a janus_request instance to handle the request */
	janus_request *request = janus_request_new(plugin, transport, request_id, admin, message);
	GError *tperror = NULL;
	g_thread_pool_push(tasks, request, &tperror);
	if(tperror != NULL) {
		/* Something went wrong... */
		JANUS_LOG(LOG_ERR, "Got error %d (%s) trying to push task in thread pool...\n", tperror->code, tperror->message ? tperror->message : "??");
		json_t *transaction = json_object_get(message, "transaction");
		const char *transaction_text = json_is_string(transaction) ? json_string_value(transaction) : NULL;
		janus_process_error(request, 0, transaction_text, JANUS_ERROR_UNKNOWN, "Thread pool error");
		janus_request_destroy(request);
	}
}

void janus_transport_gone(janus_transport *plugin, void *transport) {
	/* Get rid of sessions this transport was handling */
	JANUS_LOG(LOG_VERB, "A %s transport instance has gone away (%p)\n", plugin->get_package(), transport);
	janus_mutex_lock(&sessions_mutex);
	if(sessions && g_hash_table_size(sessions) > 0) {
		GHashTableIter iter;
		gpointer value;
		g_hash_table_iter_init(&iter, sessions);
		while(g_hash_table_iter_next(&iter, NULL, &value)) {
			janus_session *session = (janus_session *) value;
			if(!session || g_atomic_int_get(&session->destroy) || g_atomic_int_get(&session->timeout) || session->last_activity == 0)
				continue;
			if(session->source && session->source->instance == transport) {
				JANUS_LOG(LOG_VERB, "  -- Marking Session %"SCNu64" as over\n", session->session_id);
				/* Mark the session as destroyed */
				janus_session_schedule_destruction(session, FALSE, FALSE, FALSE);
				g_hash_table_iter_remove(&iter);
			}
		}
	}
	janus_mutex_unlock(&sessions_mutex);
}

gboolean janus_transport_is_api_secret_needed(janus_transport *plugin) {
	return api_secret != NULL;
}

gboolean janus_transport_is_api_secret_valid(janus_transport *plugin, const char *apisecret) {
	if(api_secret == NULL)
		return TRUE;
	return apisecret && janus_strcmp_const_time(apisecret, api_secret);
}

gboolean janus_transport_is_auth_token_needed(janus_transport *plugin) {
	return janus_auth_is_enabled();
}

gboolean janus_transport_is_auth_token_valid(janus_transport *plugin, const char *token) {
	if(!janus_auth_is_enabled())
		return TRUE;
	return token && janus_auth_check_token(token);
}

void janus_transport_notify_event(janus_transport *plugin, void *transport, json_t *event) {
	/* A plugin asked to notify an event to the handlers */
	if(!plugin || !event || !json_is_object(event))
		return;
	/* Notify event handlers */
	if(janus_events_is_enabled()) {
		janus_events_notify_handlers(JANUS_EVENT_TYPE_TRANSPORT,
			0, plugin->get_package(), transport, event);
	} else {
		json_decref(event);
	}
}

void janus_transport_task(gpointer data, gpointer user_data) {
	JANUS_LOG(LOG_VERB, "Transport task pool, serving request\n");
	janus_request *request = (janus_request *)data;
	if(request == NULL) {
		JANUS_LOG(LOG_ERR, "Missing request\n");
		return;
	}
	if(!request->admin)
		janus_process_incoming_request(request);
	else
		janus_process_incoming_admin_request(request);
	/* Done */
	janus_request_destroy(request);
}


/* Event handlers */
void janus_eventhandler_close(gpointer key, gpointer value, gpointer user_data) {
	janus_eventhandler *eventhandler = (janus_eventhandler *)value;
	if(!eventhandler)
		return;
	eventhandler->destroy();
}

void janus_eventhandlerso_close(gpointer key, gpointer value, gpointer user_data) {
	void *eventhandler = (janus_eventhandler *)value;
	if(!eventhandler)
		return;
	//~ dlclose(eventhandler);
}


/* Plugins */
void janus_plugin_close(gpointer key, gpointer value, gpointer user_data) {
	janus_plugin *plugin = (janus_plugin *)value;
	if(!plugin)
		return;
	plugin->destroy();
}

void janus_pluginso_close(gpointer key, gpointer value, gpointer user_data) {
	void *plugin = value;
	if(!plugin)
		return;
	/* FIXME We don't dlclose plugins to be sure we can detect leaks */
	//~ dlclose(plugin);
}

janus_plugin *janus_plugin_find(const gchar *package) {
	if(package != NULL && plugins != NULL)	/* FIXME Do we need to fix the key pointer? */
		return g_hash_table_lookup(plugins, package);
	return NULL;
}


/* Plugin callback interface */
int janus_plugin_push_event(janus_plugin_session *plugin_session, janus_plugin *plugin, const char *transaction, json_t *message, json_t *jsep) {
	if(!plugin || !message)
		return -1;
	if(!plugin_session || plugin_session < (janus_plugin_session *)0x1000 ||
			!janus_plugin_session_is_alive(plugin_session) || plugin_session->stopped)
		return -2;
	janus_ice_handle *ice_handle = (janus_ice_handle *)plugin_session->gateway_handle;
	if(!ice_handle || janus_flags_is_set(&ice_handle->webrtc_flags, JANUS_ICE_HANDLE_WEBRTC_STOP))
		return JANUS_ERROR_SESSION_NOT_FOUND;
	janus_session *session = ice_handle->session;
	if(!session || g_atomic_int_get(&session->destroy))
		return JANUS_ERROR_SESSION_NOT_FOUND;
	/* Make sure this is a JSON object */
	if(!json_is_object(message)) {
		JANUS_LOG(LOG_ERR, "[%"SCNu64"] Cannot push event (JSON error: not an object)\n", ice_handle->handle_id);
		return JANUS_ERROR_INVALID_JSON_OBJECT;
	}
	/* Attach JSEP if possible? */
	const char *sdp_type = json_string_value(json_object_get(jsep, "type"));
	const char *sdp = json_string_value(json_object_get(jsep, "sdp"));
	gboolean restart = json_object_get(jsep, "sdp") ? json_is_true(json_object_get(jsep, "restart")) : FALSE;
	json_t *merged_jsep = NULL;
	if(sdp_type != NULL && sdp != NULL) {
		merged_jsep = janus_plugin_handle_sdp(plugin_session, plugin, sdp_type, sdp, restart);
		if(merged_jsep == NULL) {
			if(ice_handle == NULL || janus_flags_is_set(&ice_handle->webrtc_flags, JANUS_ICE_HANDLE_WEBRTC_STOP)
					|| janus_flags_is_set(&ice_handle->webrtc_flags, JANUS_ICE_HANDLE_WEBRTC_ALERT)) {
				JANUS_LOG(LOG_ERR, "[%"SCNu64"] Cannot push event (handle not available anymore or negotiation stopped)\n", ice_handle->handle_id);
				return JANUS_ERROR_HANDLE_NOT_FOUND;
			} else {
				JANUS_LOG(LOG_ERR, "[%"SCNu64"] Cannot push event (JSON error: problem with the SDP)\n", ice_handle->handle_id);
				return JANUS_ERROR_JSEP_INVALID_SDP;
			}
		}
	}
	/* Reference the payload, as the plugin may still need it and will do a decref itself */
	json_incref(message);
	/* Prepare JSON event */
	json_t *event = json_object();
	json_object_set_new(event, "janus", json_string("event"));
	json_object_set_new(event, "session_id", json_integer(session->session_id));
	json_object_set_new(event, "sender", json_integer(ice_handle->handle_id));
	if(transaction != NULL)
		json_object_set_new(event, "transaction", json_string(transaction));
	json_t *plugin_data = json_object();
	json_object_set_new(plugin_data, "plugin", json_string(plugin->get_package()));
	json_object_set_new(plugin_data, "data", message);
	json_object_set_new(event, "plugindata", plugin_data);
	if(merged_jsep != NULL)
		json_object_set_new(event, "jsep", merged_jsep);
	/* Send the event */
	JANUS_LOG(LOG_VERB, "[%"SCNu64"] Sending event to transport...\n", ice_handle->handle_id);
	janus_session_notify_event(session, event);

	if(jsep != NULL && janus_events_is_enabled()) {
		/* Notify event handlers as well */
		janus_events_notify_handlers(JANUS_EVENT_TYPE_JSEP,
			session->session_id, ice_handle->handle_id, "local", sdp_type, sdp);
	}

	return JANUS_OK;
}

json_t *janus_plugin_handle_sdp(janus_plugin_session *plugin_session, janus_plugin *plugin, const char *sdp_type, const char *sdp, gboolean restart) {
	if(!plugin_session || plugin_session < (janus_plugin_session *)0x1000 ||
			!janus_plugin_session_is_alive(plugin_session) || plugin_session->stopped ||
			plugin == NULL || sdp_type == NULL || sdp == NULL) {
		JANUS_LOG(LOG_ERR, "Invalid arguments\n");
		return NULL;
	}
	janus_ice_handle *ice_handle = (janus_ice_handle *)plugin_session->gateway_handle;
	//~ if(ice_handle == NULL || janus_flags_is_set(&ice_handle->webrtc_flags, JANUS_ICE_HANDLE_WEBRTC_READY)) {
	if(ice_handle == NULL) {
		JANUS_LOG(LOG_ERR, "Invalid ICE handle\n");
		return NULL;
	}
	int offer = 0;
	if(!strcasecmp(sdp_type, "offer")) {
		/* This is an offer from a plugin */
		offer = 1;
		janus_flags_set(&ice_handle->webrtc_flags, JANUS_ICE_HANDLE_WEBRTC_GOT_OFFER);
		janus_flags_clear(&ice_handle->webrtc_flags, JANUS_ICE_HANDLE_WEBRTC_GOT_ANSWER);
	} else if(!strcasecmp(sdp_type, "answer")) {
		/* This is an answer from a plugin */
		janus_flags_set(&ice_handle->webrtc_flags, JANUS_ICE_HANDLE_WEBRTC_GOT_ANSWER);
	} else {
		/* TODO Handle other messages */
		JANUS_LOG(LOG_ERR, "Unknown type '%s'\n", sdp_type);
		return NULL;
	}
	/* Is this valid SDP? */
	char error_str[512];
	int audio = 0, video = 0, data = 0, bundle = 0, rtcpmux = 0, trickle = 0;
	janus_sdp *parsed_sdp = janus_sdp_preparse(sdp, error_str, sizeof(error_str), &audio, &video, &data, &bundle, &rtcpmux, &trickle);
	if(parsed_sdp == NULL) {
		JANUS_LOG(LOG_ERR, "[%"SCNu64"] Couldn't parse SDP... %s\n", ice_handle->handle_id, error_str);
		return NULL;
	}
	gboolean updating = FALSE;
	if(offer) {
		/* We still don't have a local ICE setup */
		JANUS_LOG(LOG_VERB, "[%"SCNu64"] Audio %s been negotiated\n", ice_handle->handle_id, audio ? "has" : "has NOT");
		if(audio > 1) {
			JANUS_LOG(LOG_ERR, "[%"SCNu64"] More than one audio line? only going to negotiate one...\n", ice_handle->handle_id);
		}
		JANUS_LOG(LOG_VERB, "[%"SCNu64"] Video %s been negotiated\n", ice_handle->handle_id, video ? "has" : "has NOT");
		if(video > 1) {
			JANUS_LOG(LOG_ERR, "[%"SCNu64"] More than one video line? only going to negotiate one...\n", ice_handle->handle_id);
		}
		JANUS_LOG(LOG_VERB, "[%"SCNu64"] SCTP/DataChannels %s been negotiated\n", ice_handle->handle_id, data ? "have" : "have NOT");
		if(data > 1) {
			JANUS_LOG(LOG_ERR, "[%"SCNu64"] More than one data line? only going to negotiate one...\n", ice_handle->handle_id);
		}
#ifndef HAVE_SCTP
		if(data) {
			JANUS_LOG(LOG_WARN, "[%"SCNu64"]   -- DataChannels have been negotiated, but support for them has not been compiled...\n", ice_handle->handle_id);
		}
#endif
		/* Are we still cleaning up from a previous media session? */
		if(janus_flags_is_set(&ice_handle->webrtc_flags, JANUS_ICE_HANDLE_WEBRTC_CLEANING)) {
			JANUS_LOG(LOG_VERB, "[%"SCNu64"] Still cleaning up from a previous media session, let's wait a bit...\n", ice_handle->handle_id);
			gint64 waited = 0;
			while(janus_flags_is_set(&ice_handle->webrtc_flags, JANUS_ICE_HANDLE_WEBRTC_CLEANING)) {
				JANUS_LOG(LOG_VERB, "[%"SCNu64"] Still cleaning up from a previous media session, let's wait a bit...\n", ice_handle->handle_id);
				g_usleep(100000);
				waited += 100000;
				if(waited >= 3*G_USEC_PER_SEC) {
					JANUS_LOG(LOG_VERB, "[%"SCNu64"]   -- Waited 3 seconds, that's enough!\n", ice_handle->handle_id);
					JANUS_LOG(LOG_ERR, "[%"SCNu64"] Still cleaning a previous session\n", ice_handle->handle_id);
					janus_sdp_free(parsed_sdp);
					return NULL;
				}
			}
		}
		if(ice_handle->agent == NULL) {
			/* Process SDP in order to setup ICE locally (this is going to result in an answer from the browser) */
			if(janus_ice_setup_local(ice_handle, 0, audio, video, data, bundle, rtcpmux, trickle) < 0) {
				JANUS_LOG(LOG_ERR, "[%"SCNu64"] Error setting ICE locally\n", ice_handle->handle_id);
				janus_sdp_free(parsed_sdp);
				return NULL;
			}
		} else {
			updating = TRUE;
			JANUS_LOG(LOG_INFO, "[%"SCNu64"] Updating existing session\n", ice_handle->handle_id);
		}
	}
	if(!updating) {
		/* Wait for candidates-done callback */
		while(ice_handle->cdone < ice_handle->streams_num) {
			if(ice_handle == NULL || janus_flags_is_set(&ice_handle->webrtc_flags, JANUS_ICE_HANDLE_WEBRTC_STOP)
					|| janus_flags_is_set(&ice_handle->webrtc_flags, JANUS_ICE_HANDLE_WEBRTC_ALERT)) {
				JANUS_LOG(LOG_WARN, "[%"SCNu64"] Handle detached or PC closed, giving up...!\n", ice_handle ? ice_handle->handle_id : 0);
				janus_sdp_free(parsed_sdp);
				return NULL;
			}
			JANUS_LOG(LOG_VERB, "[%"SCNu64"] Waiting for candidates-done callback...\n", ice_handle->handle_id);
			g_usleep(100000);
			if(ice_handle->cdone < 0) {
				JANUS_LOG(LOG_ERR, "[%"SCNu64"] Error gathering candidates!\n", ice_handle->handle_id);
				janus_sdp_free(parsed_sdp);
				return NULL;
			}
		}
	}
	/* Anonymize SDP */
	if(janus_sdp_anonymize(parsed_sdp) < 0) {
		/* Invalid SDP */
		JANUS_LOG(LOG_ERR, "[%"SCNu64"] Invalid SDP\n", ice_handle->handle_id);
		janus_sdp_free(parsed_sdp);
		return NULL;
	}
	/* Check if this is a renegotiation and we need an ICE restart */
	if(offer && restart)
		janus_ice_restart(ice_handle);
	/* Add our details */
	char *sdp_merged = janus_sdp_merge(ice_handle, parsed_sdp, offer ? TRUE : FALSE);
	if(sdp_merged == NULL) {
		/* Couldn't merge SDP */
		JANUS_LOG(LOG_ERR, "[%"SCNu64"] Error merging SDP\n", ice_handle->handle_id);
		janus_sdp_free(parsed_sdp);
		return NULL;
	}
	janus_sdp_free(parsed_sdp);
	/* FIXME Any disabled m-line? */
	if(strstr(sdp_merged, "m=audio 0")) {
		JANUS_LOG(LOG_VERB, "[%"SCNu64"] Audio disabled via SDP\n", ice_handle->handle_id);
		if(!janus_flags_is_set(&ice_handle->webrtc_flags, JANUS_ICE_HANDLE_WEBRTC_BUNDLE)
				|| (!video && !data)) {
			JANUS_LOG(LOG_VERB, "[%"SCNu64"]   -- Marking audio stream as disabled\n", ice_handle->handle_id);
			janus_ice_stream *stream = g_hash_table_lookup(ice_handle->streams, GUINT_TO_POINTER(ice_handle->audio_id));
			if(stream)
				stream->disabled = TRUE;
		}
	}
	if(strstr(sdp_merged, "m=video 0")) {
		JANUS_LOG(LOG_VERB, "[%"SCNu64"] Video disabled via SDP\n", ice_handle->handle_id);
		if(!janus_flags_is_set(&ice_handle->webrtc_flags, JANUS_ICE_HANDLE_WEBRTC_BUNDLE)
				|| (!audio && !data)) {
			JANUS_LOG(LOG_VERB, "[%"SCNu64"]   -- Marking video stream as disabled\n", ice_handle->handle_id);
			janus_ice_stream *stream = NULL;
			if(!janus_flags_is_set(&ice_handle->webrtc_flags, JANUS_ICE_HANDLE_WEBRTC_BUNDLE)) {
				stream = g_hash_table_lookup(ice_handle->streams, GUINT_TO_POINTER(ice_handle->video_id));
			} else {
				gint id = ice_handle->bundle_id;
				stream = g_hash_table_lookup(ice_handle->streams, GUINT_TO_POINTER(id));
			}
			if(stream)
				stream->disabled = TRUE;
		}
	}
	if(strstr(sdp_merged, "m=application 0 DTLS/SCTP")) {
		JANUS_LOG(LOG_VERB, "[%"SCNu64"] Data Channel disabled via SDP\n", ice_handle->handle_id);
		if(!janus_flags_is_set(&ice_handle->webrtc_flags, JANUS_ICE_HANDLE_WEBRTC_BUNDLE)
				|| (!audio && !video)) {
			JANUS_LOG(LOG_VERB, "[%"SCNu64"]   -- Marking data channel stream as disabled\n", ice_handle->handle_id);
			janus_ice_stream *stream = NULL;
			if(!janus_flags_is_set(&ice_handle->webrtc_flags, JANUS_ICE_HANDLE_WEBRTC_BUNDLE)) {
				stream = g_hash_table_lookup(ice_handle->streams, GUINT_TO_POINTER(ice_handle->data_id));
			} else {
				gint id = ice_handle->bundle_id;
				stream = g_hash_table_lookup(ice_handle->streams, GUINT_TO_POINTER(id));
			}
			if(stream)
				stream->disabled = TRUE;
		}
	}

	if(!updating) {
		if(offer) {
			/* We set the flag to wait for an answer before handling trickle candidates */
			janus_flags_set(&ice_handle->webrtc_flags, JANUS_ICE_HANDLE_WEBRTC_PROCESSING_OFFER);
		} else {
			JANUS_LOG(LOG_VERB, "[%"SCNu64"] Done! Ready to setup remote candidates and send connectivity checks...\n", ice_handle->handle_id);
			if(janus_flags_is_set(&ice_handle->webrtc_flags, JANUS_ICE_HANDLE_WEBRTC_BUNDLE)) {
				JANUS_LOG(LOG_VERB, "[%"SCNu64"]   -- bundle is supported by the browser, getting rid of one of the RTP/RTCP components, if any...\n", ice_handle->handle_id);
				janus_ice_stream *stream = g_hash_table_lookup(ice_handle->streams, GUINT_TO_POINTER(ice_handle->bundle_id));
				if(ice_handle->audio_stream && ice_handle->audio_stream != stream) {
					/* This stream is redundant, merge it with the bundled stream */
					if(stream->rtp_component && ice_handle->audio_stream->rtp_component)
						stream->rtp_component->do_audio_nacks = ice_handle->audio_stream->rtp_component->do_audio_nacks;
					stream->audio_ssrc = ice_handle->audio_stream->audio_ssrc;
					stream->audio_ssrc_peer = ice_handle->audio_stream->audio_ssrc_peer;
					stream->audio_send = ice_handle->audio_stream->audio_send;
					stream->audio_recv = ice_handle->audio_stream->audio_recv;
					nice_agent_attach_recv(ice_handle->agent, ice_handle->audio_stream->stream_id, 1, g_main_loop_get_context (ice_handle->iceloop), NULL, NULL);
					if(!ice_handle->force_rtcp_mux && !janus_ice_is_rtcpmux_forced())
						nice_agent_attach_recv(ice_handle->agent, ice_handle->audio_stream->stream_id, 2, g_main_loop_get_context (ice_handle->iceloop), NULL, NULL);
					nice_agent_remove_stream(ice_handle->agent, ice_handle->audio_stream->stream_id);
					ice_handle->audio_stream = NULL;
					ice_handle->audio_id = 0;
					janus_ice_stream_free(ice_handle->streams, ice_handle->audio_stream);
				}
				if(ice_handle->video_stream && ice_handle->video_stream != stream) {
					/* This stream is redundant, merge it with the bundled stream */
					if(stream->rtp_component && ice_handle->video_stream->rtp_component)
						stream->rtp_component->do_video_nacks = ice_handle->video_stream->rtp_component->do_video_nacks;
					stream->video_ssrc_peer[0] = ice_handle->video_stream->video_ssrc_peer[0];
					stream->video_ssrc_peer_rtx = ice_handle->video_stream->video_ssrc_peer_rtx;
					stream->video_ssrc_peer[1] = ice_handle->video_stream->video_ssrc_peer[1];
					stream->video_ssrc_peer[2] = ice_handle->video_stream->video_ssrc_peer[2];
					stream->video_send = ice_handle->video_stream->video_send;
					stream->video_recv = ice_handle->video_stream->video_recv;
					nice_agent_attach_recv(ice_handle->agent, ice_handle->video_stream->stream_id, 1, g_main_loop_get_context (ice_handle->iceloop), NULL, NULL);
					if(!ice_handle->force_rtcp_mux && !janus_ice_is_rtcpmux_forced())
						nice_agent_attach_recv(ice_handle->agent, ice_handle->video_stream->stream_id, 2, g_main_loop_get_context (ice_handle->iceloop), NULL, NULL);
					nice_agent_remove_stream(ice_handle->agent, ice_handle->video_stream->stream_id);
					ice_handle->video_stream = NULL;
					ice_handle->video_id = 0;
					janus_ice_stream_free(ice_handle->streams, ice_handle->video_stream);
				}
				if(ice_handle->data_stream && ice_handle->data_stream != stream) {
					/* This stream is redundant, merge it with the bundled stream */
					nice_agent_attach_recv(ice_handle->agent, ice_handle->data_stream->stream_id, 1, g_main_loop_get_context (ice_handle->iceloop), NULL, NULL);
					nice_agent_remove_stream(ice_handle->agent, ice_handle->data_stream->stream_id);
					ice_handle->data_stream = NULL;
					ice_handle->data_id = 0;
					janus_ice_stream_free(ice_handle->streams, ice_handle->data_stream);
				}
			}
			if(janus_flags_is_set(&ice_handle->webrtc_flags, JANUS_ICE_HANDLE_WEBRTC_RTCPMUX) && !ice_handle->force_rtcp_mux && !janus_ice_is_rtcpmux_forced()) {
				JANUS_LOG(LOG_VERB, "[%"SCNu64"]   -- rtcp-mux is supported by the browser, getting rid of RTCP components, if any...\n", ice_handle->handle_id);
				if(ice_handle->audio_stream && ice_handle->audio_stream->rtcp_component && ice_handle->audio_stream->components != NULL) {
					nice_agent_attach_recv(ice_handle->agent, ice_handle->audio_id, 2, g_main_loop_get_context (ice_handle->iceloop), NULL, NULL);
					/* Free the component */
					janus_ice_component_free(ice_handle->audio_stream->components, ice_handle->audio_stream->rtcp_component);
					ice_handle->audio_stream->rtcp_component = NULL;
					/* Create a dummy candidate and enforce it as the one to use for this now unneeded component */
					NiceCandidate *c = nice_candidate_new(NICE_CANDIDATE_TYPE_HOST);
					c->component_id = 2;
					c->stream_id = ice_handle->audio_stream->stream_id;
#ifndef HAVE_LIBNICE_TCP
					c->transport = NICE_CANDIDATE_TRANSPORT_UDP;
#endif
					strncpy(c->foundation, "1", NICE_CANDIDATE_MAX_FOUNDATION);
					c->priority = 1;
					nice_address_set_from_string(&c->addr, "127.0.0.1");
					nice_address_set_port(&c->addr, janus_ice_get_rtcpmux_blackhole_port());
					c->username = g_strdup(ice_handle->audio_stream->ruser);
					c->password = g_strdup(ice_handle->audio_stream->rpass);
					if(!nice_agent_set_selected_remote_candidate(ice_handle->agent, ice_handle->audio_stream->stream_id, 2, c)) {
						JANUS_LOG(LOG_ERR, "[%"SCNu64"] Error forcing dummy candidate on RTCP component of stream %d\n", ice_handle->handle_id, ice_handle->audio_stream->stream_id);
						nice_candidate_free(c);
					}
				}
				if(ice_handle->video_stream && ice_handle->video_stream->rtcp_component && ice_handle->video_stream->components != NULL) {
					nice_agent_attach_recv(ice_handle->agent, ice_handle->video_id, 2, g_main_loop_get_context (ice_handle->iceloop), NULL, NULL);
					/* Free the component */
					janus_ice_component_free(ice_handle->video_stream->components, ice_handle->video_stream->rtcp_component);
					ice_handle->video_stream->rtcp_component = NULL;
					/* Create a dummy candidate and enforce it as the one to use for this now unneeded component */
					NiceCandidate *c = nice_candidate_new(NICE_CANDIDATE_TYPE_HOST);
					c->component_id = 2;
					c->stream_id = ice_handle->video_stream->stream_id;
#ifndef HAVE_LIBNICE_TCP
					c->transport = NICE_CANDIDATE_TRANSPORT_UDP;
#endif
					strncpy(c->foundation, "1", NICE_CANDIDATE_MAX_FOUNDATION);
					c->priority = 1;
					nice_address_set_from_string(&c->addr, "127.0.0.1");
					nice_address_set_port(&c->addr, janus_ice_get_rtcpmux_blackhole_port());
					c->username = g_strdup(ice_handle->video_stream->ruser);
					c->password = g_strdup(ice_handle->video_stream->rpass);
					if(!nice_agent_set_selected_remote_candidate(ice_handle->agent, ice_handle->video_stream->stream_id, 2, c)) {
						JANUS_LOG(LOG_ERR, "[%"SCNu64"] Error forcing dummy candidate on RTCP component of stream %d\n", ice_handle->handle_id, ice_handle->video_stream->stream_id);
						nice_candidate_free(c);
					}
				}
			}
			janus_mutex_lock(&ice_handle->mutex);
			/* We got our answer */
			janus_flags_clear(&ice_handle->webrtc_flags, JANUS_ICE_HANDLE_WEBRTC_PROCESSING_OFFER);
			/* Any pending trickles? */
			if(ice_handle->pending_trickles) {
				JANUS_LOG(LOG_VERB, "[%"SCNu64"]   -- Processing %d pending trickle candidates\n", ice_handle->handle_id, g_list_length(ice_handle->pending_trickles));
				GList *temp = NULL;
				while(ice_handle->pending_trickles) {
					temp = g_list_first(ice_handle->pending_trickles);
					ice_handle->pending_trickles = g_list_remove_link(ice_handle->pending_trickles, temp);
					janus_ice_trickle *trickle = (janus_ice_trickle *)temp->data;
					g_list_free(temp);
					if(trickle == NULL)
						continue;
					if((janus_get_monotonic_time() - trickle->received) > 45*G_USEC_PER_SEC) {
						/* FIXME Candidate is too old, discard it */
						janus_ice_trickle_destroy(trickle);
						/* FIXME We should report that */
						continue;
					}
					json_t *candidate = trickle->candidate;
					if(candidate == NULL) {
						janus_ice_trickle_destroy(trickle);
						continue;
					}
					if(json_is_object(candidate)) {
						/* We got a single candidate */
						int error = 0;
						const char *error_string = NULL;
						if((error = janus_ice_trickle_parse(ice_handle, candidate, &error_string)) != 0) {
							/* FIXME We should report the error parsing the trickle candidate */
						}
					} else if(json_is_array(candidate)) {
						/* We got multiple candidates in an array */
						JANUS_LOG(LOG_VERB, "[%"SCNu64"] Got multiple candidates (%zu)\n", ice_handle->handle_id, json_array_size(candidate));
						if(json_array_size(candidate) > 0) {
							/* Handle remote candidates */
							size_t i = 0;
							for(i=0; i<json_array_size(candidate); i++) {
								json_t *c = json_array_get(candidate, i);
								/* FIXME We don't care if any trickle fails to parse */
								janus_ice_trickle_parse(ice_handle, c, NULL);
							}
						}
					}
					/* Done, free candidate */
					janus_ice_trickle_destroy(trickle);
				}
			}
			/* This was an answer, check if it's time to start ICE */
			if(janus_flags_is_set(&ice_handle->webrtc_flags, JANUS_ICE_HANDLE_WEBRTC_TRICKLE) &&
					!janus_flags_is_set(&ice_handle->webrtc_flags, JANUS_ICE_HANDLE_WEBRTC_ALL_TRICKLES)) {
				JANUS_LOG(LOG_VERB, "[%"SCNu64"]   -- ICE Trickling is supported by the browser, waiting for remote candidates...\n", ice_handle->handle_id);
				janus_flags_set(&ice_handle->webrtc_flags, JANUS_ICE_HANDLE_WEBRTC_START);
			} else {
				JANUS_LOG(LOG_VERB, "[%"SCNu64"] Done! Sending connectivity checks...\n", ice_handle->handle_id);
				if(ice_handle->audio_id > 0) {
					janus_ice_setup_remote_candidates(ice_handle, ice_handle->audio_id, 1);
					if(!janus_flags_is_set(&ice_handle->webrtc_flags, JANUS_ICE_HANDLE_WEBRTC_RTCPMUX))	/* http://tools.ietf.org/html/rfc5761#section-5.1.3 */
						janus_ice_setup_remote_candidates(ice_handle, ice_handle->audio_id, 2);
				}
				if(ice_handle->video_id > 0) {
					janus_ice_setup_remote_candidates(ice_handle, ice_handle->video_id, 1);
					if(!janus_flags_is_set(&ice_handle->webrtc_flags, JANUS_ICE_HANDLE_WEBRTC_RTCPMUX))	/* http://tools.ietf.org/html/rfc5761#section-5.1.3 */
						janus_ice_setup_remote_candidates(ice_handle, ice_handle->video_id, 2);
				}
				if(ice_handle->data_id > 0) {
					janus_ice_setup_remote_candidates(ice_handle, ice_handle->data_id, 1);
				}
			}
			janus_mutex_unlock(&ice_handle->mutex);
		}
	}
#ifdef HAVE_SCTP
	if(!offer) {
		/* Check if datachannels were just added on an existing PeerConnection */
		if(janus_flags_is_set(&ice_handle->webrtc_flags, JANUS_ICE_HANDLE_WEBRTC_DATA_CHANNELS)) {
			janus_ice_stream *stream = ice_handle->data_stream;
			if(janus_flags_is_set(&ice_handle->webrtc_flags, JANUS_ICE_HANDLE_WEBRTC_BUNDLE)) {
				stream = g_hash_table_lookup(ice_handle->streams, GUINT_TO_POINTER(ice_handle->bundle_id));
			}
			if(stream != NULL && stream->rtp_component != NULL &&
					stream->rtp_component->dtls != NULL && stream->rtp_component->dtls->sctp == NULL) {
				/* Create SCTP association as well */
				JANUS_LOG(LOG_WARN, "[%"SCNu64"] Creating datachannels...\n", ice_handle->handle_id);
				janus_dtls_srtp_create_sctp(stream->rtp_component->dtls);
			}
		}
	}
#endif

	/* Prepare JSON event */
	json_t *jsep = json_object();
	json_object_set_new(jsep, "type", json_string(sdp_type));
	json_object_set_new(jsep, "sdp", json_string(sdp_merged));
	char *tmp = ice_handle->local_sdp;
	ice_handle->local_sdp = sdp_merged;
	g_free(tmp);
	return jsep;
}

void janus_plugin_relay_rtp(janus_plugin_session *plugin_session, int video, char *buf, int len) {
	if((plugin_session < (janus_plugin_session *)0x1000) || plugin_session->stopped || buf == NULL || len < 1)
		return;
	janus_ice_handle *handle = (janus_ice_handle *)plugin_session->gateway_handle;
	if(!handle || janus_flags_is_set(&handle->webrtc_flags, JANUS_ICE_HANDLE_WEBRTC_STOP)
			|| janus_flags_is_set(&handle->webrtc_flags, JANUS_ICE_HANDLE_WEBRTC_ALERT))
		return;
	janus_ice_relay_rtp(handle, video, buf, len);
}

void janus_plugin_relay_rtcp(janus_plugin_session *plugin_session, int video, char *buf, int len) {
	if((plugin_session < (janus_plugin_session *)0x1000) || plugin_session->stopped || buf == NULL || len < 1)
		return;
	janus_ice_handle *handle = (janus_ice_handle *)plugin_session->gateway_handle;
	if(!handle || janus_flags_is_set(&handle->webrtc_flags, JANUS_ICE_HANDLE_WEBRTC_STOP)
			|| janus_flags_is_set(&handle->webrtc_flags, JANUS_ICE_HANDLE_WEBRTC_ALERT))
		return;
	janus_ice_relay_rtcp(handle, video, buf, len);
}

void janus_plugin_relay_data(janus_plugin_session *plugin_session, char *buf, int len) {
	if((plugin_session < (janus_plugin_session *)0x1000) || plugin_session->stopped || buf == NULL || len < 1)
		return;
	janus_ice_handle *handle = (janus_ice_handle *)plugin_session->gateway_handle;
	if(!handle || janus_flags_is_set(&handle->webrtc_flags, JANUS_ICE_HANDLE_WEBRTC_STOP)
			|| janus_flags_is_set(&handle->webrtc_flags, JANUS_ICE_HANDLE_WEBRTC_ALERT))
		return;
#ifdef HAVE_SCTP
	janus_ice_relay_data(handle, buf, len);
#else
	JANUS_LOG(LOG_WARN, "Asked to relay data, but Data Channels support has not been compiled...\n");
#endif
}

static gboolean janus_plugin_close_pc_internal(gpointer user_data) {
	/* We actually enforce the close_pc here */
	janus_plugin_session *plugin_session = (janus_plugin_session *) user_data;
	if((plugin_session < (janus_plugin_session *)0x1000) || !janus_plugin_session_is_alive(plugin_session) || plugin_session->stopped)
		return G_SOURCE_REMOVE;
	janus_ice_handle *ice_handle = (janus_ice_handle *)plugin_session->gateway_handle;
	if(!ice_handle)
		return G_SOURCE_REMOVE;
	if(janus_flags_is_set(&ice_handle->webrtc_flags, JANUS_ICE_HANDLE_WEBRTC_STOP)
			|| janus_flags_is_set(&ice_handle->webrtc_flags, JANUS_ICE_HANDLE_WEBRTC_ALERT))
		return G_SOURCE_REMOVE;
	janus_session *session = (janus_session *)ice_handle->session;
	if(!session)
		return G_SOURCE_REMOVE;

	JANUS_LOG(LOG_VERB, "[%"SCNu64"] Plugin asked to hangup PeerConnection: sending alert\n", ice_handle->handle_id);
	/* Send an alert on all the DTLS connections */
	janus_ice_webrtc_hangup(ice_handle, "Close PC");

	return G_SOURCE_REMOVE;
}

void janus_plugin_close_pc(janus_plugin_session *plugin_session) {
	/* A plugin asked to get rid of a PeerConnection: enqueue it as a timed source */
	GSource *timeout_source = g_timeout_source_new_seconds(0);
	g_source_set_callback(timeout_source, janus_plugin_close_pc_internal, plugin_session, NULL);
	g_source_attach(timeout_source, sessions_watchdog_context);
	g_source_unref(timeout_source);
}

static gboolean janus_plugin_end_session_internal(gpointer user_data) {
	/* We actually enforce the end_session here */
	janus_plugin_session *plugin_session = (janus_plugin_session *) user_data;
	if((plugin_session < (janus_plugin_session *)0x1000) || !janus_plugin_session_is_alive(plugin_session) || plugin_session->stopped)
		return G_SOURCE_REMOVE;
	janus_ice_handle *ice_handle = (janus_ice_handle *)plugin_session->gateway_handle;
	if(!ice_handle)
		return G_SOURCE_REMOVE;
	janus_session *session = (janus_session *)ice_handle->session;
	if(!session)
		return G_SOURCE_REMOVE;
	/* Destroy the handle */
	janus_mutex_lock(&session->mutex);
	janus_ice_handle_destroy(session, ice_handle->handle_id);
	g_hash_table_remove(session->ice_handles, &ice_handle->handle_id);
	janus_mutex_unlock(&session->mutex);

	return G_SOURCE_REMOVE;
}

void janus_plugin_end_session(janus_plugin_session *plugin_session) {
	/* A plugin asked to get rid of a handle: enqueue it as a timed source */
	GSource *timeout_source = g_timeout_source_new_seconds(0);
	g_source_set_callback(timeout_source, janus_plugin_end_session_internal, plugin_session, NULL);
	g_source_attach(timeout_source, sessions_watchdog_context);
	g_source_unref(timeout_source);
}

void janus_plugin_notify_event(janus_plugin *plugin, janus_plugin_session *plugin_session, json_t *event) {
	/* A plugin asked to notify an event to the handlers */
	if(!plugin || !event || !json_is_object(event))
		return;
	guint64 session_id = 0, handle_id = 0;
	if(plugin_session != NULL) {
		if((plugin_session < (janus_plugin_session *)0x1000) || !janus_plugin_session_is_alive(plugin_session) || plugin_session->stopped) {
			json_decref(event);
			return;
		}
		janus_ice_handle *ice_handle = (janus_ice_handle *)plugin_session->gateway_handle;
		if(!ice_handle) {
			json_decref(event);
			return;
		}
		handle_id = ice_handle->handle_id;
		janus_session *session = (janus_session *)ice_handle->session;
		if(!session) {
			json_decref(event);
			return;
		}
		session_id = session->session_id;
	}
	/* Notify event handlers */
	if(janus_events_is_enabled()) {
		janus_events_notify_handlers(JANUS_EVENT_TYPE_PLUGIN,
			session_id, handle_id, plugin->get_package(), event);
	} else {
		json_decref(event);
	}
}


/* Main */
gint main(int argc, char *argv[])
{
	/* Core dumps may be disallowed by parent of this process; change that */
	struct rlimit core_limits;
	core_limits.rlim_cur = core_limits.rlim_max = RLIM_INFINITY;
	setrlimit(RLIMIT_CORE, &core_limits);

	g_print("Janus commit: %s\n", janus_build_git_sha);
	g_print("Compiled on:  %s\n\n", janus_build_git_time);

	struct gengetopt_args_info args_info;
	/* Let's call our cmdline parser */
	if(cmdline_parser(argc, argv, &args_info) != 0)
		exit(1);

	/* Any configuration to open? */
	if(args_info.config_given) {
		config_file = g_strdup(args_info.config_arg);
	}
	if(args_info.configs_folder_given) {
		configs_folder = g_strdup(args_info.configs_folder_arg);
	} else {
		configs_folder = g_strdup (CONFDIR);
	}
	if(config_file == NULL) {
		char file[255];
		g_snprintf(file, 255, "%s/janus.cfg", configs_folder);
		config_file = g_strdup(file);
	}
	if((config = janus_config_parse(config_file)) == NULL) {
		if(args_info.config_given) {
			/* We only give up if the configuration file was explicitly provided */
			g_print("Error reading configuration from %s\n", config_file);
			exit(1);
		}
		g_print("Error reading/parsing the configuration file, going on with the defaults and the command line arguments\n");
		config = janus_config_create("janus.cfg");
		if(config == NULL) {
			/* If we can't even create an empty configuration, something's definitely wrong */
			exit(1);
		}
	}

	/* Check if we need to log to console and/or file */
	gboolean use_stdout = TRUE;
	if(args_info.disable_stdout_given) {
		use_stdout = FALSE;
		janus_config_add_item(config, "general", "log_to_stdout", "no");
	} else {
		/* Check if the configuration file is saying anything about this */
		janus_config_item *item = janus_config_get_item_drilldown(config, "general", "log_to_stdout");
		if(item && item->value && !janus_is_true(item->value))
			use_stdout = FALSE;
	}
	const char *logfile = NULL;
	if(args_info.log_file_given) {
		logfile = args_info.log_file_arg;
		janus_config_add_item(config, "general", "log_to_file", "no");
	} else {
		/* Check if the configuration file is saying anything about this */
		janus_config_item *item = janus_config_get_item_drilldown(config, "general", "log_to_file");
		if(item && item->value)
			logfile = item->value;
	}

	/* Check if we're going to daemonize Janus */
	if(args_info.daemon_given) {
		daemonize = TRUE;
		janus_config_add_item(config, "general", "daemonize", "yes");
	} else {
		/* Check if the configuration file is saying anything about this */
		janus_config_item *item = janus_config_get_item_drilldown(config, "general", "daemonize");
		if(item && item->value && janus_is_true(item->value))
			daemonize = TRUE;
	}
	/* If we're going to daemonize, make sure logging to stdout is disabled and a log file has been specified */
	if(daemonize && use_stdout) {
		use_stdout = FALSE;
	}
	if(daemonize && logfile == NULL) {
		g_print("Running Janus as a daemon but no log file provided, giving up...\n");
		exit(1);
	}
	/* Daemonize now, if we need to */
	if(daemonize) {
		g_print("Running Janus as a daemon\n");

		/* Create a pipe for parent<->child communication during the startup phase */
		if(pipe(pipefd) == -1) {
			g_print("pipe error!\n");
			exit(1);
		}

		/* Fork off the parent process */
		pid_t pid = fork();
		if(pid < 0) {
			g_print("Fork error!\n");
			exit(1);
		}
		if(pid > 0) {
			/* Ok, we're the parent: let's wait for the child to tell us everything started fine */
			close(pipefd[1]);
			int code = -1;
			struct pollfd pollfds;

			while(code < 0) {
				pollfds.fd = pipefd[0];
				pollfds.events = POLLIN;
				int res = poll(&pollfds, 1, -1);
				if(res < 0)
					break;
				if(res == 0)
					continue;
				if(pollfds.revents & POLLERR || pollfds.revents & POLLHUP)
					break;
				if(pollfds.revents & POLLIN) {
					res = read(pipefd[0], &code, sizeof(int));
					break;
				}
			}
			if(code < 0)
				code = 1;

			/* Leave the parent and return the exit code we received from the child */
			if(code)
				g_print("Error launching Janus (error code %d), check the logs for more details\n", code);
			exit(code);
		}
		/* Change the file mode mask */
		umask(0);

		/* Create a new SID for the child process */
		pid_t sid = setsid();
		if(sid < 0) {
			g_print("Error setting SID!\n");
			exit(1);
		}
		/* Change the current working directory */
		if((chdir("/")) < 0) {
			g_print("Error changing the current working directory!\n");
			exit(1);
		}
		/* We close stdin/stdout/stderr when initializing the logger */
	}

	/* Initialize logger */
	if(janus_log_init(daemonize, use_stdout, logfile) < 0)
		exit(1);

	JANUS_PRINT("---------------------------------------------------\n");
	JANUS_PRINT("  Starting Meetecho Janus (WebRTC Gateway) v%s\n", JANUS_VERSION_STRING);
	JANUS_PRINT("---------------------------------------------------\n\n");

	/* Handle SIGINT (CTRL-C), SIGTERM (from service managers) */
	signal(SIGINT, janus_handle_signal);
	signal(SIGTERM, janus_handle_signal);
	atexit(janus_termination_handler);

	/* Setup Glib */
#if !GLIB_CHECK_VERSION(2, 36, 0)
	g_type_init();
#endif

	/* Logging level: default is info and no timestamps */
	janus_log_level = LOG_INFO;
	janus_log_timestamps = FALSE;
	janus_log_colors = TRUE;
	if(args_info.debug_level_given) {
		if(args_info.debug_level_arg < LOG_NONE)
			args_info.debug_level_arg = 0;
		else if(args_info.debug_level_arg > LOG_MAX)
			args_info.debug_level_arg = LOG_MAX;
		janus_log_level = args_info.debug_level_arg;
	}

	/* Any PID we need to create? */
	const char *pidfile = NULL;
	if(args_info.pid_file_given) {
		pidfile = args_info.pid_file_arg;
		janus_config_add_item(config, "general", "pid_file", pidfile);
	} else {
		/* Check if the configuration file is saying anything about this */
		janus_config_item *item = janus_config_get_item_drilldown(config, "general", "pid_file");
		if(item && item->value)
			pidfile = item->value;
	}
	if(janus_pidfile_create(pidfile) < 0)
		exit(1);

	/* Proceed with the rest of the configuration */
	janus_config_print(config);
	if(args_info.debug_level_given) {
		char debug[5];
		g_snprintf(debug, 5, "%d", args_info.debug_level_arg);
		janus_config_add_item(config, "general", "debug_level", debug);
	} else {
		/* No command line directive on logging, try the configuration file */
		janus_config_item *item = janus_config_get_item_drilldown(config, "general", "debug_level");
		if(item && item->value) {
			int temp_level = atoi(item->value);
			if(temp_level == 0 && strcmp(item->value, "0")) {
				JANUS_PRINT("Invalid debug level %s (configuration), using default (info=4)\n", item->value);
			} else {
				janus_log_level = temp_level;
				if(janus_log_level < LOG_NONE)
					janus_log_level = 0;
				else if(janus_log_level > LOG_MAX)
					janus_log_level = LOG_MAX;
			}
		}
	}
	/* Any command line argument that should overwrite the configuration? */
	JANUS_PRINT("Checking command line arguments...\n");
	if(args_info.debug_timestamps_given) {
		janus_config_add_item(config, "general", "debug_timestamps", "yes");
	}
	if(args_info.disable_colors_given) {
		janus_config_add_item(config, "general", "debug_colors", "no");
	}
	if(args_info.server_name_given) {
		janus_config_add_item(config, "general", "server_name", args_info.server_name_arg);
	}
	if(args_info.session_timeout_given) {
		char st[20];
		g_snprintf(st, 20, "%d", args_info.session_timeout_arg);
		janus_config_add_item(config, "general", "session_timeout", st);
	}
 	if(args_info.interface_given) {
		janus_config_add_item(config, "general", "interface", args_info.interface_arg);
	}
	if(args_info.configs_folder_given) {
		janus_config_add_item(config, "general", "configs_folder", args_info.configs_folder_arg);
	}
	if(args_info.plugins_folder_given) {
		janus_config_add_item(config, "general", "plugins_folder", args_info.plugins_folder_arg);
	}
	if(args_info.apisecret_given) {
		janus_config_add_item(config, "general", "api_secret", args_info.apisecret_arg);
	}
	if(args_info.token_auth_given) {
		janus_config_add_item(config, "general", "token_auth", "yes");
	}
	if(args_info.cert_pem_given) {
		janus_config_add_item(config, "certificates", "cert_pem", args_info.cert_pem_arg);
	}
	if(args_info.cert_key_given) {
		janus_config_add_item(config, "certificates", "cert_key", args_info.cert_key_arg);
	}
	if(args_info.stun_server_given) {
		/* Split in server and port (if port missing, use 3478 as default) */
		char *stunport = strrchr(args_info.stun_server_arg, ':');
		if(stunport != NULL) {
			*stunport = '\0';
			stunport++;
			janus_config_add_item(config, "nat", "stun_server", args_info.stun_server_arg);
			janus_config_add_item(config, "nat", "stun_port", stunport);
		} else {
			janus_config_add_item(config, "nat", "stun_server", args_info.stun_server_arg);
			janus_config_add_item(config, "nat", "stun_port", "3478");
		}
	}
	if(args_info.nat_1_1_given) {
		janus_config_add_item(config, "nat", "nat_1_1_mapping", args_info.nat_1_1_arg);
	}
	if(args_info.ice_enforce_list_given) {
		janus_config_add_item(config, "nat", "ice_enforce_list", args_info.ice_enforce_list_arg);
	}
	if(args_info.ice_ignore_list_given) {
		janus_config_add_item(config, "nat", "ice_ignore_list", args_info.ice_ignore_list_arg);
	}
	if(args_info.libnice_debug_given) {
		janus_config_add_item(config, "nat", "nice_debug", "true");
	}
	if(args_info.ice_lite_given) {
		janus_config_add_item(config, "nat", "ice_lite", "true");
	}
	if(args_info.ice_tcp_given) {
		janus_config_add_item(config, "nat", "ice_tcp", "true");
	}
	if(args_info.ipv6_candidates_given) {
		janus_config_add_item(config, "media", "ipv6", "true");
	}
	if(args_info.force_bundle_given) {
		janus_config_add_item(config, "media", "force-bundle", "true");
	}
	if(args_info.force_rtcp_mux_given) {
		janus_config_add_item(config, "media", "force-rtcp-mux", "true");
	}
	if(args_info.max_nack_queue_given) {
		char mnq[20];
		g_snprintf(mnq, 20, "%d", args_info.max_nack_queue_arg);
		janus_config_add_item(config, "media", "max_nack_queue", mnq);
	}
	if(args_info.no_media_timer_given) {
		char nmt[20];
		g_snprintf(nmt, 20, "%d", args_info.no_media_timer_arg);
		janus_config_add_item(config, "media", "no_media_timer", nmt);
	}
	if(args_info.rtp_port_range_given) {
		janus_config_add_item(config, "media", "rtp_port_range", args_info.rtp_port_range_arg);
	}
	if(args_info.event_handlers_given) {
		janus_config_add_item(config, "events", "broadcast", "yes");
	}
	janus_config_print(config);

	/* Logging/debugging */
	JANUS_PRINT("Debug/log level is %d\n", janus_log_level);
	janus_config_item *item = janus_config_get_item_drilldown(config, "general", "debug_timestamps");
	if(item && item->value)
		janus_log_timestamps = janus_is_true(item->value);
	JANUS_PRINT("Debug/log timestamps are %s\n", janus_log_timestamps ? "enabled" : "disabled");
	item = janus_config_get_item_drilldown(config, "general", "debug_colors");
	if(item && item->value)
		janus_log_colors = janus_is_true(item->value);
	JANUS_PRINT("Debug/log colors are %s\n", janus_log_colors ? "enabled" : "disabled");

	/* Any IP/interface to enforce/ignore? */
	item = janus_config_get_item_drilldown(config, "nat", "ice_enforce_list");
	if(item && item->value) {
		gchar **list = g_strsplit(item->value, ",", -1);
		gchar *index = list[0];
		if(index != NULL) {
			int i=0;
			while(index != NULL) {
				if(strlen(index) > 0) {
					JANUS_LOG(LOG_INFO, "Adding '%s' to the ICE enforce list...\n", index);
					janus_ice_enforce_interface(g_strdup(index));
				}
				i++;
				index = list[i];
			}
		}
		g_clear_pointer(&list, g_strfreev);
	}
	item = janus_config_get_item_drilldown(config, "nat", "ice_ignore_list");
	if(item && item->value) {
		gchar **list = g_strsplit(item->value, ",", -1);
		gchar *index = list[0];
		if(index != NULL) {
			int i=0;
			while(index != NULL) {
				if(strlen(index) > 0) {
					JANUS_LOG(LOG_INFO, "Adding '%s' to the ICE ignore list...\n", index);
					janus_ice_ignore_interface(g_strdup(index));
				}
				i++;
				index = list[i];
			}
		}
		g_clear_pointer(&list, g_strfreev);
	}
	/* What is the local IP? */
	JANUS_LOG(LOG_VERB, "Selecting local IP address...\n");
	item = janus_config_get_item_drilldown(config, "general", "interface");
	if(item && item->value) {
		JANUS_LOG(LOG_VERB, "  -- Will try to use %s\n", item->value);
		/* Verify that the address is valid */
		struct ifaddrs *ifas = NULL;
		janus_network_address iface;
		janus_network_address_string_buffer ibuf;
		if(getifaddrs(&ifas) || ifas == NULL) {
			JANUS_LOG(LOG_ERR, "Unable to acquire list of network devices/interfaces; some configurations may not work as expected...\n");
		} else {
			if(janus_network_lookup_interface(ifas, item->value, &iface) != 0) {
				JANUS_LOG(LOG_WARN, "Error setting local IP address to %s, falling back to detecting IP address...\n", item->value);
			} else {
				if(janus_network_address_to_string_buffer(&iface, &ibuf) != 0 || janus_network_address_string_buffer_is_null(&ibuf)) {
					JANUS_LOG(LOG_WARN, "Error getting local IP address from %s, falling back to detecting IP address...\n", item->value);
				} else {
					local_ip = g_strdup(janus_network_address_string_from_buffer(&ibuf));
				}
			}
		}
	}
	if(local_ip == NULL) {
		local_ip = janus_network_detect_local_ip_as_string(janus_network_query_options_any_ip);
		if(local_ip == NULL) {
			JANUS_LOG(LOG_WARN, "Couldn't find any address! using 127.0.0.1 as the local IP... (which is NOT going to work out of your machine)\n");
			local_ip = g_strdup("127.0.0.1");
		}
	}
	JANUS_LOG(LOG_INFO, "Using %s as local IP...\n", local_ip);

	/* Was a custom instance name provided? */
	item = janus_config_get_item_drilldown(config, "general", "server_name");
	if(item && item->value) {
		server_name = g_strdup(item->value);
	}

	/* Check if a custom session timeout value was specified */
	item = janus_config_get_item_drilldown(config, "general", "session_timeout");
	if(item && item->value) {
		int st = atoi(item->value);
		if(st < 0) {
			JANUS_LOG(LOG_WARN, "Ignoring session_timeout value as it's not a positive integer\n");
		} else {
			if(st == 0) {
				JANUS_LOG(LOG_WARN, "Session timeouts have been disabled (note, may result in orphaned sessions)\n");
			}
			session_timeout = st;
		}
	}

	/* Is there any API secret to consider? */
	api_secret = NULL;
	item = janus_config_get_item_drilldown(config, "general", "api_secret");
	if(item && item->value) {
		api_secret = g_strdup(item->value);
	}
	/* Is there any API secret to consider? */
	admin_api_secret = NULL;
	item = janus_config_get_item_drilldown(config, "general", "admin_secret");
	if(item && item->value) {
		admin_api_secret = g_strdup(item->value);
	}
	/* Also check if the token based authentication mechanism needs to be enabled */
	item = janus_config_get_item_drilldown(config, "general", "token_auth");
	janus_auth_init(item && item->value && janus_is_true(item->value));

	/* Initialize the recorder code */
	item = janus_config_get_item_drilldown(config, "general", "recordings_tmp_ext");
	if(item && item->value) {
		janus_recorder_init(TRUE, item->value);
	} else {
		janus_recorder_init(FALSE, NULL);
	}

	/* Setup ICE stuff (e.g., checking if the provided STUN server is correct) */
	char *stun_server = NULL, *turn_server = NULL;
	uint16_t stun_port = 0, turn_port = 0;
	char *turn_type = NULL, *turn_user = NULL, *turn_pwd = NULL;
	char *turn_rest_api = NULL, *turn_rest_api_key = NULL;
#ifdef HAVE_LIBCURL
	char *turn_rest_api_method = NULL;
#endif
	const char *nat_1_1_mapping = NULL;
	uint16_t rtp_min_port = 0, rtp_max_port = 0;
	gboolean ice_lite = FALSE, ice_tcp = FALSE, ipv6 = FALSE;
	item = janus_config_get_item_drilldown(config, "media", "ipv6");
	ipv6 = (item && item->value) ? janus_is_true(item->value) : FALSE;
	item = janus_config_get_item_drilldown(config, "media", "rtp_port_range");
	if(item && item->value) {
		/* Split in min and max port */
		char *maxport = strrchr(item->value, '-');
		if(maxport != NULL) {
			*maxport = '\0';
			maxport++;
			rtp_min_port = atoi(item->value);
			rtp_max_port = atoi(maxport);
			maxport--;
			*maxport = '-';
		}
		if(rtp_min_port > rtp_max_port) {
			uint16_t temp_port = rtp_min_port;
			rtp_min_port = rtp_max_port;
			rtp_max_port = temp_port;
		}
		if(rtp_max_port == 0)
			rtp_max_port = 65535;
		JANUS_LOG(LOG_INFO, "RTP port range: %u -- %u\n", rtp_min_port, rtp_max_port);
	}
	/* Check if we need to enable the ICE Lite mode */
	item = janus_config_get_item_drilldown(config, "nat", "ice_lite");
	ice_lite = (item && item->value) ? janus_is_true(item->value) : FALSE;
	/* Check if we need to enable ICE-TCP support (warning: still broken, for debugging only) */
	item = janus_config_get_item_drilldown(config, "nat", "ice_tcp");
	ice_tcp = (item && item->value) ? janus_is_true(item->value) : FALSE;
	/* Any STUN server to use in Janus? */
	item = janus_config_get_item_drilldown(config, "nat", "stun_server");
	if(item && item->value)
		stun_server = (char *)item->value;
	item = janus_config_get_item_drilldown(config, "nat", "stun_port");
	if(item && item->value)
		stun_port = atoi(item->value);
	/* Any 1:1 NAT mapping to take into account? */
	item = janus_config_get_item_drilldown(config, "nat", "nat_1_1_mapping");
	if(item && item->value) {
		JANUS_LOG(LOG_VERB, "Using nat_1_1_mapping for public ip - %s\n", item->value);
		if(!janus_network_string_is_valid_address(janus_network_query_options_any_ip, item->value)) {
			JANUS_LOG(LOG_WARN, "Invalid nat_1_1_mapping address %s, disabling...\n", item->value);
		} else {
			nat_1_1_mapping = item->value;
			janus_set_public_ip(item->value);
			janus_ice_enable_nat_1_1();
		}
	}
	/* Any TURN server to use in Janus? */
	item = janus_config_get_item_drilldown(config, "nat", "turn_server");
	if(item && item->value)
		turn_server = (char *)item->value;
	item = janus_config_get_item_drilldown(config, "nat", "turn_port");
	if(item && item->value)
		turn_port = atoi(item->value);
	item = janus_config_get_item_drilldown(config, "nat", "turn_type");
	if(item && item->value)
		turn_type = (char *)item->value;
	item = janus_config_get_item_drilldown(config, "nat", "turn_user");
	if(item && item->value)
		turn_user = (char *)item->value;
	item = janus_config_get_item_drilldown(config, "nat", "turn_pwd");
	if(item && item->value)
		turn_pwd = (char *)item->value;
	/* Check if there's any TURN REST API backend to use */
	item = janus_config_get_item_drilldown(config, "nat", "turn_rest_api");
	if(item && item->value)
		turn_rest_api = (char *)item->value;
	item = janus_config_get_item_drilldown(config, "nat", "turn_rest_api_key");
	if(item && item->value)
		turn_rest_api_key = (char *)item->value;
#ifdef HAVE_LIBCURL
	item = janus_config_get_item_drilldown(config, "nat", "turn_rest_api_method");
	if(item && item->value)
		turn_rest_api_method = (char *)item->value;
#endif
	/* Initialize the ICE stack now */
	janus_ice_init(ice_lite, ice_tcp, ipv6, rtp_min_port, rtp_max_port);
	if(janus_ice_set_stun_server(stun_server, stun_port) < 0) {
		JANUS_LOG(LOG_FATAL, "Invalid STUN address %s:%u\n", stun_server, stun_port);
		exit(1);
	}
	if(janus_ice_set_turn_server(turn_server, turn_port, turn_type, turn_user, turn_pwd) < 0) {
		JANUS_LOG(LOG_FATAL, "Invalid TURN address %s:%u\n", turn_server, turn_port);
		exit(1);
	}
#ifndef HAVE_LIBCURL
	if(turn_rest_api != NULL || turn_rest_api_key != NULL) {
		JANUS_LOG(LOG_WARN, "A TURN REST API backend specified in the settings, but libcurl support has not been built\n");
	}
#else
	if(janus_ice_set_turn_rest_api(turn_rest_api, turn_rest_api_key, turn_rest_api_method) < 0) {
		JANUS_LOG(LOG_FATAL, "Invalid TURN REST API configuration: %s (%s, %s)\n", turn_rest_api, turn_rest_api_key, turn_rest_api_method);
		exit(1);
	}
#endif
	item = janus_config_get_item_drilldown(config, "nat", "nice_debug");
	if(item && item->value && janus_is_true(item->value)) {
		/* Enable libnice debugging */
		janus_ice_debugging_enable();
	}
	if(stun_server == NULL && turn_server == NULL) {
		/* No STUN and TURN server provided for Janus: make sure it isn't on a private address */
		gboolean private_address = FALSE;
		const char *test_ip = nat_1_1_mapping ? nat_1_1_mapping : local_ip;
		janus_network_address addr;
		if(janus_network_string_to_address(janus_network_query_options_any_ip, test_ip, &addr) != 0) {
			JANUS_LOG(LOG_ERR, "Invalid address %s..?\n", test_ip);
		} else {
			if(addr.family == AF_INET) {
				unsigned short int ip[4];
				sscanf(test_ip, "%hu.%hu.%hu.%hu", &ip[0], &ip[1], &ip[2], &ip[3]);
				if(ip[0] == 10) {
					/* Class A private address */
					private_address = TRUE;
				} else if(ip[0] == 172 && (ip[1] >= 16 && ip[1] <= 31)) {
					/* Class B private address */
					private_address = TRUE;
				} else if(ip[0] == 192 && ip[1] == 168) {
					/* Class C private address */
					private_address = TRUE;
				}
			} else {
				/* TODO Similar check for IPv6... */
			}
		}
		if(private_address) {
			JANUS_LOG(LOG_WARN, "Janus is deployed on a private address (%s) but you didn't specify any STUN server!"
			                    " Expect trouble if this is supposed to work over the internet and not just in a LAN...\n", test_ip);
		}
	}
	/* Are we going to force BUNDLE and/or rtcp-mux? */
	gboolean force_bundle = FALSE, force_rtcpmux = FALSE;
	item = janus_config_get_item_drilldown(config, "media", "force-bundle");
	force_bundle = (item && item->value) ? janus_is_true(item->value) : FALSE;
	janus_ice_force_bundle(force_bundle);
	item = janus_config_get_item_drilldown(config, "media", "force-rtcp-mux");
	force_rtcpmux = (item && item->value) ? janus_is_true(item->value) : FALSE;
	janus_ice_force_rtcpmux(force_rtcpmux);
	/* NACK related stuff */
	item = janus_config_get_item_drilldown(config, "media", "max_nack_queue");
	if(item && item->value) {
		int mnq = atoi(item->value);
		if(mnq < 0) {
			JANUS_LOG(LOG_WARN, "Ignoring max_nack_queue value as it's not a positive integer\n");
		} else if(mnq > 0 && mnq < 200) {
			JANUS_LOG(LOG_WARN, "Ignoring max_nack_queue value as it's less than 200\n");
		} else {
			janus_set_max_nack_queue(mnq);
		}
	}
	/* no-media timer */
	item = janus_config_get_item_drilldown(config, "media", "no_media_timer");
	if(item && item->value) {
		int nmt = atoi(item->value);
		if(nmt < 0) {
			JANUS_LOG(LOG_WARN, "Ignoring no_media_timer value as it's not a positive integer\n");
		} else {
			janus_set_no_media_timer(nmt);
		}
	}

	/* Setup OpenSSL stuff */
	const char* server_pem;
	item = janus_config_get_item_drilldown(config, "certificates", "cert_pem");
	if(!item || !item->value) {
		server_pem = NULL;
	} else {
		server_pem = item->value;
	}

	const char* server_key;
	item = janus_config_get_item_drilldown(config, "certificates", "cert_key");
	if(!item || !item->value) {
		server_key = NULL;
	} else {
		server_key = item->value;
	}
	JANUS_LOG(LOG_VERB, "Using certificates:\n\t%s\n\t%s\n", server_pem, server_key);

	SSL_library_init();
	SSL_load_error_strings();
	OpenSSL_add_all_algorithms();
	/* ... and DTLS-SRTP in particular */
	if(janus_dtls_srtp_init(server_pem, server_key) < 0) {
		exit(1);
	}
	/* Check if there's any custom value for the starting MTU to use in the BIO filter */
	item = janus_config_get_item_drilldown(config, "media", "dtls_mtu");
	if(item && item->value)
		janus_dtls_bio_filter_set_mtu(atoi(item->value));

#ifdef HAVE_SCTP
	/* Initialize SCTP for DataChannels */
	if(janus_sctp_init() < 0) {
		exit(1);
	}
#else
	JANUS_LOG(LOG_WARN, "Data Channels support not compiled\n");
#endif

	/* Sessions */
	sessions = g_hash_table_new_full(g_int64_hash, g_int64_equal, (GDestroyNotify)g_free, NULL);
	old_sessions = g_hash_table_new_full(g_int64_hash, g_int64_equal, (GDestroyNotify)g_free, NULL);
	janus_mutex_init(&sessions_mutex);
	/* Start the sessions watchdog */
	sessions_watchdog_context = g_main_context_new();
	GMainLoop *watchdog_loop = g_main_loop_new(sessions_watchdog_context, FALSE);
	GError *error = NULL;
	GThread *watchdog = g_thread_try_new("sessions watchdog", &janus_sessions_watchdog, watchdog_loop, &error);
	if(error != NULL) {
		JANUS_LOG(LOG_FATAL, "Got error %d (%s) trying to start sessions watchdog...\n", error->code, error->message ? error->message : "??");
		exit(1);
	}

	/* Load event handlers */
	const char *path = EVENTDIR;
	item = janus_config_get_item_drilldown(config, "general", "events_folder");
	if(item && item->value)
		path = (char *)item->value;
	JANUS_LOG(LOG_INFO, "Event handler plugins folder: %s\n", path);
	DIR *dir = opendir(path);
	if(!dir) {
		/* Not really fatal, we don't care and go on anyway: event handlers are not fundamental */
		JANUS_LOG(LOG_FATAL, "\tCouldn't access event handler plugins folder...\n");
	} else {
		/* Any event handlers to ignore? */
		gchar **disabled_eventhandlers = NULL;
		item = janus_config_get_item_drilldown(config, "events", "broadcast");
		/* Event handlers are disabled by default: they need to be enabled in the configuration */
		gboolean enable_events = FALSE;
		if(item && item->value)
			enable_events = janus_is_true(item->value);
		if(!enable_events) {
			JANUS_LOG(LOG_WARN, "Event handlers support disabled\n");
		} else {
			item = janus_config_get_item_drilldown(config, "events", "stats_period");
			if(item && item->value) {
				/* Check if we need to use a larger period for pushing statistics to event handlers */
				int period = atoi(item->value);
				if(period < 0) {
					JANUS_LOG(LOG_WARN, "Invalid event handlers statistics period, using default value (1 second)\n");
				} else if(period == 0) {
					janus_ice_set_event_stats_period(0);
					JANUS_LOG(LOG_WARN, "Disabling event handlers statistics period, no media statistics will be pushed to event handlers\n");
				} else {
					janus_ice_set_event_stats_period(period);
					JANUS_LOG(LOG_INFO, "Setting event handlers statistics period to %d seconds\n", period);
				}
			}
			item = janus_config_get_item_drilldown(config, "events", "disable");
			if(item && item->value)
				disabled_eventhandlers = g_strsplit(item->value, ",", -1);
			/* Open the shared objects */
			struct dirent *eventent = NULL;
			char eventpath[1024];
			while((eventent = readdir(dir))) {
				int len = strlen(eventent->d_name);
				if (len < 4) {
					continue;
				}
				if (strcasecmp(eventent->d_name+len-strlen(SHLIB_EXT), SHLIB_EXT)) {
					continue;
				}
				/* Check if this event handler has been disabled in the configuration file */
				if(disabled_eventhandlers != NULL) {
					gchar *index = disabled_eventhandlers[0];
					if(index != NULL) {
						int i=0;
						gboolean skip = FALSE;
						while(index != NULL) {
							while(isspace(*index))
								index++;
							if(strlen(index) && !strcmp(index, eventent->d_name)) {
								JANUS_LOG(LOG_WARN, "Event handler plugin '%s' has been disabled, skipping...\n", eventent->d_name);
								skip = TRUE;
								break;
							}
							i++;
							index = disabled_eventhandlers[i];
						}
						if(skip)
							continue;
					}
				}
				JANUS_LOG(LOG_INFO, "Loading event handler plugin '%s'...\n", eventent->d_name);
				memset(eventpath, 0, 1024);
				g_snprintf(eventpath, 1024, "%s/%s", path, eventent->d_name);
				void *event = dlopen(eventpath, RTLD_NOW | RTLD_GLOBAL);
				if (!event) {
					JANUS_LOG(LOG_ERR, "\tCouldn't load event handler plugin '%s': %s\n", eventent->d_name, dlerror());
				} else {
					create_e *create = (create_e*) dlsym(event, "create");
					const char *dlsym_error = dlerror();
					if (dlsym_error) {
						JANUS_LOG(LOG_ERR, "\tCouldn't load symbol 'create': %s\n", dlsym_error);
						continue;
					}
					janus_eventhandler *janus_eventhandler = create();
					if(!janus_eventhandler) {
						JANUS_LOG(LOG_ERR, "\tCouldn't use function 'create'...\n");
						continue;
					}
					/* Are all the mandatory methods and callbacks implemented? */
					if(!janus_eventhandler->init || !janus_eventhandler->destroy ||
							!janus_eventhandler->get_api_compatibility ||
							!janus_eventhandler->get_version ||
							!janus_eventhandler->get_version_string ||
							!janus_eventhandler->get_description ||
							!janus_eventhandler->get_package ||
							!janus_eventhandler->get_name ||
							!janus_eventhandler->incoming_event) {
						JANUS_LOG(LOG_ERR, "\tMissing some mandatory methods/callbacks, skipping this event handler plugin...\n");
						continue;
					}
					if(janus_eventhandler->get_api_compatibility() < JANUS_EVENTHANDLER_API_VERSION) {
						JANUS_LOG(LOG_ERR, "The '%s' event handler plugin was compiled against an older version of the API (%d < %d), skipping it: update it to enable it again\n",
							janus_eventhandler->get_package(), janus_eventhandler->get_api_compatibility(), JANUS_EVENTHANDLER_API_VERSION);
						continue;
					}
					janus_eventhandler->init(configs_folder);
					JANUS_LOG(LOG_VERB, "\tVersion: %d (%s)\n", janus_eventhandler->get_version(), janus_eventhandler->get_version_string());
					JANUS_LOG(LOG_VERB, "\t   [%s] %s\n", janus_eventhandler->get_package(), janus_eventhandler->get_name());
					JANUS_LOG(LOG_VERB, "\t   %s\n", janus_eventhandler->get_description());
					JANUS_LOG(LOG_VERB, "\t   Plugin API version: %d\n", janus_eventhandler->get_api_compatibility());
					JANUS_LOG(LOG_VERB, "\t   Subscriptions:");
					if(janus_eventhandler->events_mask == 0) {
						JANUS_LOG(LOG_VERB, " none");
					} else {
						if(janus_flags_is_set(&janus_eventhandler->events_mask, JANUS_EVENT_TYPE_SESSION))
							JANUS_LOG(LOG_VERB, " sessions");
						if(janus_flags_is_set(&janus_eventhandler->events_mask, JANUS_EVENT_TYPE_HANDLE))
							JANUS_LOG(LOG_VERB, " handles");
						if(janus_flags_is_set(&janus_eventhandler->events_mask, JANUS_EVENT_TYPE_JSEP))
							JANUS_LOG(LOG_VERB, " jsep");
						if(janus_flags_is_set(&janus_eventhandler->events_mask, JANUS_EVENT_TYPE_WEBRTC))
							JANUS_LOG(LOG_VERB, " webrtc");
						if(janus_flags_is_set(&janus_eventhandler->events_mask, JANUS_EVENT_TYPE_MEDIA))
							JANUS_LOG(LOG_VERB, " media");
						if(janus_flags_is_set(&janus_eventhandler->events_mask, JANUS_EVENT_TYPE_PLUGIN))
							JANUS_LOG(LOG_VERB, " plugins");
						if(janus_flags_is_set(&janus_eventhandler->events_mask, JANUS_EVENT_TYPE_TRANSPORT))
							JANUS_LOG(LOG_VERB, " transports");
					}
					JANUS_LOG(LOG_VERB, "\n");
					if(eventhandlers == NULL)
						eventhandlers = g_hash_table_new(g_str_hash, g_str_equal);
					g_hash_table_insert(eventhandlers, (gpointer)janus_eventhandler->get_package(), janus_eventhandler);
					if(eventhandlers_so == NULL)
						eventhandlers_so = g_hash_table_new(g_str_hash, g_str_equal);
					g_hash_table_insert(eventhandlers_so, (gpointer)janus_eventhandler->get_package(), event);
				}
			}
		}
		closedir(dir);
		if(disabled_eventhandlers != NULL)
			g_strfreev(disabled_eventhandlers);
		disabled_eventhandlers = NULL;
		/* Initialize the event broadcaster */
		if(janus_events_init(enable_events, (server_name ? server_name : (char *)JANUS_SERVER_NAME), eventhandlers) < 0) {
			JANUS_LOG(LOG_FATAL, "Error initializing the Event handlers mechanism...\n");
			exit(1);
		}
	}

	/* Load plugins */
	path = PLUGINDIR;
	item = janus_config_get_item_drilldown(config, "general", "plugins_folder");
	if(item && item->value)
		path = (char *)item->value;
	JANUS_LOG(LOG_INFO, "Plugins folder: %s\n", path);
	dir = opendir(path);
	if(!dir) {
		JANUS_LOG(LOG_FATAL, "\tCouldn't access plugins folder...\n");
		exit(1);
	}
	/* Any plugin to ignore? */
	gchar **disabled_plugins = NULL;
	item = janus_config_get_item_drilldown(config, "plugins", "disable");
	if(item && item->value)
		disabled_plugins = g_strsplit(item->value, ",", -1);
	/* Open the shared objects */
	struct dirent *pluginent = NULL;
	char pluginpath[1024];
	while((pluginent = readdir(dir))) {
		int len = strlen(pluginent->d_name);
		if (len < 4) {
			continue;
		}
		if (strcasecmp(pluginent->d_name+len-strlen(SHLIB_EXT), SHLIB_EXT)) {
			continue;
		}
		/* Check if this plugins has been disabled in the configuration file */
		if(disabled_plugins != NULL) {
			gchar *index = disabled_plugins[0];
			if(index != NULL) {
				int i=0;
				gboolean skip = FALSE;
				while(index != NULL) {
					while(isspace(*index))
						index++;
					if(strlen(index) && !strcmp(index, pluginent->d_name)) {
						JANUS_LOG(LOG_WARN, "Plugin '%s' has been disabled, skipping...\n", pluginent->d_name);
						skip = TRUE;
						break;
					}
					i++;
					index = disabled_plugins[i];
				}
				if(skip)
					continue;
			}
		}
		JANUS_LOG(LOG_INFO, "Loading plugin '%s'...\n", pluginent->d_name);
		memset(pluginpath, 0, 1024);
		g_snprintf(pluginpath, 1024, "%s/%s", path, pluginent->d_name);
		void *plugin = dlopen(pluginpath, RTLD_NOW | RTLD_GLOBAL);
		if (!plugin) {
			JANUS_LOG(LOG_ERR, "\tCouldn't load plugin '%s': %s\n", pluginent->d_name, dlerror());
		} else {
			create_p *create = (create_p*) dlsym(plugin, "create");
			const char *dlsym_error = dlerror();
			if (dlsym_error) {
				JANUS_LOG(LOG_ERR, "\tCouldn't load symbol 'create': %s\n", dlsym_error);
				continue;
			}
			janus_plugin *janus_plugin = create();
			if(!janus_plugin) {
				JANUS_LOG(LOG_ERR, "\tCouldn't use function 'create'...\n");
				continue;
			}
			/* Are all the mandatory methods and callbacks implemented? */
			if(!janus_plugin->init || !janus_plugin->destroy ||
					!janus_plugin->get_api_compatibility ||
					!janus_plugin->get_version ||
					!janus_plugin->get_version_string ||
					!janus_plugin->get_description ||
					!janus_plugin->get_package ||
					!janus_plugin->get_name ||
					!janus_plugin->create_session ||
					!janus_plugin->query_session ||
					!janus_plugin->destroy_session ||
					!janus_plugin->handle_message ||
					!janus_plugin->setup_media ||
					!janus_plugin->hangup_media) {
				JANUS_LOG(LOG_ERR, "\tMissing some mandatory methods/callbacks, skipping this plugin...\n");
				continue;
			}
			if(janus_plugin->get_api_compatibility() < JANUS_PLUGIN_API_VERSION) {
				JANUS_LOG(LOG_ERR, "The '%s' plugin was compiled against an older version of the API (%d < %d), skipping it: update it to enable it again\n",
					janus_plugin->get_package(), janus_plugin->get_api_compatibility(), JANUS_PLUGIN_API_VERSION);
				continue;
			}
			if(janus_plugin->init(&janus_handler_plugin, configs_folder) < 0) {
				JANUS_LOG(LOG_WARN, "The '%s' plugin could not be initialized\n", janus_plugin->get_package());
				dlclose(plugin);
				continue;
			}
			JANUS_LOG(LOG_VERB, "\tVersion: %d (%s)\n", janus_plugin->get_version(), janus_plugin->get_version_string());
			JANUS_LOG(LOG_VERB, "\t   [%s] %s\n", janus_plugin->get_package(), janus_plugin->get_name());
			JANUS_LOG(LOG_VERB, "\t   %s\n", janus_plugin->get_description());
			JANUS_LOG(LOG_VERB, "\t   Plugin API version: %d\n", janus_plugin->get_api_compatibility());
			if(!janus_plugin->incoming_rtp && !janus_plugin->incoming_rtcp && !janus_plugin->incoming_data) {
				JANUS_LOG(LOG_WARN, "The '%s' plugin doesn't implement any callback for RTP/RTCP/data... is this on purpose?\n",
					janus_plugin->get_package());
			}
			if(!janus_plugin->incoming_rtp && !janus_plugin->incoming_rtcp && janus_plugin->incoming_data) {
				JANUS_LOG(LOG_WARN, "The '%s' plugin will only handle data channels (no RTP/RTCP)... is this on purpose?\n",
					janus_plugin->get_package());
			}
			if(plugins == NULL)
				plugins = g_hash_table_new(g_str_hash, g_str_equal);
			g_hash_table_insert(plugins, (gpointer)janus_plugin->get_package(), janus_plugin);
			if(plugins_so == NULL)
				plugins_so = g_hash_table_new(g_str_hash, g_str_equal);
			g_hash_table_insert(plugins_so, (gpointer)janus_plugin->get_package(), plugin);
		}
	}
	closedir(dir);
	if(disabled_plugins != NULL)
		g_strfreev(disabled_plugins);
	disabled_plugins = NULL;

	/* Create a thread pool to handle incoming requests, no matter what the transport */
	error = NULL;
	tasks = g_thread_pool_new(janus_transport_task, NULL, -1, FALSE, &error);
	if(error != NULL) {
		/* Something went wrong... */
		JANUS_LOG(LOG_FATAL, "Got error %d (%s) trying to launch the request pool task thread...\n", error->code, error->message ? error->message : "??");
		exit(1);
	}

	/* Load transports */
	gboolean janus_api_enabled = FALSE, admin_api_enabled = FALSE;
	path = TRANSPORTDIR;
	item = janus_config_get_item_drilldown(config, "general", "transports_folder");
	if(item && item->value)
		path = (char *)item->value;
	JANUS_LOG(LOG_INFO, "Transport plugins folder: %s\n", path);
	dir = opendir(path);
	if(!dir) {
		JANUS_LOG(LOG_FATAL, "\tCouldn't access transport plugins folder...\n");
		exit(1);
	}
	/* Any transport to ignore? */
	gchar **disabled_transports = NULL;
	item = janus_config_get_item_drilldown(config, "transports", "disable");
	if(item && item->value)
		disabled_transports = g_strsplit(item->value, ",", -1);
	/* Open the shared objects */
	struct dirent *transportent = NULL;
	char transportpath[1024];
	while((transportent = readdir(dir))) {
		int len = strlen(transportent->d_name);
		if (len < 4) {
			continue;
		}
		if (strcasecmp(transportent->d_name+len-strlen(SHLIB_EXT), SHLIB_EXT)) {
			continue;
		}
		/* Check if this transports has been disabled in the configuration file */
		if(disabled_transports != NULL) {
			gchar *index = disabled_transports[0];
			if(index != NULL) {
				int i=0;
				gboolean skip = FALSE;
				while(index != NULL) {
					while(isspace(*index))
						index++;
					if(strlen(index) && !strcmp(index, transportent->d_name)) {
						JANUS_LOG(LOG_WARN, "Transport plugin '%s' has been disabled, skipping...\n", transportent->d_name);
						skip = TRUE;
						break;
					}
					i++;
					index = disabled_transports[i];
				}
				if(skip)
					continue;
			}
		}
		JANUS_LOG(LOG_INFO, "Loading transport plugin '%s'...\n", transportent->d_name);
		memset(transportpath, 0, 1024);
		g_snprintf(transportpath, 1024, "%s/%s", path, transportent->d_name);
		void *transport = dlopen(transportpath, RTLD_NOW | RTLD_GLOBAL);
		if (!transport) {
			JANUS_LOG(LOG_ERR, "\tCouldn't load transport plugin '%s': %s\n", transportent->d_name, dlerror());
		} else {
			create_t *create = (create_t*) dlsym(transport, "create");
			const char *dlsym_error = dlerror();
			if (dlsym_error) {
				JANUS_LOG(LOG_ERR, "\tCouldn't load symbol 'create': %s\n", dlsym_error);
				continue;
			}
			janus_transport *janus_transport = create();
			if(!janus_transport) {
				JANUS_LOG(LOG_ERR, "\tCouldn't use function 'create'...\n");
				continue;
			}
			/* Are all the mandatory methods and callbacks implemented? */
			if(!janus_transport->init || !janus_transport->destroy ||
					!janus_transport->get_api_compatibility ||
					!janus_transport->get_version ||
					!janus_transport->get_version_string ||
					!janus_transport->get_description ||
					!janus_transport->get_package ||
					!janus_transport->get_name ||
					!janus_transport->send_message ||
					!janus_transport->is_janus_api_enabled ||
					!janus_transport->is_admin_api_enabled ||
					!janus_transport->session_created ||
					!janus_transport->session_over) {
				JANUS_LOG(LOG_ERR, "\tMissing some mandatory methods/callbacks, skipping this transport plugin...\n");
				continue;
			}
			if(janus_transport->get_api_compatibility() < JANUS_TRANSPORT_API_VERSION) {
				JANUS_LOG(LOG_ERR, "The '%s' transport plugin was compiled against an older version of the API (%d < %d), skipping it: update it to enable it again\n",
					janus_transport->get_package(), janus_transport->get_api_compatibility(), JANUS_TRANSPORT_API_VERSION);
				continue;
			}
			if(janus_transport->init(&janus_handler_transport, configs_folder) < 0) {
				JANUS_LOG(LOG_WARN, "The '%s' plugin could not be initialized\n", janus_transport->get_package());
				dlclose(transport);
				continue;
			}
			JANUS_LOG(LOG_VERB, "\tVersion: %d (%s)\n", janus_transport->get_version(), janus_transport->get_version_string());
			JANUS_LOG(LOG_VERB, "\t   [%s] %s\n", janus_transport->get_package(), janus_transport->get_name());
			JANUS_LOG(LOG_VERB, "\t   %s\n", janus_transport->get_description());
			JANUS_LOG(LOG_VERB, "\t   Plugin API version: %d\n", janus_transport->get_api_compatibility());
			JANUS_LOG(LOG_VERB, "\t   Janus API: %s\n", janus_transport->is_janus_api_enabled() ? "enabled" : "disabled");
			JANUS_LOG(LOG_VERB, "\t   Admin API: %s\n", janus_transport->is_admin_api_enabled() ? "enabled" : "disabled");
			janus_api_enabled = janus_api_enabled || janus_transport->is_janus_api_enabled();
			admin_api_enabled = admin_api_enabled || janus_transport->is_admin_api_enabled();
			if(transports == NULL)
				transports = g_hash_table_new(g_str_hash, g_str_equal);
			g_hash_table_insert(transports, (gpointer)janus_transport->get_package(), janus_transport);
			if(transports_so == NULL)
				transports_so = g_hash_table_new(g_str_hash, g_str_equal);
			g_hash_table_insert(transports_so, (gpointer)janus_transport->get_package(), transport);
		}
	}
	closedir(dir);
	if(disabled_transports != NULL)
		g_strfreev(disabled_transports);
	disabled_transports = NULL;
	/* Make sure at least a Janus API transport is available */
	if(!janus_api_enabled) {
		JANUS_LOG(LOG_FATAL, "No Janus API transport is available... enable at least one and restart Janus\n");
		exit(1);	/* FIXME Should we really give up? */
	}
	/* Make sure at least an admin API transport is available, if the auth mechanism is enabled */
	if(!admin_api_enabled && janus_auth_is_enabled()) {
		JANUS_LOG(LOG_FATAL, "No Admin/monitor transport is available, but the token based authentication mechanism is enabled... this will cause all requests to fail, giving up! If you want to use tokens, enable the Admin/monitor API and restart Janus\n");
		exit(1);	/* FIXME Should we really give up? */
	}

	/* Ok, Janus has started! Let the parent now about this if we're daemonizing */
	if(daemonize) {
		int code = 0;
		ssize_t res = 0;
		do {
			res = write(pipefd[1], &code, sizeof(int));
		} while(res == -1 && errno == EINTR);
	}

	/* If the Event Handlers mechanism is enabled, notify handlers that Janus just started */
	if(janus_events_is_enabled()) {
		json_t *info = json_object();
		json_object_set_new(info, "status", json_string("started"));
		json_object_set_new(info, "info", janus_info(NULL));
		janus_events_notify_handlers(JANUS_EVENT_TYPE_CORE, 0, info);
	}

	while(!g_atomic_int_get(&stop)) {
		/* Loop until we have to stop */
		usleep(250000); /* A signal will cancel usleep() but not g_usleep() */
	}

	/* If the Event Handlers mechanism is enabled, notify handlers that Janus is hanging up */
	if(janus_events_is_enabled()) {
		json_t *info = json_object();
		json_object_set_new(info, "status", json_string("shutdown"));
		json_object_set_new(info, "signum", json_integer(stop_signal));
		janus_events_notify_handlers(JANUS_EVENT_TYPE_CORE, 0, info);
	}

	/* Done */
	JANUS_LOG(LOG_INFO, "Ending watchdog mainloop...\n");
	g_main_loop_quit(watchdog_loop);
	g_thread_join(watchdog);
	watchdog = NULL;
	g_main_loop_unref(watchdog_loop);
	g_main_context_unref(sessions_watchdog_context);
	sessions_watchdog_context = NULL;

	if(config)
		janus_config_destroy(config);

	JANUS_LOG(LOG_INFO, "Closing transport plugins:\n");
	if(transports != NULL && g_hash_table_size(transports) > 0) {
		g_hash_table_foreach(transports, janus_transport_close, NULL);
		g_hash_table_destroy(transports);
	}
	if(transports_so != NULL && g_hash_table_size(transports_so) > 0) {
		g_hash_table_foreach(transports_so, janus_transportso_close, NULL);
		g_hash_table_destroy(transports_so);
	}
	g_thread_pool_free(tasks, FALSE, FALSE);

	JANUS_LOG(LOG_INFO, "Destroying sessions...\n");
	g_clear_pointer(&sessions, g_hash_table_destroy);
	g_clear_pointer(&old_sessions, g_hash_table_destroy);
	JANUS_LOG(LOG_INFO, "Freeing crypto resources...\n");
	janus_dtls_srtp_cleanup();
	EVP_cleanup();
	ERR_free_strings();
#ifdef HAVE_SCTP
	JANUS_LOG(LOG_INFO, "De-initializing SCTP...\n");
	janus_sctp_deinit();
#endif
	janus_ice_deinit();
	janus_auth_deinit();

	JANUS_LOG(LOG_INFO, "Closing plugins:\n");
	if(plugins != NULL && g_hash_table_size(plugins) > 0) {
		g_hash_table_foreach(plugins, janus_plugin_close, NULL);
		g_hash_table_destroy(plugins);
	}
	if(plugins_so != NULL && g_hash_table_size(plugins_so) > 0) {
		g_hash_table_foreach(plugins_so, janus_pluginso_close, NULL);
		g_hash_table_destroy(plugins_so);
	}

	JANUS_LOG(LOG_INFO, "Closing event handlers:\n");
	janus_events_deinit();
	if(eventhandlers != NULL && g_hash_table_size(eventhandlers) > 0) {
		g_hash_table_foreach(eventhandlers, janus_eventhandler_close, NULL);
		g_hash_table_destroy(eventhandlers);
	}
	if(eventhandlers_so != NULL && g_hash_table_size(eventhandlers_so) > 0) {
		g_hash_table_foreach(eventhandlers_so, janus_eventhandlerso_close, NULL);
		g_hash_table_destroy(eventhandlers_so);
	}

	janus_recorder_deinit();
	g_free(local_ip);

	JANUS_PRINT("Bye!\n");

	exit(0);
}<|MERGE_RESOLUTION|>--- conflicted
+++ resolved
@@ -1443,17 +1443,13 @@
 					json_object_set(body_jsep, "simulcast", simulcast);
 				}
 			}
-<<<<<<< HEAD
+			/* Check if this is a renegotiation or update */
+			if(renegotiation)
+				json_object_set(body_jsep, "update", json_true());
 			/* Is PERC Lite in use too? */
 			if(janus_flags_is_set(&handle->webrtc_flags, JANUS_ICE_HANDLE_WEBRTC_PERC_LITE))
 				json_object_set(body_jsep, "perc", json_true());
-		};
-=======
-			/* Check if this is a renegotiation or update */
-			if(renegotiation)
-				json_object_set(body_jsep, "update", json_true());
-		}
->>>>>>> bf2efc4b
+		}
 		janus_plugin_result *result = plugin_t->handle_message(handle->app_handle,
 			g_strdup((char *)transaction_text), body, body_jsep);
 		g_free(jsep_type);
